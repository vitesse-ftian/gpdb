/*-------------------------------------------------------------------------
 *
 * postgres.h
 *	  Primary include file for PostgreSQL server .c files
 *
 * This should be the first file included by PostgreSQL backend modules.
 * Client-side code should include postgres_fe.h instead.
 *
 *
<<<<<<< HEAD
 * Portions Copyright (c) 1996-2010, PostgreSQL Global Development Group
=======
 * Portions Copyright (c) 1996-2008, PostgreSQL Global Development Group
>>>>>>> d13f41d2
 * Portions Copyright (c) 1995, Regents of the University of California
 *
 * $PostgreSQL: pgsql/src/include/postgres.h,v 1.88 2008/01/01 19:45:56 momjian Exp $
 *
 *-------------------------------------------------------------------------
 */
/*
 *----------------------------------------------------------------
 *	 TABLE OF CONTENTS
 *
 *		When adding stuff to this file, please try to put stuff
 *		into the relevant section, or add new sections as appropriate.
 *
 *	  section	description
 *	  -------	------------------------------------------------
 *		1)		variable-length datatypes (TOAST support)
 *		2)		datum type + support macros
 *		3)		exception handling definitions
 *
 *	 NOTES
 *
 *	In general, this file should contain declarations that are widely needed
 *	in the backend environment, but are of no interest outside the backend.
 *
 *	Simple type definitions live in c.h, where they are shared with
 *	postgres_fe.h.	We do that since those type definitions are needed by
 *	frontend modules that want to deal with binary data transmission to or
 *	from the backend.  Type definitions in this file should be for
 *	representations that never escape the backend, such as Datum or
 *	TOASTed varlena objects.
 *
 *----------------------------------------------------------------
 */
#ifndef POSTGRES_H
#define POSTGRES_H

#include "c.h"

#ifdef __cplusplus
extern "C" {
#endif

#include "utils/elog.h"
#include "utils/palloc.h"
#include "storage/itemptr.h"
#include "utils/simex.h"
#include "utils/testutils.h"

/* ----------------------------------------------------------------
 *				Section 1:	variable-length datatypes (TOAST support)
 * ----------------------------------------------------------------
 */

/*
 * struct varatt_external is a "TOAST pointer", that is, the information
 * needed to fetch a stored-out-of-line Datum.	The data is compressed
 * if and only if va_extsize < va_rawsize - VARHDRSZ.  This struct must not
 * contain any padding, because we sometimes compare pointers using memcmp.
 *
 * Note that this information is stored unaligned within actual tuples, so
 * you need to memcpy from the tuple into a local struct variable before
 * you can look at these fields!  (The reason we use memcmp is to avoid
 * having to do that just to detect equality of two TOAST pointers...)
<<<<<<< HEAD
 */
struct varatt_external
{
	int32		va_rawsize;		/* Original data size (includes header) */
	int32		va_extsize;		/* External saved size (doesn't) */
	Oid			va_valueid;		/* Unique ID of value within TOAST table */
	Oid			va_toastrelid;	/* RelID of TOAST table containing it */
};
=======
 */
struct varatt_external
{
	int32		va_rawsize;		/* Original data size (includes header) */
	int32		va_extsize;		/* External saved size (doesn't) */
	Oid			va_valueid;		/* Unique ID of value within TOAST table */
	Oid			va_toastrelid;	/* RelID of TOAST table containing it */
};

/*
 * These structs describe the header of a varlena object that may have been
 * TOASTed.  Generally, don't reference these structs directly, but use the
 * macros below.
 *
 * We use separate structs for the aligned and unaligned cases because the
 * compiler might otherwise think it could generate code that assumes
 * alignment while touching fields of a 1-byte-header varlena.
 */
typedef union
{
	struct						/* Normal varlena (4-byte length) */
	{
		uint32		va_header;
		char		va_data[1];
	}			va_4byte;
	struct						/* Compressed-in-line format */
	{
		uint32		va_header;
		uint32		va_rawsize; /* Original data size (excludes header) */
		char		va_data[1]; /* Compressed data */
	}			va_compressed;
} varattrib_4b;

typedef struct
{
	uint8		va_header;
	char		va_data[1];		/* Data begins here */
} varattrib_1b;

typedef struct
{
	uint8		va_header;		/* Always 0x80 or 0x01 */
	uint8		va_len_1be;		/* Physical length of datum */
	char		va_data[1];		/* Data (for now always a TOAST pointer) */
} varattrib_1b_e;

/*
 * Bit layouts for varlena headers on big-endian machines:
 *
 * 00xxxxxx 4-byte length word, aligned, uncompressed data (up to 1G)
 * 01xxxxxx 4-byte length word, aligned, *compressed* data (up to 1G)
 * 10000000 1-byte length word, unaligned, TOAST pointer
 * 1xxxxxxx 1-byte length word, unaligned, uncompressed data (up to 126b)
 *
 * Bit layouts for varlena headers on little-endian machines:
 *
 * xxxxxx00 4-byte length word, aligned, uncompressed data (up to 1G)
 * xxxxxx10 4-byte length word, aligned, *compressed* data (up to 1G)
 * 00000001 1-byte length word, unaligned, TOAST pointer
 * xxxxxxx1 1-byte length word, unaligned, uncompressed data (up to 126b)
 *
 * The "xxx" bits are the length field (which includes itself in all cases).
 * In the big-endian case we mask to extract the length, in the little-endian
 * case we shift.  Note that in both cases the flag bits are in the physically
 * first byte.	Also, it is not possible for a 1-byte length word to be zero;
 * this lets us disambiguate alignment padding bytes from the start of an
 * unaligned datum.  (We now *require* pad bytes to be filled with zero!)
 */

/*
 * Endian-dependent macros.  These are considered internal --- use the
 * external macros below instead of using these directly.
 *
 * Note: IS_1B is true for external toast records but VARSIZE_1B will return 0
 * for such records. Hence you should usually check for IS_EXTERNAL before
 * checking for IS_1B.
 */

#ifdef WORDS_BIGENDIAN

#define VARATT_IS_4B(PTR) \
	((((varattrib_1b *) (PTR))->va_header & 0x80) == 0x00)
#define VARATT_IS_4B_U(PTR) \
	((((varattrib_1b *) (PTR))->va_header & 0xC0) == 0x00)
#define VARATT_IS_4B_C(PTR) \
	((((varattrib_1b *) (PTR))->va_header & 0xC0) == 0x40)
#define VARATT_IS_1B(PTR) \
	((((varattrib_1b *) (PTR))->va_header & 0x80) == 0x80)
#define VARATT_IS_1B_E(PTR) \
	((((varattrib_1b *) (PTR))->va_header) == 0x80)
#define VARATT_NOT_PAD_BYTE(PTR) \
	(*((uint8 *) (PTR)) != 0)

/* VARSIZE_4B() should only be used on known-aligned data */
#define VARSIZE_4B(PTR) \
	(((varattrib_4b *) (PTR))->va_4byte.va_header & 0x3FFFFFFF)
#define VARSIZE_1B(PTR) \
	(((varattrib_1b *) (PTR))->va_header & 0x7F)
#define VARSIZE_1B_E(PTR) \
	(((varattrib_1b_e *) (PTR))->va_len_1be)

#define SET_VARSIZE_4B(PTR,len) \
	(((varattrib_4b *) (PTR))->va_4byte.va_header = (len) & 0x3FFFFFFF)
#define SET_VARSIZE_4B_C(PTR,len) \
	(((varattrib_4b *) (PTR))->va_4byte.va_header = ((len) & 0x3FFFFFFF) | 0x40000000)
#define SET_VARSIZE_1B(PTR,len) \
	(((varattrib_1b *) (PTR))->va_header = (len) | 0x80)
#define SET_VARSIZE_1B_E(PTR,len) \
	(((varattrib_1b_e *) (PTR))->va_header = 0x80, \
	 ((varattrib_1b_e *) (PTR))->va_len_1be = (len))
#else							/* !WORDS_BIGENDIAN */

#define VARATT_IS_4B(PTR) \
	((((varattrib_1b *) (PTR))->va_header & 0x01) == 0x00)
#define VARATT_IS_4B_U(PTR) \
	((((varattrib_1b *) (PTR))->va_header & 0x03) == 0x00)
#define VARATT_IS_4B_C(PTR) \
	((((varattrib_1b *) (PTR))->va_header & 0x03) == 0x02)
#define VARATT_IS_1B(PTR) \
	((((varattrib_1b *) (PTR))->va_header & 0x01) == 0x01)
#define VARATT_IS_1B_E(PTR) \
	((((varattrib_1b *) (PTR))->va_header) == 0x01)
#define VARATT_NOT_PAD_BYTE(PTR) \
	(*((uint8 *) (PTR)) != 0)

/* VARSIZE_4B() should only be used on known-aligned data */
#define VARSIZE_4B(PTR) \
	((((varattrib_4b *) (PTR))->va_4byte.va_header >> 2) & 0x3FFFFFFF)
#define VARSIZE_1B(PTR) \
	((((varattrib_1b *) (PTR))->va_header >> 1) & 0x7F)
#define VARSIZE_1B_E(PTR) \
	(((varattrib_1b_e *) (PTR))->va_len_1be)

#define SET_VARSIZE_4B(PTR,len) \
	(((varattrib_4b *) (PTR))->va_4byte.va_header = (((uint32) (len)) << 2))
#define SET_VARSIZE_4B_C(PTR,len) \
	(((varattrib_4b *) (PTR))->va_4byte.va_header = (((uint32) (len)) << 2) | 0x02)
#define SET_VARSIZE_1B(PTR,len) \
	(((varattrib_1b *) (PTR))->va_header = (((uint8) (len)) << 1) | 0x01)
#define SET_VARSIZE_1B_E(PTR,len) \
	(((varattrib_1b_e *) (PTR))->va_header = 0x01, \
	 ((varattrib_1b_e *) (PTR))->va_len_1be = (len))
#endif   /* WORDS_BIGENDIAN */

#define VARHDRSZ_SHORT			1
#define VARATT_SHORT_MAX		0x7F
#define VARATT_CAN_MAKE_SHORT(PTR) \
	(VARATT_IS_4B_U(PTR) && \
	 (VARSIZE(PTR) - VARHDRSZ + VARHDRSZ_SHORT) <= VARATT_SHORT_MAX)
#define VARATT_CONVERTED_SHORT_SIZE(PTR) \
	(VARSIZE(PTR) - VARHDRSZ + VARHDRSZ_SHORT)

#define VARHDRSZ_EXTERNAL		2

#define VARDATA_4B(PTR)		(((varattrib_4b *) (PTR))->va_4byte.va_data)
#define VARDATA_4B_C(PTR)	(((varattrib_4b *) (PTR))->va_compressed.va_data)
#define VARDATA_1B(PTR)		(((varattrib_1b *) (PTR))->va_data)
#define VARDATA_1B_E(PTR)	(((varattrib_1b_e *) (PTR))->va_data)

#define VARRAWSIZE_4B_C(PTR) \
	(((varattrib_4b *) (PTR))->va_compressed.va_rawsize)

/* Externally visible macros */

/*
 * VARDATA, VARSIZE, and SET_VARSIZE are the recommended API for most code
 * for varlena datatypes.  Note that they only work on untoasted,
 * 4-byte-header Datums!
 *
 * Code that wants to use 1-byte-header values without detoasting should
 * use VARSIZE_ANY/VARSIZE_ANY_EXHDR/VARDATA_ANY.  The other macros here
 * should usually be used only by tuple assembly/disassembly code and
 * code that specifically wants to work with still-toasted Datums.
 *
 * WARNING: It is only safe to use VARDATA_ANY() -- typically with
 * PG_DETOAST_DATUM_PACKED() -- if you really don't care about the alignment.
 * Either because you're working with something like text where the alignment
 * doesn't matter or because you're not going to access its constituent parts
 * and just use things like memcpy on it anyways.
 */
#define VARDATA(PTR)						VARDATA_4B(PTR)
#define VARSIZE(PTR)						VARSIZE_4B(PTR)

#define VARSIZE_SHORT(PTR)					VARSIZE_1B(PTR)
#define VARDATA_SHORT(PTR)					VARDATA_1B(PTR)

#define VARSIZE_EXTERNAL(PTR)				VARSIZE_1B_E(PTR)
#define VARDATA_EXTERNAL(PTR)				VARDATA_1B_E(PTR)

#define VARATT_IS_COMPRESSED(PTR)			VARATT_IS_4B_C(PTR)
#define VARATT_IS_EXTERNAL(PTR)				VARATT_IS_1B_E(PTR)
#define VARATT_IS_SHORT(PTR)				VARATT_IS_1B(PTR)
#define VARATT_IS_EXTENDED(PTR)				(!VARATT_IS_4B_U(PTR))

#define SET_VARSIZE(PTR, len)				SET_VARSIZE_4B(PTR, len)
#define SET_VARSIZE_SHORT(PTR, len)			SET_VARSIZE_1B(PTR, len)
#define SET_VARSIZE_COMPRESSED(PTR, len)	SET_VARSIZE_4B_C(PTR, len)
#define SET_VARSIZE_EXTERNAL(PTR, len)		SET_VARSIZE_1B_E(PTR, len)

#define VARSIZE_ANY(PTR) \
	(VARATT_IS_1B_E(PTR) ? VARSIZE_1B_E(PTR) : \
	 (VARATT_IS_1B(PTR) ? VARSIZE_1B(PTR) : \
	  VARSIZE_4B(PTR)))

#define VARSIZE_ANY_EXHDR(PTR) \
	(VARATT_IS_1B_E(PTR) ? VARSIZE_1B_E(PTR)-VARHDRSZ_EXTERNAL : \
	 (VARATT_IS_1B(PTR) ? VARSIZE_1B(PTR)-VARHDRSZ_SHORT : \
	  VARSIZE_4B(PTR)-VARHDRSZ))

/* caution: this will not work on an external or compressed-in-line Datum */
/* caution: this will return a possibly unaligned pointer */
#define VARDATA_ANY(PTR) \
	 (VARATT_IS_1B(PTR) ? VARDATA_1B(PTR) : VARDATA_4B(PTR))


/* ----------------------------------------------------------------
 *				Section 2:	datum type + support macros
 * ----------------------------------------------------------------
 */
>>>>>>> d13f41d2

/*
 * These structs describe the header of a varlena object that may have been
 * TOASTed.  Generally, don't reference these structs directly, but use the
 * macros below.
 *
<<<<<<< HEAD
 * We use separate structs for the aligned and unaligned cases because the
 * compiler might otherwise think it could generate code that assumes
 * alignment while touching fields of a 1-byte-header varlena.
=======
 *	sizeof(char) == 1
 *
 *	and that
 *
 *	sizeof(short) == 2
 *
 * When a type narrower than Datum is stored in a Datum, we place it in the
 * low-order bits and are careful that the DatumGetXXX macro for it discards
 * the unused high-order bits (as opposed to, say, assuming they are zero).
 * This is needed to support old-style user-defined functions, since depending
 * on architecture and compiler, the return value of a function returning char
 * or short may contain garbage when called as if it returned Datum.
>>>>>>> d13f41d2
 */
typedef union
{
	struct						/* Normal varlena (4-byte length) */
	{
		uint32		va_header;
		char		va_data[1];
	}			va_4byte;
	struct						/* Compressed-in-line format */
	{
		uint32		va_header;
		uint32		va_rawsize; /* Original data size (excludes header) */
		char		va_data[1]; /* Compressed data */
	}			va_compressed;
} varattrib_4b;

typedef struct
{
	uint8		va_header;
	char		va_data[1];		/* Data begins here */
} varattrib_1b;

<<<<<<< HEAD
=======
#define SIZEOF_DATUM SIZEOF_UNSIGNED_LONG

typedef Datum *DatumPtr;
>>>>>>> d13f41d2

/* NOT Like Postgres! ...In GPDB, We waste a few bytes of padding, and don't always set the va_len_1be to anything */
typedef struct
{
	uint8		va_header;		/* Always 0x80  */
	uint8		va_len_1be;		/*** PG only:  Len of toast pointer w/ 1b header, ignored in GPDB  ***/ /* Physical length of datum */
	uint8		va_padding[2];	/*** GPDB only:  Alignment padding ***/
	char		va_data[1];		/* Data (for now always a TOAST pointer) */
} varattrib_1b_e;

/*
 * Bit layouts for varlena headers: (GPDB always stores this big-endian format)
 *
<<<<<<< HEAD
 * 00xxxxxx 4-byte length word, aligned, uncompressed data (up to 1G)
 * 01xxxxxx 4-byte length word, aligned, *compressed* data (up to 1G)
 * 10000000 1-byte length word, unaligned, TOAST pointer
 * 1xxxxxxx 1-byte length word, unaligned, uncompressed data (up to 126b)
=======
 * Note: any nonzero value will be considered TRUE, but we ignore bits to
 * the left of the width of bool, per comment above.
 */

#define DatumGetBool(X) ((bool) (((bool) (X)) != 0))

/*
 * BoolGetDatum
 *		Returns datum representation for a boolean.
>>>>>>> d13f41d2
 *
 * Greenplum differs from PostgreSQL here... In Postgres, they use different
 * macros for big-endian and little-endian machines, so the length is contiguous,
 * while the 4 byte lengths are stored in native endian format.
 *
 * Greenplum stored the 4 byte varlena header in network byte order, so it always
 * look big-endian in the tuple.   This is a bit ugly, but changing it would require
 * all our customers to initdb.
 *
 * Note that in both cases the flag bits are in the physically
 * first byte.	Also, it is not possible for a 1-byte length word to be zero;
 * this lets us disambiguate alignment padding bytes from the start of an
 * unaligned datum.  (We now *require* pad bytes to be filled with zero!)
 */

/*
 * Endian-dependent macros.  These are considered internal --- use the
 * external macros below instead of using these directly.
 *
 * Note: IS_1B is true for external toast records but VARSIZE_1B will return 0
 * for such records. Hence you should usually check for IS_EXTERNAL before
 * checking for IS_1B.
 */

#define VARATT_IS_4B(PTR) \
	((((varattrib_1b *) (PTR))->va_header & 0x80) == 0x00)
#define VARATT_IS_4B_U(PTR) \
	((((varattrib_1b *) (PTR))->va_header & 0xC0) == 0x00)
#define VARATT_IS_4B_C(PTR) \
	((((varattrib_1b *) (PTR))->va_header & 0xC0) == 0x40)
#define VARATT_IS_1B(PTR) \
	((((varattrib_1b *) (PTR))->va_header & 0x80) == 0x80)
#define VARATT_IS_1B_E(PTR) \
	((((varattrib_1b *) (PTR))->va_header) == 0x80)
#define VARATT_NOT_PAD_BYTE(PTR) \
	(*((uint8 *) (PTR)) != 0)

/* VARSIZE_4B() should only be used on known-aligned data */
#define VARSIZE_4B(PTR) \
	(ntohl(((varattrib_4b *) (PTR))->va_4byte.va_header) & 0x3FFFFFFF)
#define VARSIZE_1B(PTR) \
	(((varattrib_1b *) (PTR))->va_header & 0x7F)


/* In GPDB, VARSIZE_1B_E() is always the size of a toast pointer plus the 4 byte header */
#define VARSIZE_1B_E(PTR) (VARHDRSZ_EXTERNAL + sizeof(struct varatt_external))


#define SET_VARSIZE_4B(PTR,len) \
	(((varattrib_4b *) (PTR))->va_4byte.va_header = htonl( (len) & 0x3FFFFFFF ))
#define SET_VARSIZE_4B_C(PTR,len) \
	(((varattrib_4b *) (PTR))->va_4byte.va_header = htonl( ((len) & 0x3FFFFFFF) | 0x40000000 ))
#define SET_VARSIZE_1B(PTR,len) \
	(((varattrib_1b *) (PTR))->va_header = (len) | 0x80)

#define VARHDRSZ_SHORT			1
#define VARATT_SHORT_MAX		0x7F
#define VARATT_CAN_MAKE_SHORT(PTR) \
	(VARATT_IS_4B_U(PTR) && \
	 (VARSIZE(PTR) - VARHDRSZ + VARHDRSZ_SHORT) <= VARATT_SHORT_MAX)
#define VARATT_CONVERTED_SHORT_SIZE(PTR) \
	(VARSIZE(PTR) - VARHDRSZ + VARHDRSZ_SHORT)

/* In Postgres, this is 2 */
#define VARHDRSZ_EXTERNAL		4

#define VARDATA_4B(PTR)		(((varattrib_4b *) (PTR))->va_4byte.va_data)
#define VARDATA_4B_C(PTR)	(((varattrib_4b *) (PTR))->va_compressed.va_data)
#define VARDATA_1B(PTR)		(((varattrib_1b *) (PTR))->va_data)
#define VARDATA_1B_E(PTR)	(((varattrib_1b_e *) (PTR))->va_data)


/* Externally visible macros */

/*
 * VARDATA, VARSIZE, and SET_VARSIZE are the recommended API for most code
 * for varlena datatypes.  Note that they only work on untoasted,
 * 4-byte-header Datums!
 *
 * Code that wants to use 1-byte-header values without detoasting should
 * use VARSIZE_ANY/VARSIZE_ANY_EXHDR/VARDATA_ANY.  The other macros here
 * should usually be used only by tuple assembly/disassembly code and
 * code that specifically wants to work with still-toasted Datums.
 *
 * WARNING: It is only safe to use VARDATA_ANY() -- typically with
 * PG_DETOAST_DATUM_PACKED() -- if you really don't care about the alignment.
 * Either because you're working with something like text where the alignment
 * doesn't matter or because you're not going to access its constituent parts
 * and just use things like memcpy on it anyways.
 */
#define VARDATA(PTR)						VARDATA_4B(PTR)
#define VARDATA_D(D)						VARDATA(DatumGetPointer(D))
#define VARSIZE(PTR)						VARSIZE_4B(PTR)
#define VARSIZE_D(D) 						VARSIZE(DatumGetPointer(D))

/* these are used by tuptoaster.c */
#define VARHDRSZ_SHORT 						1
#define VARSIZE_SHORT(PTR)					VARSIZE_1B(PTR)
#define VARSIZE_SHORT_D(D)					VARSIZE_SHORT(DatumGetPointer(D))
#define VARDATA_SHORT(PTR)					VARDATA_1B(PTR)
#define VARDATA_SHORT_D(D) 					VARDATA_SHORT(DatumGetPointer(D))
#define SET_VARSIZE(PTR, len)				SET_VARSIZE_4B  ((varattrib_4b*)(PTR), (len))
#define SET_VARSIZE_SHORT(PTR, len) 		SET_VARSIZE_1B  ((PTR), (len))
#define SET_VARSIZE_COMPRESSED(PTR, len) 	SET_VARSIZE_4B_C((PTR), (len))


/* Do we want to rename these? */
#define VARATT_IS_COMPRESSED(PTR) 			VARATT_IS_4B_C(PTR)
#define VARATT_IS_COMPRESSED_D(D) 			VARATT_IS_COMPRESSED(DatumGetPointer(D))
#define VARATT_IS_EXTERNAL(PTR) 			VARATT_IS_1B_E(PTR)
#define VARATT_IS_EXTERNAL_D(D) 			VARATT_IS_1B_E(DatumGetPointer(D))
#define VARATT_IS_SHORT(PTR) 				VARATT_IS_1B(PTR)
#define VARATT_IS_SHORT_D(D) 				VARATT_IS_1B(DatumGetPointer(D))
#define VARATT_SET_COMPRESSED(PTR)			SET_VARSIZE_C(PTR)
/* XXX */
#define VARATT_IS_EXTENDED(PTR)				(!VARATT_IS_4B_U(PTR))
#define VARATT_IS_EXTENDED_D(D)				VARATT_IS_EXTENDED(DatumGetPointer(D))

#define VARSIZE_EXTERNAL(PTR)				VARSIZE_1B_E(PTR)


/*
 * Bit patterns used to indicate sort varlena headers:
 *
 * 00xxxxxx	4-byte length word, aligned, uncompressed data (up to 1G)
 * 01xxxxxx	4-byte length word, aligned, *compressed* data (up to 1G)
 * 10000000	1-byte length word, unaligned, TOAST pointer
 * 1xxxxxxx 1-byte length word, unaligned, uncompressed data (up to 126b)
 *
 * Note: IS_1B is true for external toast records but VARSIZE_1B will return 0
 * for such records. As a consequence you must always check for for IS_EXTERNAL
 * before checking for IS_1B.
 */


#define VARATT_COULD_SHORT(PTR)	(VARATT_IS_4B_U(PTR) && (VARSIZE(PTR)-VARHDRSZ+VARHDRSZ_SHORT <= VARATT_SHORT_MAX))
#define VARATT_COULD_SHORT_D(D)	VARATT_COULD_SHORT(DatumGetPointer(D))
#define VARSIZE_TO_SHORT(PTR)	((char)(VARSIZE(PTR)-VARHDRSZ+VARHDRSZ_SHORT) | 0x80)
#define VARSIZE_TO_SHORT_D(D)	VARSIZE_TO_SHORT(DatumGetPointer(D))




#define VARSIZE_ANY(PTR) \
	(VARATT_IS_1B_E(PTR) ? VARSIZE_1B_E(PTR) : \
	 (VARATT_IS_1B(PTR) ? VARSIZE_1B(PTR) : \
	  VARSIZE_4B(PTR)))

#define VARSIZE_ANY_EXHDR(PTR) \
	(VARATT_IS_1B_E(PTR) ? VARSIZE_1B_E(PTR)-VARHDRSZ_EXTERNAL : \
	 (VARATT_IS_1B(PTR) ? VARSIZE_1B(PTR)-VARHDRSZ_SHORT : \
	  VARSIZE_4B(PTR)-VARHDRSZ))

/* caution: this will not work on an external or compressed-in-line Datum */
/* caution: this will return a possibly unaligned pointer */
#define VARDATA_ANY(PTR) \
	 (VARATT_IS_1B(PTR) ? VARDATA_1B(PTR) : VARDATA_4B(PTR))

#define VARSIZE_ANY_D(D)					VARSIZE_ANY(DatumGetPointer(D))
#define VARDATA_ANY_D(D)					VARDATA_ANY(DatumGetPointer(D))
#define VARSIZE_ANY_EXHDR_D(D)			    VARSIZE_ANY_EXHDR(DatumGetPointer(D))


#define VARDATA_COMPRESSED(PTR)	((PTR)->va_compressed.va_data)

/* ----------------------------------------------------------------
 *				Section 2:	datum type + support macros
 * ----------------------------------------------------------------
 */

/*
 * Port Notes:
 *	Postgres makes the following assumption about machines:
 *
 *	sizeof(Datum) == sizeof(long) >= sizeof(void *) >= 4
 *
 *  Greenplum CDB:
 * 	Datum is alway 8 bytes, regardless if it is 32bit or 64bit machine.
 *  so may be > sizeof(long).
 *
 *	Postgres also assumes that
 *
 *	sizeof(char) == 1
 *
 *	and that
 *
 *	sizeof(short) == 2
 *
 * When a type narrower than Datum is stored in a Datum, we place it in the
 * low-order bits and are careful that the DatumGetXXX macro for it discards
 * the unused high-order bits (as opposed to, say, assuming they are zero).
 * This is needed to support old-style user-defined functions, since depending
 * on architecture and compiler, the return value of a function returning char
 * or short may contain garbage when called as if it returned Datum.
 */

typedef int64 Datum;
typedef union Datum_U
{
	Datum d;

	float4 f4[2];
	float8 f8;

	void *ptr;
} Datum_U;

#define SIZEOF_DATUM 8

typedef Datum *DatumPtr;

#define GET_1_BYTE(datum)	(((Datum) (datum)) & 0x000000ff)
#define GET_2_BYTES(datum)	(((Datum) (datum)) & 0x0000ffff)
#define GET_4_BYTES(datum)	(((Datum) (datum)) & 0xffffffff)
#define GET_8_BYTES(datum)	((Datum) (datum))
#define SET_1_BYTE(value)	(((Datum) (value)) & 0x000000ff)
#define SET_2_BYTES(value)	(((Datum) (value)) & 0x0000ffff)
#define SET_4_BYTES(value)	(((Datum) (value)) & 0xffffffff)
#define SET_8_BYTES(value)	((Datum) (value))

/* 
 * Conversion between Datum and type X.  Changed from Macro to static inline
 * functions to get proper type checking.
 */


/*
 * DatumGetBool
 *		Returns boolean value of a datum.
 *
 * Note: any nonzero value will be considered TRUE, but we ignore bits to
 * the left of the width of bool, per comment above.
 */
static inline bool DatumGetBool(Datum d) { return ((bool)d) != 0; }
static inline Datum BoolGetDatum(bool b) { return (b ? 1 : 0); } 

static inline char DatumGetChar(Datum d) { return (char) d; } 
static inline Datum CharGetDatum(char c) { return (Datum) c; } 

static inline int8 DatumGetInt8(Datum d) { return (int8) d; } 
static inline Datum Int8GetDatum(int8 i8) { return (Datum) i8; }

static inline uint8 DatumGetUInt8(Datum d) { return (uint8) d; } 
static inline Datum UInt8GetDatum(uint8 ui8) { return (Datum) ui8; } 

static inline int16 DatumGetInt16(Datum d) { return (int16) d; } 
static inline Datum Int16GetDatum(int16 i16) { return (Datum) i16; } 

static inline uint16 DatumGetUInt16(Datum d) { return (uint16) d; } 
static inline Datum UInt16GetDatum(uint16 ui16) { return (Datum) ui16; } 

static inline int32 DatumGetInt32(Datum d) { return (int32) d; } 
static inline Datum Int32GetDatum(int32 i32) { return (Datum) i32; } 

static inline uint32 DatumGetUInt32(Datum d) { return (uint32) d; } 
static inline Datum UInt32GetDatum(uint32 ui32) { return (Datum) ui32; } 

static inline int64 DatumGetInt64(Datum d) { return (int64) d; } 
static inline Datum Int64GetDatum(int64 i64) { return (Datum) i64; } 
static inline Datum Int64GetDatumFast(int64 x) { return Int64GetDatum(x); } 

static inline uint64 DatumGetUInt64(Datum d) { return (uint64) d; } 
static inline Datum UInt64GetDatum(uint64 ui64) { return (Datum) ui64; } 

static inline Oid DatumGetObjectId(Datum d) { return (Oid) d; } 
static inline Datum ObjectIdGetDatum(Oid oid) { return (Datum) oid; } 

static inline TransactionId DatumGetTransactionId(Datum d) { return (TransactionId) d; } 
static inline Datum TransactionIdGetDatum(TransactionId tid) { return (Datum) tid; } 

static inline CommandId DatumGetCommandId(Datum d) { return (CommandId) d; } 
static inline Datum CommandIdGetDatum(CommandId cid) { return (Datum) cid; } 

static inline void *DatumGetPointer(Datum d) { Datum_U du; du.d = d; return du.ptr; }
static inline Datum PointerGetDatum(const void *p) { Datum_U du; du.d = 0; du.ptr = (void *)p; return du.d; }

static inline char *DatumGetCString(Datum d) { return (char* ) DatumGetPointer(d); } 
static inline Datum CStringGetDatum(const char *p) { return PointerGetDatum(p); }

static inline Name DatumGetName(Datum d) { return (Name) DatumGetPointer(d); }
static inline Datum NameGetDatum(const Name n) { return PointerGetDatum(n); }

#ifndef WORDS_BIGENDIAN 
static inline float4 DatumGetFloat4(Datum d) { Datum_U du; du.d = d; return du.f4[0]; } 
static inline Datum Float4GetDatum(float4 f) { Datum_U du; du.d = 0; du.f4[0] = f; return du.d; } 
#else
static inline float4 DatumGetFloat4(Datum d) { Datum_U du; du.d = d; return du.f4[1]; } 
static inline Datum Float4GetDatum(float4 f) { Datum_U du; du.d = 0; du.f4[1] = f; return du.d; } 
#endif

static inline float8 DatumGetFloat8(Datum d) { Datum_U du; du.d = d; return du.f8; } 
static inline Datum Float8GetDatum(float8 f) { Datum_U du; du.f8 = f; return du.d; }
static inline Datum Float8GetDatumFast(float8 f) { return Float8GetDatum(f); }


static inline ItemPointer DatumGetItemPointer(Datum d) { return (ItemPointer) DatumGetPointer(d); }
static inline Datum ItemPointerGetDatum(ItemPointer i) { return PointerGetDatum(i); }


static inline bool IsAligned(void *p, int align)
{
        int64 i = (int64) PointerGetDatum(p);
        return ((i & (align-1)) == 0);
}

/* ----------------------------------------------------------------
 *				Section 3:	exception handling definitions
 *							Assert, Trap, etc macros
 * ----------------------------------------------------------------
 */

<<<<<<< HEAD
#define COMPILE_ASSERT(e) ((void)sizeof(char[1-2*!(e)]))
#define ARRAY_SIZE(x) (sizeof(x) / sizeof(*(x)))

=======
>>>>>>> d13f41d2
extern PGDLLIMPORT bool assert_enabled;

/*
 * USE_ASSERT_CHECKING, if defined, turns on all the assertions.
 * - plai  9/5/90
 *
 * It should _NOT_ be defined in releases or in benchmark copies
 */

/*
 * Trap
 *		Generates an exception if the given condition is true.
 */
#define Trap(condition, errorType) \
	do { \
		if ((assert_enabled) && (condition)) \
			ExceptionalCondition(CppAsString(condition), (errorType), \
								 __FILE__, __LINE__); \
	} while (0)
/*
 *	TrapMacro is the same as Trap but it's intended for use in macros:
 *
 *		#define foo(x) (AssertMacro(x != 0) && bar(x))
 *
 *	Isn't CPP fun?
 */
#define TrapMacro(condition, errorType) \
	((bool) ((! assert_enabled) || ! (condition) || \
			 (ExceptionalCondition(CppAsString(condition), (errorType), \
								   __FILE__, __LINE__))))

#ifndef USE_ASSERT_CHECKING
#define Assert(condition)
#define AssertMacro(condition)	((void)true)
#define AssertArg(condition)
#define AssertState(condition)
#define AssertImply(condition1, condition2)
#define AssertEquivalent(cond1, cond2)
#define AssertPointerAlignment(ptr, bndr)	((void)true)
#else
#define Assert(condition) \
		Trap(!(condition), "FailedAssertion")

#define AssertMacro(condition) \
		((void) TrapMacro(!(condition), "FailedAssertion"))

#define AssertArg(condition) \
		Trap(!(condition), "BadArgument")

#define AssertState(condition) \
		Trap(!(condition), "BadState")

<<<<<<< HEAD
#define AssertImply(cond1, cond2) \
		Trap(!(!(cond1) || (cond2)), "AssertImply failed")
=======
extern int ExceptionalCondition(const char *conditionName,
					 const char *errorType,
					 const char *fileName, int lineNumber);
>>>>>>> d13f41d2

#define AssertEquivalent(cond1, cond2) \
		Trap(!((bool)(cond1) == (bool)(cond2)), "AssertEquivalent failed")

/*
 * Check that `ptr' is `bndr' aligned.
 */
#define AssertPointerAlignment(ptr, bndr) \
	Trap(TYPEALIGN(bndr, (uintptr_t)(ptr)) != (uintptr_t)(ptr), \
		 "UnalignedPointer")

#endif   /* USE_ASSERT_CHECKING */

extern int ExceptionalCondition(const char *conditionName,
					 const char *errorType,
					 const char *fileName, int lineNumber);
					 
extern int SyncAgentMain(int, char **, const char *);
extern void CdbProgramErrorHandler(SIGNAL_ARGS);
extern void gp_set_thread_sigmasks(void);


#ifdef __cplusplus
}   /* extern "C" */
#endif

#endif   /* POSTGRES_H */<|MERGE_RESOLUTION|>--- conflicted
+++ resolved
@@ -7,11 +7,7 @@
  * Client-side code should include postgres_fe.h instead.
  *
  *
-<<<<<<< HEAD
  * Portions Copyright (c) 1996-2010, PostgreSQL Global Development Group
-=======
- * Portions Copyright (c) 1996-2008, PostgreSQL Global Development Group
->>>>>>> d13f41d2
  * Portions Copyright (c) 1995, Regents of the University of California
  *
  * $PostgreSQL: pgsql/src/include/postgres.h,v 1.88 2008/01/01 19:45:56 momjian Exp $
@@ -75,16 +71,6 @@
  * you need to memcpy from the tuple into a local struct variable before
  * you can look at these fields!  (The reason we use memcmp is to avoid
  * having to do that just to detect equality of two TOAST pointers...)
-<<<<<<< HEAD
- */
-struct varatt_external
-{
-	int32		va_rawsize;		/* Original data size (includes header) */
-	int32		va_extsize;		/* External saved size (doesn't) */
-	Oid			va_valueid;		/* Unique ID of value within TOAST table */
-	Oid			va_toastrelid;	/* RelID of TOAST table containing it */
-};
-=======
  */
 struct varatt_external
 {
@@ -124,31 +110,34 @@
 	char		va_data[1];		/* Data begins here */
 } varattrib_1b;
 
+/* NOT Like Postgres! ...In GPDB, We waste a few bytes of padding, and don't always set the va_len_1be to anything */
 typedef struct
 {
-	uint8		va_header;		/* Always 0x80 or 0x01 */
-	uint8		va_len_1be;		/* Physical length of datum */
+	uint8		va_header;		/* Always 0x80  */
+	uint8		va_len_1be;		/*** PG only:  Len of toast pointer w/ 1b header, ignored in GPDB  ***/ /* Physical length of datum */
+	uint8		va_padding[2];	/*** GPDB only:  Alignment padding ***/
 	char		va_data[1];		/* Data (for now always a TOAST pointer) */
 } varattrib_1b_e;
 
 /*
- * Bit layouts for varlena headers on big-endian machines:
+ * Bit layouts for varlena headers: (GPDB always stores this big-endian format)
  *
  * 00xxxxxx 4-byte length word, aligned, uncompressed data (up to 1G)
  * 01xxxxxx 4-byte length word, aligned, *compressed* data (up to 1G)
  * 10000000 1-byte length word, unaligned, TOAST pointer
  * 1xxxxxxx 1-byte length word, unaligned, uncompressed data (up to 126b)
  *
- * Bit layouts for varlena headers on little-endian machines:
- *
- * xxxxxx00 4-byte length word, aligned, uncompressed data (up to 1G)
- * xxxxxx10 4-byte length word, aligned, *compressed* data (up to 1G)
- * 00000001 1-byte length word, unaligned, TOAST pointer
- * xxxxxxx1 1-byte length word, unaligned, uncompressed data (up to 126b)
+ * Greenplum differs from PostgreSQL here... In Postgres, they use different
+ * macros for big-endian and little-endian machines, so the length is contiguous,
+ * while the 4 byte lengths are stored in native endian format.
+ *
+ * Greenplum stored the 4 byte varlena header in network byte order, so it always
+ * look big-endian in the tuple.   This is a bit ugly, but changing it would require
+ * all our customers to initdb.
  *
  * The "xxx" bits are the length field (which includes itself in all cases).
- * In the big-endian case we mask to extract the length, in the little-endian
- * case we shift.  Note that in both cases the flag bits are in the physically
+ * In the big-endian case we mask to extract the length.
+ * Note that in both cases the flag bits are in the physically
  * first byte.	Also, it is not possible for a 1-byte length word to be zero;
  * this lets us disambiguate alignment padding bytes from the start of an
  * unaligned datum.  (We now *require* pad bytes to be filled with zero!)
@@ -162,8 +151,6 @@
  * for such records. Hence you should usually check for IS_EXTERNAL before
  * checking for IS_1B.
  */
-
-#ifdef WORDS_BIGENDIAN
 
 #define VARATT_IS_4B(PTR) \
 	((((varattrib_1b *) (PTR))->va_header & 0x80) == 0x00)
@@ -180,54 +167,26 @@
 
 /* VARSIZE_4B() should only be used on known-aligned data */
 #define VARSIZE_4B(PTR) \
-	(((varattrib_4b *) (PTR))->va_4byte.va_header & 0x3FFFFFFF)
+	(ntohl(((varattrib_4b *) (PTR))->va_4byte.va_header) & 0x3FFFFFFF)
 #define VARSIZE_1B(PTR) \
 	(((varattrib_1b *) (PTR))->va_header & 0x7F)
-#define VARSIZE_1B_E(PTR) \
-	(((varattrib_1b_e *) (PTR))->va_len_1be)
+/* In GPDB, VARSIZE_1B_E() is always the size of a toast pointer plus the 4 byte header */
+#define VARSIZE_1B_E(PTR) (VARHDRSZ_EXTERNAL + sizeof(struct varatt_external))
 
 #define SET_VARSIZE_4B(PTR,len) \
-	(((varattrib_4b *) (PTR))->va_4byte.va_header = (len) & 0x3FFFFFFF)
+	(((varattrib_4b *) (PTR))->va_4byte.va_header = htonl( (len) & 0x3FFFFFFF ))
 #define SET_VARSIZE_4B_C(PTR,len) \
-	(((varattrib_4b *) (PTR))->va_4byte.va_header = ((len) & 0x3FFFFFFF) | 0x40000000)
+	(((varattrib_4b *) (PTR))->va_4byte.va_header = htonl( ((len) & 0x3FFFFFFF) | 0x40000000 ))
 #define SET_VARSIZE_1B(PTR,len) \
 	(((varattrib_1b *) (PTR))->va_header = (len) | 0x80)
+/*
+ * Although this macro sets var_len_1be, data stored in GPDB might
+ * not have anything set in this byte, so you can't count on it's value
+ * Not really a problem, since it is always based on TOAST_POINTER_LEN
+ */
 #define SET_VARSIZE_1B_E(PTR,len) \
 	(((varattrib_1b_e *) (PTR))->va_header = 0x80, \
 	 ((varattrib_1b_e *) (PTR))->va_len_1be = (len))
-#else							/* !WORDS_BIGENDIAN */
-
-#define VARATT_IS_4B(PTR) \
-	((((varattrib_1b *) (PTR))->va_header & 0x01) == 0x00)
-#define VARATT_IS_4B_U(PTR) \
-	((((varattrib_1b *) (PTR))->va_header & 0x03) == 0x00)
-#define VARATT_IS_4B_C(PTR) \
-	((((varattrib_1b *) (PTR))->va_header & 0x03) == 0x02)
-#define VARATT_IS_1B(PTR) \
-	((((varattrib_1b *) (PTR))->va_header & 0x01) == 0x01)
-#define VARATT_IS_1B_E(PTR) \
-	((((varattrib_1b *) (PTR))->va_header) == 0x01)
-#define VARATT_NOT_PAD_BYTE(PTR) \
-	(*((uint8 *) (PTR)) != 0)
-
-/* VARSIZE_4B() should only be used on known-aligned data */
-#define VARSIZE_4B(PTR) \
-	((((varattrib_4b *) (PTR))->va_4byte.va_header >> 2) & 0x3FFFFFFF)
-#define VARSIZE_1B(PTR) \
-	((((varattrib_1b *) (PTR))->va_header >> 1) & 0x7F)
-#define VARSIZE_1B_E(PTR) \
-	(((varattrib_1b_e *) (PTR))->va_len_1be)
-
-#define SET_VARSIZE_4B(PTR,len) \
-	(((varattrib_4b *) (PTR))->va_4byte.va_header = (((uint32) (len)) << 2))
-#define SET_VARSIZE_4B_C(PTR,len) \
-	(((varattrib_4b *) (PTR))->va_4byte.va_header = (((uint32) (len)) << 2) | 0x02)
-#define SET_VARSIZE_1B(PTR,len) \
-	(((varattrib_1b *) (PTR))->va_header = (((uint8) (len)) << 1) | 0x01)
-#define SET_VARSIZE_1B_E(PTR,len) \
-	(((varattrib_1b_e *) (PTR))->va_header = 0x01, \
-	 ((varattrib_1b_e *) (PTR))->va_len_1be = (len))
-#endif   /* WORDS_BIGENDIAN */
 
 #define VARHDRSZ_SHORT			1
 #define VARATT_SHORT_MAX		0x7F
@@ -237,7 +196,8 @@
 #define VARATT_CONVERTED_SHORT_SIZE(PTR) \
 	(VARSIZE(PTR) - VARHDRSZ + VARHDRSZ_SHORT)
 
-#define VARHDRSZ_EXTERNAL		2
+/* In Postgres, this is 2 */
+#define VARHDRSZ_EXTERNAL		4
 
 #define VARDATA_4B(PTR)		(((varattrib_4b *) (PTR))->va_4byte.va_data)
 #define VARDATA_4B_C(PTR)	(((varattrib_4b *) (PTR))->va_compressed.va_data)
@@ -304,23 +264,24 @@
  *				Section 2:	datum type + support macros
  * ----------------------------------------------------------------
  */
->>>>>>> d13f41d2
-
-/*
- * These structs describe the header of a varlena object that may have been
- * TOASTed.  Generally, don't reference these structs directly, but use the
- * macros below.
- *
-<<<<<<< HEAD
- * We use separate structs for the aligned and unaligned cases because the
- * compiler might otherwise think it could generate code that assumes
- * alignment while touching fields of a 1-byte-header varlena.
-=======
+
+/*
+ * Port Notes:
+ *     Postgres makes the following assumption about machines:
+ *
+ *     sizeof(Datum) == sizeof(long) >= sizeof(void *) >= 4
+ *
+ *     Postgres also assumes that
+ *
  *	sizeof(char) == 1
  *
  *	and that
  *
  *	sizeof(short) == 2
+ *
+ *  Greenplum CDB:
+ *     Datum is alway 8 bytes, regardless if it is 32bit or 64bit machine.
+ *  so may be > sizeof(long).
  *
  * When a type narrower than Datum is stored in a Datum, we place it in the
  * low-order bits and are careful that the DatumGetXXX macro for it discards
@@ -328,258 +289,6 @@
  * This is needed to support old-style user-defined functions, since depending
  * on architecture and compiler, the return value of a function returning char
  * or short may contain garbage when called as if it returned Datum.
->>>>>>> d13f41d2
- */
-typedef union
-{
-	struct						/* Normal varlena (4-byte length) */
-	{
-		uint32		va_header;
-		char		va_data[1];
-	}			va_4byte;
-	struct						/* Compressed-in-line format */
-	{
-		uint32		va_header;
-		uint32		va_rawsize; /* Original data size (excludes header) */
-		char		va_data[1]; /* Compressed data */
-	}			va_compressed;
-} varattrib_4b;
-
-typedef struct
-{
-	uint8		va_header;
-	char		va_data[1];		/* Data begins here */
-} varattrib_1b;
-
-<<<<<<< HEAD
-=======
-#define SIZEOF_DATUM SIZEOF_UNSIGNED_LONG
-
-typedef Datum *DatumPtr;
->>>>>>> d13f41d2
-
-/* NOT Like Postgres! ...In GPDB, We waste a few bytes of padding, and don't always set the va_len_1be to anything */
-typedef struct
-{
-	uint8		va_header;		/* Always 0x80  */
-	uint8		va_len_1be;		/*** PG only:  Len of toast pointer w/ 1b header, ignored in GPDB  ***/ /* Physical length of datum */
-	uint8		va_padding[2];	/*** GPDB only:  Alignment padding ***/
-	char		va_data[1];		/* Data (for now always a TOAST pointer) */
-} varattrib_1b_e;
-
-/*
- * Bit layouts for varlena headers: (GPDB always stores this big-endian format)
- *
-<<<<<<< HEAD
- * 00xxxxxx 4-byte length word, aligned, uncompressed data (up to 1G)
- * 01xxxxxx 4-byte length word, aligned, *compressed* data (up to 1G)
- * 10000000 1-byte length word, unaligned, TOAST pointer
- * 1xxxxxxx 1-byte length word, unaligned, uncompressed data (up to 126b)
-=======
- * Note: any nonzero value will be considered TRUE, but we ignore bits to
- * the left of the width of bool, per comment above.
- */
-
-#define DatumGetBool(X) ((bool) (((bool) (X)) != 0))
-
-/*
- * BoolGetDatum
- *		Returns datum representation for a boolean.
->>>>>>> d13f41d2
- *
- * Greenplum differs from PostgreSQL here... In Postgres, they use different
- * macros for big-endian and little-endian machines, so the length is contiguous,
- * while the 4 byte lengths are stored in native endian format.
- *
- * Greenplum stored the 4 byte varlena header in network byte order, so it always
- * look big-endian in the tuple.   This is a bit ugly, but changing it would require
- * all our customers to initdb.
- *
- * Note that in both cases the flag bits are in the physically
- * first byte.	Also, it is not possible for a 1-byte length word to be zero;
- * this lets us disambiguate alignment padding bytes from the start of an
- * unaligned datum.  (We now *require* pad bytes to be filled with zero!)
- */
-
-/*
- * Endian-dependent macros.  These are considered internal --- use the
- * external macros below instead of using these directly.
- *
- * Note: IS_1B is true for external toast records but VARSIZE_1B will return 0
- * for such records. Hence you should usually check for IS_EXTERNAL before
- * checking for IS_1B.
- */
-
-#define VARATT_IS_4B(PTR) \
-	((((varattrib_1b *) (PTR))->va_header & 0x80) == 0x00)
-#define VARATT_IS_4B_U(PTR) \
-	((((varattrib_1b *) (PTR))->va_header & 0xC0) == 0x00)
-#define VARATT_IS_4B_C(PTR) \
-	((((varattrib_1b *) (PTR))->va_header & 0xC0) == 0x40)
-#define VARATT_IS_1B(PTR) \
-	((((varattrib_1b *) (PTR))->va_header & 0x80) == 0x80)
-#define VARATT_IS_1B_E(PTR) \
-	((((varattrib_1b *) (PTR))->va_header) == 0x80)
-#define VARATT_NOT_PAD_BYTE(PTR) \
-	(*((uint8 *) (PTR)) != 0)
-
-/* VARSIZE_4B() should only be used on known-aligned data */
-#define VARSIZE_4B(PTR) \
-	(ntohl(((varattrib_4b *) (PTR))->va_4byte.va_header) & 0x3FFFFFFF)
-#define VARSIZE_1B(PTR) \
-	(((varattrib_1b *) (PTR))->va_header & 0x7F)
-
-
-/* In GPDB, VARSIZE_1B_E() is always the size of a toast pointer plus the 4 byte header */
-#define VARSIZE_1B_E(PTR) (VARHDRSZ_EXTERNAL + sizeof(struct varatt_external))
-
-
-#define SET_VARSIZE_4B(PTR,len) \
-	(((varattrib_4b *) (PTR))->va_4byte.va_header = htonl( (len) & 0x3FFFFFFF ))
-#define SET_VARSIZE_4B_C(PTR,len) \
-	(((varattrib_4b *) (PTR))->va_4byte.va_header = htonl( ((len) & 0x3FFFFFFF) | 0x40000000 ))
-#define SET_VARSIZE_1B(PTR,len) \
-	(((varattrib_1b *) (PTR))->va_header = (len) | 0x80)
-
-#define VARHDRSZ_SHORT			1
-#define VARATT_SHORT_MAX		0x7F
-#define VARATT_CAN_MAKE_SHORT(PTR) \
-	(VARATT_IS_4B_U(PTR) && \
-	 (VARSIZE(PTR) - VARHDRSZ + VARHDRSZ_SHORT) <= VARATT_SHORT_MAX)
-#define VARATT_CONVERTED_SHORT_SIZE(PTR) \
-	(VARSIZE(PTR) - VARHDRSZ + VARHDRSZ_SHORT)
-
-/* In Postgres, this is 2 */
-#define VARHDRSZ_EXTERNAL		4
-
-#define VARDATA_4B(PTR)		(((varattrib_4b *) (PTR))->va_4byte.va_data)
-#define VARDATA_4B_C(PTR)	(((varattrib_4b *) (PTR))->va_compressed.va_data)
-#define VARDATA_1B(PTR)		(((varattrib_1b *) (PTR))->va_data)
-#define VARDATA_1B_E(PTR)	(((varattrib_1b_e *) (PTR))->va_data)
-
-
-/* Externally visible macros */
-
-/*
- * VARDATA, VARSIZE, and SET_VARSIZE are the recommended API for most code
- * for varlena datatypes.  Note that they only work on untoasted,
- * 4-byte-header Datums!
- *
- * Code that wants to use 1-byte-header values without detoasting should
- * use VARSIZE_ANY/VARSIZE_ANY_EXHDR/VARDATA_ANY.  The other macros here
- * should usually be used only by tuple assembly/disassembly code and
- * code that specifically wants to work with still-toasted Datums.
- *
- * WARNING: It is only safe to use VARDATA_ANY() -- typically with
- * PG_DETOAST_DATUM_PACKED() -- if you really don't care about the alignment.
- * Either because you're working with something like text where the alignment
- * doesn't matter or because you're not going to access its constituent parts
- * and just use things like memcpy on it anyways.
- */
-#define VARDATA(PTR)						VARDATA_4B(PTR)
-#define VARDATA_D(D)						VARDATA(DatumGetPointer(D))
-#define VARSIZE(PTR)						VARSIZE_4B(PTR)
-#define VARSIZE_D(D) 						VARSIZE(DatumGetPointer(D))
-
-/* these are used by tuptoaster.c */
-#define VARHDRSZ_SHORT 						1
-#define VARSIZE_SHORT(PTR)					VARSIZE_1B(PTR)
-#define VARSIZE_SHORT_D(D)					VARSIZE_SHORT(DatumGetPointer(D))
-#define VARDATA_SHORT(PTR)					VARDATA_1B(PTR)
-#define VARDATA_SHORT_D(D) 					VARDATA_SHORT(DatumGetPointer(D))
-#define SET_VARSIZE(PTR, len)				SET_VARSIZE_4B  ((varattrib_4b*)(PTR), (len))
-#define SET_VARSIZE_SHORT(PTR, len) 		SET_VARSIZE_1B  ((PTR), (len))
-#define SET_VARSIZE_COMPRESSED(PTR, len) 	SET_VARSIZE_4B_C((PTR), (len))
-
-
-/* Do we want to rename these? */
-#define VARATT_IS_COMPRESSED(PTR) 			VARATT_IS_4B_C(PTR)
-#define VARATT_IS_COMPRESSED_D(D) 			VARATT_IS_COMPRESSED(DatumGetPointer(D))
-#define VARATT_IS_EXTERNAL(PTR) 			VARATT_IS_1B_E(PTR)
-#define VARATT_IS_EXTERNAL_D(D) 			VARATT_IS_1B_E(DatumGetPointer(D))
-#define VARATT_IS_SHORT(PTR) 				VARATT_IS_1B(PTR)
-#define VARATT_IS_SHORT_D(D) 				VARATT_IS_1B(DatumGetPointer(D))
-#define VARATT_SET_COMPRESSED(PTR)			SET_VARSIZE_C(PTR)
-/* XXX */
-#define VARATT_IS_EXTENDED(PTR)				(!VARATT_IS_4B_U(PTR))
-#define VARATT_IS_EXTENDED_D(D)				VARATT_IS_EXTENDED(DatumGetPointer(D))
-
-#define VARSIZE_EXTERNAL(PTR)				VARSIZE_1B_E(PTR)
-
-
-/*
- * Bit patterns used to indicate sort varlena headers:
- *
- * 00xxxxxx	4-byte length word, aligned, uncompressed data (up to 1G)
- * 01xxxxxx	4-byte length word, aligned, *compressed* data (up to 1G)
- * 10000000	1-byte length word, unaligned, TOAST pointer
- * 1xxxxxxx 1-byte length word, unaligned, uncompressed data (up to 126b)
- *
- * Note: IS_1B is true for external toast records but VARSIZE_1B will return 0
- * for such records. As a consequence you must always check for for IS_EXTERNAL
- * before checking for IS_1B.
- */
-
-
-#define VARATT_COULD_SHORT(PTR)	(VARATT_IS_4B_U(PTR) && (VARSIZE(PTR)-VARHDRSZ+VARHDRSZ_SHORT <= VARATT_SHORT_MAX))
-#define VARATT_COULD_SHORT_D(D)	VARATT_COULD_SHORT(DatumGetPointer(D))
-#define VARSIZE_TO_SHORT(PTR)	((char)(VARSIZE(PTR)-VARHDRSZ+VARHDRSZ_SHORT) | 0x80)
-#define VARSIZE_TO_SHORT_D(D)	VARSIZE_TO_SHORT(DatumGetPointer(D))
-
-
-
-
-#define VARSIZE_ANY(PTR) \
-	(VARATT_IS_1B_E(PTR) ? VARSIZE_1B_E(PTR) : \
-	 (VARATT_IS_1B(PTR) ? VARSIZE_1B(PTR) : \
-	  VARSIZE_4B(PTR)))
-
-#define VARSIZE_ANY_EXHDR(PTR) \
-	(VARATT_IS_1B_E(PTR) ? VARSIZE_1B_E(PTR)-VARHDRSZ_EXTERNAL : \
-	 (VARATT_IS_1B(PTR) ? VARSIZE_1B(PTR)-VARHDRSZ_SHORT : \
-	  VARSIZE_4B(PTR)-VARHDRSZ))
-
-/* caution: this will not work on an external or compressed-in-line Datum */
-/* caution: this will return a possibly unaligned pointer */
-#define VARDATA_ANY(PTR) \
-	 (VARATT_IS_1B(PTR) ? VARDATA_1B(PTR) : VARDATA_4B(PTR))
-
-#define VARSIZE_ANY_D(D)					VARSIZE_ANY(DatumGetPointer(D))
-#define VARDATA_ANY_D(D)					VARDATA_ANY(DatumGetPointer(D))
-#define VARSIZE_ANY_EXHDR_D(D)			    VARSIZE_ANY_EXHDR(DatumGetPointer(D))
-
-
-#define VARDATA_COMPRESSED(PTR)	((PTR)->va_compressed.va_data)
-
-/* ----------------------------------------------------------------
- *				Section 2:	datum type + support macros
- * ----------------------------------------------------------------
- */
-
-/*
- * Port Notes:
- *	Postgres makes the following assumption about machines:
- *
- *	sizeof(Datum) == sizeof(long) >= sizeof(void *) >= 4
- *
- *  Greenplum CDB:
- * 	Datum is alway 8 bytes, regardless if it is 32bit or 64bit machine.
- *  so may be > sizeof(long).
- *
- *	Postgres also assumes that
- *
- *	sizeof(char) == 1
- *
- *	and that
- *
- *	sizeof(short) == 2
- *
- * When a type narrower than Datum is stored in a Datum, we place it in the
- * low-order bits and are careful that the DatumGetXXX macro for it discards
- * the unused high-order bits (as opposed to, say, assuming they are zero).
- * This is needed to support old-style user-defined functions, since depending
- * on architecture and compiler, the return value of a function returning char
- * or short may contain garbage when called as if it returned Datum.
  */
 
 typedef int64 Datum;
@@ -596,15 +305,6 @@
 #define SIZEOF_DATUM 8
 
 typedef Datum *DatumPtr;
-
-#define GET_1_BYTE(datum)	(((Datum) (datum)) & 0x000000ff)
-#define GET_2_BYTES(datum)	(((Datum) (datum)) & 0x0000ffff)
-#define GET_4_BYTES(datum)	(((Datum) (datum)) & 0xffffffff)
-#define GET_8_BYTES(datum)	((Datum) (datum))
-#define SET_1_BYTE(value)	(((Datum) (value)) & 0x000000ff)
-#define SET_2_BYTES(value)	(((Datum) (value)) & 0x0000ffff)
-#define SET_4_BYTES(value)	(((Datum) (value)) & 0xffffffff)
-#define SET_8_BYTES(value)	((Datum) (value))
 
 /* 
  * Conversion between Datum and type X.  Changed from Macro to static inline
@@ -697,12 +397,9 @@
  * ----------------------------------------------------------------
  */
 
-<<<<<<< HEAD
 #define COMPILE_ASSERT(e) ((void)sizeof(char[1-2*!(e)]))
 #define ARRAY_SIZE(x) (sizeof(x) / sizeof(*(x)))
 
-=======
->>>>>>> d13f41d2
 extern PGDLLIMPORT bool assert_enabled;
 
 /*
@@ -755,14 +452,12 @@
 #define AssertState(condition) \
 		Trap(!(condition), "BadState")
 
-<<<<<<< HEAD
 #define AssertImply(cond1, cond2) \
 		Trap(!(!(cond1) || (cond2)), "AssertImply failed")
-=======
+
 extern int ExceptionalCondition(const char *conditionName,
 					 const char *errorType,
 					 const char *fileName, int lineNumber);
->>>>>>> d13f41d2
 
 #define AssertEquivalent(cond1, cond2) \
 		Trap(!((bool)(cond1) == (bool)(cond2)), "AssertEquivalent failed")
