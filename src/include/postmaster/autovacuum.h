--- conflicted
+++ resolved
@@ -4,17 +4,10 @@
  *	  header file for integrated autovacuum daemon
  *
  *
-<<<<<<< HEAD
  * Portions Copyright (c) 1996-2009, PostgreSQL Global Development Group
  * Portions Copyright (c) 1994, Regents of the University of California
  *
  * $PostgreSQL: pgsql/src/include/postmaster/autovacuum.h,v 1.15 2009/01/01 17:24:01 momjian Exp $
-=======
- * Portions Copyright (c) 1996-2008, PostgreSQL Global Development Group
- * Portions Copyright (c) 1994, Regents of the University of California
- *
- * $PostgreSQL: pgsql/src/include/postmaster/autovacuum.h,v 1.14 2008/01/01 19:45:58 momjian Exp $
->>>>>>> d13f41d2
  *
  *-------------------------------------------------------------------------
  */
@@ -22,10 +15,7 @@
 #define AUTOVACUUM_H
 
 #include "storage/lock.h"
-<<<<<<< HEAD
 #include "tcop/utility.h"
-=======
->>>>>>> d13f41d2
 
 /* GUC variables */
 extern bool autovacuum_start_daemon;
@@ -44,12 +34,6 @@
 
 extern int	Log_autovacuum_min_duration;
 
-<<<<<<< HEAD
-/* autovacuum launcher PID, only valid when worker is shutting down */
-extern int	AutovacuumLauncherPid;
-
-=======
->>>>>>> d13f41d2
 /* Status inquiry functions */
 extern bool AutoVacuumingActive(void);
 extern bool IsAutoVacuumLauncherProcess(void);
@@ -68,12 +52,6 @@
 /* autovacuum cost-delay balancer */
 extern void AutoVacuumUpdateDelay(void);
 
-<<<<<<< HEAD
-/* autovacuum cost-delay balancer */
-extern void AutoVacuumUpdateDelay(void);
-
-=======
->>>>>>> d13f41d2
 #ifdef EXEC_BACKEND
 extern void AutoVacMain(int argc, char *argv[]); // OLD interface
 extern void AutovacuumIAm(void);
