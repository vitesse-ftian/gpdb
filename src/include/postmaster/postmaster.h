/*-------------------------------------------------------------------------
 *
 * postmaster.h
 *	  Exports from postmaster/postmaster.c.
 *
 * Portions Copyright (c) 1996-2009, PostgreSQL Global Development Group
 * Portions Copyright (c) 1994, Regents of the University of California
 *
<<<<<<< HEAD
 * $PostgreSQL: pgsql/src/include/postmaster/postmaster.h,v 1.20 2009/05/05 19:59:00 tgl Exp $
=======
 * $PostgreSQL: pgsql/src/include/postmaster/postmaster.h,v 1.16 2007/02/16 02:59:41 momjian Exp $
>>>>>>> 4ebb0cf9
 *
 *-------------------------------------------------------------------------
 */
#ifndef _POSTMASTER_H
#define _POSTMASTER_H

/* GUC options */
extern bool EnableSSL;
extern char *SSLCipherSuites;
extern bool SilentMode;
extern int	ReservedBackends;
extern int	PostPortNumber;
extern int	Unix_socket_permissions;
extern char *Unix_socket_group;
extern char *UnixSocketDir;
extern char *ListenAddresses;
extern bool ClientAuthInProgress;
extern int	PreAuthDelay;
extern int	AuthenticationTimeout;
extern bool Log_connections;
extern bool log_hostname;
extern char *bonjour_name;

#ifdef WIN32
extern HANDLE PostmasterHandle;
#else
extern int	postmaster_alive_fds[2];

/*
 * Constants that represent which of postmaster_alive_fds is held by
 * postmaster, and which is used in children to check for postmaster death.
 */
#define POSTMASTER_FD_WATCH		0		/* used in children to check for
										 * postmaster death */
#define POSTMASTER_FD_OWN		1		/* kept open by postmaster only */
#endif

#define POSTMASTER_IN_STARTUP_MSG "the database system is starting up"
#define POSTMASTER_IN_RECOVERY_MSG "the database system is in recovery mode"

extern const char *progname;

/* stack base pointer, defined in postgres.c */
extern char *stack_base_ptr;

extern int	PostmasterMain(int argc, char *argv[]);
extern void ClosePostmasterPorts(bool am_syslogger);

extern int	MaxLivePostmasterChildren(void);

#ifdef EXEC_BACKEND
extern pid_t postmaster_forkexec(int argc, char *argv[]);
extern int	SubPostmasterMain(int argc, char *argv[]);

extern Size ShmemBackendArraySize(void);
extern void ShmemBackendArrayAllocation(void);
#endif

/* CDB */
typedef int (PMSubStartCallback)(void);
extern bool GPPostmaster(void);
extern bool GPIsSegmentDatabase(void);
extern bool GPAreFileReplicationStructuresRequired(void);
extern int PostmasterGetMppLocalProcessCounter(void);
extern DistributedTransactionTimeStamp PostmasterGetDtxStartTime(void);

extern void StartMasterOrPrimaryPostmasterProcesses(void);
extern void SignalShutdownFilerepProcess(void);
extern void SignalShutdownFilerepBackendProcesses(void);
extern bool IsFilerepBackendsDoneShutdown(void);
extern void NotifyProcessesOfFilerepStateChange(void);
extern void StartFilerepProcesses(void);
extern bool IsFilerepProcessRunning(void);
extern void SetFilerepPeerResetResult(bool success);
extern bool IsDatabaseInRunMode(void);


#endif   /* _POSTMASTER_H */<|MERGE_RESOLUTION|>--- conflicted
+++ resolved
@@ -6,11 +6,7 @@
  * Portions Copyright (c) 1996-2009, PostgreSQL Global Development Group
  * Portions Copyright (c) 1994, Regents of the University of California
  *
-<<<<<<< HEAD
  * $PostgreSQL: pgsql/src/include/postmaster/postmaster.h,v 1.20 2009/05/05 19:59:00 tgl Exp $
-=======
- * $PostgreSQL: pgsql/src/include/postmaster/postmaster.h,v 1.16 2007/02/16 02:59:41 momjian Exp $
->>>>>>> 4ebb0cf9
  *
  *-------------------------------------------------------------------------
  */
