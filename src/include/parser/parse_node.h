/*-------------------------------------------------------------------------
 *
 * parse_node.h
 *		Internal definitions for parser
 *
 *
<<<<<<< HEAD
 * Portions Copyright (c) 1996-2009, PostgreSQL Global Development Group
=======
 * Portions Copyright (c) 1996-2008, PostgreSQL Global Development Group
>>>>>>> d13f41d2
 * Portions Copyright (c) 1994, Regents of the University of California
 *
 * $PostgreSQL: pgsql/src/include/parser/parse_node.h,v 1.53 2008/01/01 19:45:58 momjian Exp $
 *
 *-------------------------------------------------------------------------
 */
#ifndef PARSE_NODE_H
#define PARSE_NODE_H

#include "nodes/parsenodes.h"
#include "utils/relcache.h"
#include "utils/rel.h"

struct HTAB;  /* utils/hsearch.h */

/*
 * State information used during parse analysis
 *
 * parentParseState: NULL in a top-level ParseState.  When parsing a subquery,
 * links to current parse state of outer query.
 *
 * p_sourcetext: source string that generated the raw parsetree being
 * analyzed, or NULL if not available.	(The string is used only to
 * generate cursor positions in error messages: we need it to convert
 * byte-wise locations in parse structures to character-wise cursor
 * positions.)
 *
 * p_rtable: list of RTEs that will become the rangetable of the query.
 * Note that neither relname nor refname of these entries are necessarily
 * unique; searching the rtable by name is a bad idea.
 *
 * p_joinlist: list of join items (RangeTblRef and JoinExpr nodes) that
 * will become the fromlist of the query's top-level FromExpr node.
 *
 * p_relnamespace: list of RTEs that represents the current namespace for
 * table lookup, ie, those RTEs that are accessible by qualified names.
 * This may be just a subset of the rtable + joinlist, and/or may contain
 * entries that are not yet added to the main joinlist.
 *
 * p_varnamespace: list of RTEs that represents the current namespace for
 * column lookup, ie, those RTEs that are accessible by unqualified names.
 * This is different from p_relnamespace because a JOIN without an alias does
 * not hide the contained tables (so they must still be in p_relnamespace)
 * but it does hide their columns (unqualified references to the columns must
 * refer to the JOIN, not the member tables).  Also, we put POSTQUEL-style
 * implicit RTEs into p_relnamespace but not p_varnamespace, so that they
 * do not affect the set of columns available for unqualified references.
 *
 * p_paramtypes: an array of p_numparams type OIDs for $n parameter symbols
 * (zeroth entry in array corresponds to $1).  If p_variableparams is true, the
 * set of param types is not predetermined; in that case, a zero array entry
 * means that parameter number hasn't been seen, and UNKNOWNOID means the
 * parameter has been used but its type is not yet known.  NOTE: in a stack
 * of ParseStates, only the topmost ParseState contains paramtype info; but
 * we copy the p_variableparams flag down to the child nodes for speed in
 * coerce_type.
 */
typedef struct ParseState
{
	struct ParseState *parentParseState;		/* stack link */
	const char *p_sourcetext;	/* source text, or NULL if not available */
	List	   *p_rtable;		/* range table so far */
	List	   *p_joinlist;		/* join items so far (will become FromExpr
								 * node's fromlist) */
	List	   *p_relnamespace; /* current namespace for relations */
	List	   *p_varnamespace; /* current namespace for columns */
	List       *p_ctenamespace; /* current namespace for common-table-expressions */
	List	   *p_future_ctes;	/* common table exprs not yet in namespace */
	Oid		   *p_paramtypes;	/* OIDs of types for $n parameter symbols */
	int			p_numparams;	/* allocated size of p_paramtypes[] */
	int			p_next_resno;	/* next targetlist resno to assign */
	List	   *p_locking_clause;		/* raw FOR UPDATE/FOR SHARE info */
	Node	   *p_value_substitute;		/* what to replace VALUE with, if any */
	bool		p_variableparams;
	bool		p_hasAggs;
	bool		p_hasWindFuncs;
	bool		p_hasSubLinks;
	bool		p_hasModifyingCTE;
	bool		p_is_insert;
	bool		p_is_update;
	Relation	p_target_relation;
	RangeTblEntry *p_target_rangetblentry;
	List	   *p_win_clauses;	/* list of window specifications */
	Node       *having_qual; /* Having clause */
	struct HTAB *p_namecache;  /* parse state object name cache */
	bool        p_hasTblValueExpr;
	bool        p_hasDynamicFunction; /* function w/unstable return type */
	List	   *p_setopTypes;		/* predicated types on Setop */
	List	   *p_setopTypmods;		/* predicated typmods on Setop */
	bool        p_propagateSetopTypes;      /* if possible to propagate types on Setop */
} ParseState;

/* Support for parser_errposition_callback function */
typedef struct ParseCallbackState
{
	ParseState *pstate;
	int			location;
	ErrorContextCallback errcontext;
} ParseCallbackState;


extern ParseState *make_parsestate(ParseState *parentParseState);
extern void free_parsestate(ParseState *pstate);
<<<<<<< HEAD
extern struct HTAB *parser_get_namecache(ParseState *pstate);
=======
>>>>>>> d13f41d2
extern int	parser_errposition(ParseState *pstate, int location);

extern void setup_parser_errposition_callback(ParseCallbackState *pcbstate,
								  ParseState *pstate, int location);
extern void cancel_parser_errposition_callback(ParseCallbackState *pcbstate);

extern Var *make_var(ParseState *pstate, RangeTblEntry *rte, int attrno,
		 int location);
extern Oid	transformArrayType(Oid arrayType);
extern ArrayRef *transformArraySubscripts(ParseState *pstate,
						 Node *arrayBase,
						 Oid arrayType,
						 Oid elementType,
						 int32 elementTypMod,
						 List *indirection,
						 Node *assignFrom);
extern Const *make_const(ParseState *pstate, Value *value, int location);

#endif   /* PARSE_NODE_H */<|MERGE_RESOLUTION|>--- conflicted
+++ resolved
@@ -4,11 +4,7 @@
  *		Internal definitions for parser
  *
  *
-<<<<<<< HEAD
  * Portions Copyright (c) 1996-2009, PostgreSQL Global Development Group
-=======
- * Portions Copyright (c) 1996-2008, PostgreSQL Global Development Group
->>>>>>> d13f41d2
  * Portions Copyright (c) 1994, Regents of the University of California
  *
  * $PostgreSQL: pgsql/src/include/parser/parse_node.h,v 1.53 2008/01/01 19:45:58 momjian Exp $
@@ -112,10 +108,7 @@
 
 extern ParseState *make_parsestate(ParseState *parentParseState);
 extern void free_parsestate(ParseState *pstate);
-<<<<<<< HEAD
 extern struct HTAB *parser_get_namecache(ParseState *pstate);
-=======
->>>>>>> d13f41d2
 extern int	parser_errposition(ParseState *pstate, int location);
 
 extern void setup_parser_errposition_callback(ParseCallbackState *pcbstate,
