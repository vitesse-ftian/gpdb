/*-------------------------------------------------------------------------
 *
 * pg_amproc.h
 *	  definition of the system "amproc" relation (pg_amproc)
 *	  along with the relation's initial contents.
 *
 * The amproc table identifies support procedures associated with index
 * operator families and classes.  These procedures can't be listed in pg_amop
 * since they are not the implementation of any indexable operator.
 *
 * The primary key for this table is <amprocfamily, amproclefttype,
 * amprocrighttype, amprocnum>.  The "default" support functions for a
 * particular opclass within the family are those with amproclefttype =
 * amprocrighttype = opclass's opcintype.  These are the ones loaded into the
 * relcache for an index and typically used for internal index operations.
 * Other support functions are typically used to handle cross-type indexable
 * operators with oprleft/oprright matching the entry's amproclefttype and
 * amprocrighttype. The exact behavior depends on the index AM, however, and
 * some don't pay attention to non-default functions at all.
 *
 *
 * Portions Copyright (c) 1996-2008, PostgreSQL Global Development Group
 * Portions Copyright (c) 1994, Regents of the University of California
 *
 * $PostgreSQL: pgsql/src/include/catalog/pg_amproc.h,v 1.61 2006/12/23 00:43:12 tgl Exp $
 *
 * NOTES
 *	  the genbki.sh script reads this file and generates .bki
 *	  information from the DATA() statements.
 *
 *-------------------------------------------------------------------------
 */
#ifndef PG_AMPROC_H
#define PG_AMPROC_H

#include "catalog/genbki.h"

/* TIDYCAT_BEGINFAKEDEF

   CREATE TABLE pg_amproc
   with (camelcase=AccessMethodProcedure, oid=false, relid=2603)
   (
   amopclaid      oid, 
   amprocsubtype  oid, 
   amprocnum      smallint, 
   amproc         regproc
   );

   create unique index on pg_amproc(amopclaid, amprocsubtype, amprocnum) with (indexid=2655, CamelCase=AccessMethodProcedure, syscacheid=AMPROCNUM, syscache_nbuckets=64);

   alter table pg_amproc add fk amopclaid on pg_opclass(oid);
   alter table pg_amproc add fk amprocsubtype on pg_type(oid);
   alter table pg_amproc add fk amproc on pg_proc(oid);

   TIDYCAT_ENDFAKEDEF
*/

/* ----------------
 *		pg_amproc definition.  cpp turns this into
 *		typedef struct FormData_pg_amproc
 * ----------------
 */
#define AccessMethodProcedureRelationId  2603

CATALOG(pg_amproc,2603)
{
	Oid			amprocfamily;		/* the index opfamily this entry is for */
	Oid			amproclefttype;		/* procedure's left input data type */
	Oid			amprocrighttype;	/* procedure's right input data type */
	int2		amprocnum;			/* support procedure index */
	regproc		amproc;				/* OID of the proc */
} FormData_pg_amproc;

/* ----------------
 *		Form_pg_amproc corresponds to a pointer to a tuple with
 *		the format of pg_amproc relation.
 * ----------------
 */
typedef FormData_pg_amproc *Form_pg_amproc;

/* ----------------
 *		compiler constants for pg_amproc
 * ----------------
 */
#define Natts_pg_amproc					5
#define Anum_pg_amproc_amprocfamily		1
#define Anum_pg_amproc_amproclefttype	2
#define Anum_pg_amproc_amprocrighttype	3
#define Anum_pg_amproc_amprocnum		4
#define Anum_pg_amproc_amproc			5

/* ----------------
 *		initial contents of pg_amproc
 * ----------------
 */

/* btree */
<<<<<<< HEAD
DATA(insert (	 397	0 1 382 ));
DATA(insert (	 421	0 1 357 ));
DATA(insert (	 423	0 1 1596 ));
DATA(insert (	 424	0 1 1693 ));
DATA(insert (	 426	0 1 1078 ));
DATA(insert (	 428	0 1 1954 ));
DATA(insert (	 429	0 1 358 ));
DATA(insert (	 432	0 1 926 ));
DATA(insert (	 434	0 1 1092 ));
DATA(insert (	 434 1114 1 2344 ));
DATA(insert (	 434 1184 1 2357 ));
DATA(insert (	1970	0 1 354 ));
DATA(insert (	1970  701 1 2194 ));
DATA(insert (	1972	0 1 355 ));
DATA(insert (	1972  700 1 2195 ));
DATA(insert (	1974	0 1 926 ));
DATA(insert (	1976	0 1 350 ));
DATA(insert (	1976   23 1 2190 ));
DATA(insert (	1976   20 1 2192 ));
DATA(insert (	1978	0 1 351 ));
DATA(insert (	1978   20 1 2188 ));
DATA(insert (	1978   21 1 2191 ));
DATA(insert (	1980	0 1 842 ));
DATA(insert (	1980   23 1 2189 ));
DATA(insert (	1980   21 1 2193 ));
DATA(insert (	1982	0 1 1315 ));
DATA(insert (	1984	0 1 836 ));
DATA(insert (	1986	0 1 359 ));
DATA(insert (	1988	0 1 1769 ));
DATA(insert (	1989	0 1 356 ));
DATA(insert (	1991	0 1 404 ));
DATA(insert (	1994	0 1 360 ));
DATA(insert (	1996	0 1 1107 ));
DATA(insert (	1998	0 1 1314 ));
DATA(insert (	1998 1082 1 2383 ));
DATA(insert (	1998 1114 1 2533 ));
DATA(insert (	2000	0 1 1358 ));
DATA(insert (	2002	0 1 1672 ));
DATA(insert (	2003	0 1 360 ));
DATA(insert (	2039	0 1 2045 ));
DATA(insert (	2039 1082 1 2370 ));
DATA(insert (	2039 1184 1 2526 ));
DATA(insert (	2095	0 1 2166 ));
DATA(insert (	2096	0 1 2166 ));
DATA(insert (	2097	0 1 2180 ));
DATA(insert (	2098	0 1 2187 ));
DATA(insert (	2099	0 1  377 ));
DATA(insert (	2233	0 1  380 ));
DATA(insert (	2234	0 1  381 ));
DATA(insert (	2789	0 1 2794 ));
DATA(insert (	2904	0 1 2905 ));


/* hash */
DATA(insert (	 427	0 1 1080 ));
DATA(insert (	 431	0 1 454 ));
DATA(insert (	 433	0 1 422 ));
DATA(insert (	 435	0 1 450 ));
DATA(insert (	1971	0 1 451 ));
DATA(insert (	1973	0 1 452 ));
DATA(insert (	1975	0 1 422 ));
DATA(insert (	1977	0 1 449 ));
DATA(insert (	1979	0 1 450 ));
DATA(insert (	1981	0 1 949 ));
DATA(insert (	1983	0 1 1697 ));
DATA(insert (	1985	0 1 399 ));
DATA(insert (	1987	0 1 455 ));
DATA(insert (	1990	0 1 453 ));
DATA(insert (	1992	0 1 457 ));
DATA(insert (	1995	0 1 400 ));
DATA(insert (	1997	0 1 452 ));
DATA(insert (	7676    0 1 6432 ));
DATA(insert (	1999	0 1 452 ));
DATA(insert (	2001	0 1 1696 ));
DATA(insert (	2004	0 1 400 ));
DATA(insert (	2040	0 1 452 ));
DATA(insert (	2222	0 1 454 ));
DATA(insert (	2223	0 1 456 ));
DATA(insert (	2224	0 1 398 ));
DATA(insert (	2225	0 1 450 ));
DATA(insert (	2226	0 1 450 ));
DATA(insert (	2227	0 1 450 ));
DATA(insert (	2228	0 1 450 ));
DATA(insert (	2229	0 1 456 ));
DATA(insert (	2230	0 1 456 ));
DATA(insert (	2231	0 1 456 ));
DATA(insert (	2232	0 1 455 ));
DATA(insert (	2235	0 1 329 ));
=======
DATA(insert (	397   2277 2277 1 382 ));
DATA(insert (	421   702 702 1 357 ));
DATA(insert (	423   1560 1560 1 1596 ));
DATA(insert (	424   16 16 1 1693 ));
DATA(insert (	426   1042 1042 1 1078 ));
DATA(insert (	428   17 17 1 1954 ));
DATA(insert (	429   18 18 1 358 ));
DATA(insert (	434   1082 1082 1 1092 ));
DATA(insert (	434   1082 1114 1 2344 ));
DATA(insert (	434   1082 1184 1 2357 ));
DATA(insert (	434   1114 1114 1 2045 ));
DATA(insert (	434   1114 1082 1 2370 ));
DATA(insert (	434   1114 1184 1 2526 ));
DATA(insert (	434   1184 1184 1 1314 ));
DATA(insert (	434   1184 1082 1 2383 ));
DATA(insert (	434   1184 1114 1 2533 ));
DATA(insert (	1970   700 700 1 354 ));
DATA(insert (	1970   700 701 1 2194 ));
DATA(insert (	1970   701 701 1 355 ));
DATA(insert (	1970   701 700 1 2195 ));
DATA(insert (	1974   869 869 1 926 ));
DATA(insert (	1976   21 21 1 350 ));
DATA(insert (	1976   21 23 1 2190 ));
DATA(insert (	1976   21 20 1 2192 ));
DATA(insert (	1976   23 23 1 351 ));
DATA(insert (	1976   23 20 1 2188 ));
DATA(insert (	1976   23 21 1 2191 ));
DATA(insert (	1976   20 20 1 842 ));
DATA(insert (	1976   20 23 1 2189 ));
DATA(insert (	1976   20 21 1 2193 ));
DATA(insert (	1982   1186 1186 1 1315 ));
DATA(insert (	1984   829 829 1 836 ));
DATA(insert (	1986   19 19 1 359 ));
DATA(insert (	1988   1700 1700 1 1769 ));
DATA(insert (	1989   26 26 1 356 ));
DATA(insert (	1991   30 30 1 404 ));
DATA(insert (	1994   25 25 1 360 ));
DATA(insert (	1996   1083 1083 1 1107 ));
DATA(insert (	2000   1266 1266 1 1358 ));
DATA(insert (	2002   1562 1562 1 1672 ));
DATA(insert (	2095   25 25 1 2166 ));
DATA(insert (	2097   1042 1042 1 2180 ));
DATA(insert (	2098   19 19 1 2187 ));
DATA(insert (	2099   790 790 1  377 ));
DATA(insert (	2233   703 703 1  380 ));
DATA(insert (	2234   704 704 1  381 ));
DATA(insert (	2789   27 27 1 2794 ));


/* hash */
DATA(insert (	427   1042 1042 1 1080 ));
DATA(insert (	431   18 18 1 454 ));
DATA(insert (	435   1082 1082 1 450 ));
DATA(insert (	1971   700 700 1 451 ));
DATA(insert (	1971   701 701 1 452 ));
DATA(insert (	1975   869 869 1 422 ));
DATA(insert (	1977   21 21 1 449 ));
DATA(insert (	1977   23 23 1 450 ));
DATA(insert (	1977   20 20 1 949 ));
DATA(insert (	1983   1186 1186 1 1697 ));
DATA(insert (	1985   829 829 1 399 ));
DATA(insert (	1987   19 19 1 455 ));
DATA(insert (	1990   26 26 1 453 ));
DATA(insert (	1992   30 30 1 457 ));
DATA(insert (	1995   25 25 1 400 ));
DATA(insert (	1997   1083 1083 1 452 ));
DATA(insert (	1999   1184 1184 1 452 ));
DATA(insert (	2001   1266 1266 1 1696 ));
DATA(insert (	2040   1114 1114 1 452 ));
DATA(insert (	2222   16 16 1 454 ));
DATA(insert (	2223   17 17 1 456 ));
DATA(insert (	2224   22 22 1 398 ));
DATA(insert (	2225   28 28 1 450 ));
DATA(insert (	2226   29 29 1 450 ));
DATA(insert (	2227   702 702 1 450 ));
DATA(insert (	2228   703 703 1 450 ));
DATA(insert (	2229   25 25 1 456 ));
DATA(insert (	2231   1042 1042 1 456 ));
DATA(insert (	2232   19 19 1 455 ));
DATA(insert (	2235   1033 1033 1 329 ));
>>>>>>> a78fcfb5


/* gist */
DATA(insert (	2593   603 603 1 2578 ));
DATA(insert (	2593   603 603 2 2583 ));
DATA(insert (	2593   603 603 3 2579 ));
DATA(insert (	2593   603 603 4 2580 ));
DATA(insert (	2593   603 603 5 2581 ));
DATA(insert (	2593   603 603 6 2582 ));
DATA(insert (	2593   603 603 7 2584 ));
DATA(insert (	2594   604 604 1 2585 ));
DATA(insert (	2594   604 604 2 2583 ));
DATA(insert (	2594   604 604 3 2586 ));
DATA(insert (	2594   604 604 4 2580 ));
DATA(insert (	2594   604 604 5 2581 ));
DATA(insert (	2594   604 604 6 2582 ));
DATA(insert (	2594   604 604 7 2584 ));
DATA(insert (	2595   718 718 1 2591 ));
DATA(insert (	2595   718 718 2 2583 ));
DATA(insert (	2595   718 718 3 2592 ));
DATA(insert (	2595   718 718 4 2580 ));
DATA(insert (	2595   718 718 5 2581 ));
DATA(insert (	2595   718 718 6 2582 ));
DATA(insert (	2595   718 718 7 2584 ));

/* gin */
DATA(insert (	2745   1007 1007 1  351 ));
DATA(insert (	2745   1007 1007 2 2743 ));
DATA(insert (	2745   1007 1007 3 2743 ));
DATA(insert (	2745   1007 1007 4 2744 ));
DATA(insert (	2745   1009 1009 1  360 ));
DATA(insert (	2745   1009 1009 2 2743 ));
DATA(insert (	2745   1009 1009 3 2743 ));
DATA(insert (	2745   1009 1009 4 2744 ));
DATA(insert (	2745   1023 1023 1 357 ));
DATA(insert (	2745   1023 1023 2 2743 ));
DATA(insert (	2745   1023 1023 3 2743 ));
DATA(insert (	2745   1023 1023 4 2744 ));
DATA(insert (	2745   1561 1561 1 1596 ));
DATA(insert (	2745   1561 1561 2 2743 ));
DATA(insert (	2745   1561 1561 3 2743 ));
DATA(insert (	2745   1561 1561 4 2744 ));
DATA(insert (	2745   1000 1000 1 1693 ));
DATA(insert (	2745   1000 1000 2 2743 ));
DATA(insert (	2745   1000 1000 3 2743 ));
DATA(insert (	2745   1000 1000 4 2744 ));
DATA(insert (	2745   1014 1014 1 1078 ));
DATA(insert (	2745   1014 1014 2 2743 ));
DATA(insert (	2745   1014 1014 3 2743 ));
DATA(insert (	2745   1014 1014 4 2744 ));
DATA(insert (	2745   1001 1001 1 1954 ));
DATA(insert (	2745   1001 1001 2 2743 ));
DATA(insert (	2745   1001 1001 3 2743 ));
DATA(insert (	2745   1001 1001 4 2744 ));
DATA(insert (	2745   1002 1002 1 358 ));
DATA(insert (	2745   1002 1002 2 2743 ));
DATA(insert (	2745   1002 1002 3 2743 ));
DATA(insert (	2745   1002 1002 4 2744 ));
DATA(insert (	2745   1182 1182 1 1092 ));
DATA(insert (	2745   1182 1182 2 2743 ));
DATA(insert (	2745   1182 1182 3 2743 ));
DATA(insert (	2745   1182 1182 4 2744 ));
DATA(insert (	2745   1021 1021 1 354 ));
DATA(insert (	2745   1021 1021 2 2743 ));
DATA(insert (	2745   1021 1021 3 2743 ));
DATA(insert (	2745   1021 1021 4 2744 ));
DATA(insert (	2745   1022 1022 1 355 ));
DATA(insert (	2745   1022 1022 2 2743 ));
DATA(insert (	2745   1022 1022 3 2743 ));
DATA(insert (	2745   1022 1022 4 2744 ));
DATA(insert (	2745   1041 1041 1 926 ));
DATA(insert (	2745   1041 1041 2 2743 ));
DATA(insert (	2745   1041 1041 3 2743 ));
DATA(insert (	2745   1041 1041 4 2744 ));
DATA(insert (	2745   1005 1005 1 350 ));
DATA(insert (	2745   1005 1005 2 2743 ));
DATA(insert (	2745   1005 1005 3 2743 ));
DATA(insert (	2745   1005 1005 4 2744 ));
DATA(insert (	2745   1016 1016 1 842 ));
DATA(insert (	2745   1016 1016 2 2743 ));
DATA(insert (	2745   1016 1016 3 2743 ));
DATA(insert (	2745   1016 1016 4 2744 ));
DATA(insert (	2745   1187 1187 1 1315 ));
DATA(insert (	2745   1187 1187 2 2743 ));
DATA(insert (	2745   1187 1187 3 2743 ));
DATA(insert (	2745   1187 1187 4 2744 ));
DATA(insert (	2745   1040 1040 1 836 ));
DATA(insert (	2745   1040 1040 2 2743 ));
DATA(insert (	2745   1040 1040 3 2743 ));
DATA(insert (	2745   1040 1040 4 2744 ));
DATA(insert (	2745   1003 1003 1 359 ));
DATA(insert (	2745   1003 1003 2 2743 ));
DATA(insert (	2745   1003 1003 3 2743 ));
DATA(insert (	2745   1003 1003 4 2744 ));
DATA(insert (	2745   1231 1231 1 1769 ));
DATA(insert (	2745   1231 1231 2 2743 ));
DATA(insert (	2745   1231 1231 3 2743 ));
DATA(insert (	2745   1231 1231 4 2744 ));
DATA(insert (	2745   1028 1028 1 356 ));
DATA(insert (	2745   1028 1028 2 2743 ));
DATA(insert (	2745   1028 1028 3 2743 ));
DATA(insert (	2745   1028 1028 4 2744 ));
DATA(insert (	2745   1013 1013 1 404 ));
DATA(insert (	2745   1013 1013 2 2743 ));
DATA(insert (	2745   1013 1013 3 2743 ));
DATA(insert (	2745   1013 1013 4 2744 ));
DATA(insert (	2745   1183 1183 1 1107 ));
DATA(insert (	2745   1183 1183 2 2743 ));
DATA(insert (	2745   1183 1183 3 2743 ));
DATA(insert (	2745   1183 1183 4 2744 ));
DATA(insert (	2745   1185 1185 1 1314 ));
DATA(insert (	2745   1185 1185 2 2743 ));
DATA(insert (	2745   1185 1185 3 2743 ));
DATA(insert (	2745   1185 1185 4 2744 ));
DATA(insert (	2745   1270 1270 1 1358 ));
DATA(insert (	2745   1270 1270 2 2743 ));
DATA(insert (	2745   1270 1270 3 2743 ));
DATA(insert (	2745   1270 1270 4 2744 ));
DATA(insert (	2745   1563 1563 1 1672 ));
DATA(insert (	2745   1563 1563 2 2743 ));
DATA(insert (	2745   1563 1563 3 2743 ));
DATA(insert (	2745   1563 1563 4 2744 ));
DATA(insert (	2745   1115 1115 1 2045 ));
DATA(insert (	2745   1115 1115 2 2743 ));
DATA(insert (	2745   1115 1115 3 2743 ));
DATA(insert (	2745   1115 1115 4 2744 ));
DATA(insert (	2745   791 791 1 377 ));
DATA(insert (	2745   791 791 2 2743 ));
DATA(insert (	2745   791 791 3 2743 ));
DATA(insert (	2745   791 791 4 2744 ));
DATA(insert (	2745   1024 1024 1 380 ));
DATA(insert (	2745   1024 1024 2 2743 ));
DATA(insert (	2745   1024 1024 3 2743 ));
DATA(insert (	2745   1024 1024 4 2744 ));
DATA(insert (	2745   1025 1025 1 381 ));
DATA(insert (	2745   1025 1025 2 2743 ));
DATA(insert (	2745   1025 1025 3 2743 ));
DATA(insert (	2745   1025 1025 4 2744 ));

/*
 * the operator routines for the on-disk bitmap index.
 */
DATA(insert (	3014	0 1 357 ));		/* abstime */
DATA(insert (	3015	0 1 382 ));		/* array */
DATA(insert (	3016	0 1 1596 ));	/* bit */
DATA(insert (	3017	0 1 1693 ));	/* bool */
DATA(insert (	3018	0 1 1078 ));	/* bpchar */
DATA(insert (	3019	0 1 1954 ));	/* bytea */
DATA(insert (	3020	0 1 358 ));		/* char */
DATA(insert (	3021	0 1  926 ));	/* cidr */
DATA(insert (	3022	0 1 1092 ));	/* date */
DATA(insert (	3022 1114 1 2344 ));	/* date-timestamp */
DATA(insert (	3022 1184 1 2357 ));	/* date-timestamptz */
DATA(insert (	3023	0 1 354 ));		/* float4 */
DATA(insert (	3023  701 1 2194 ));	/* float48 */
DATA(insert (	3024	0 1 355 ));		/* float8 */
DATA(insert (	3024  700 1 2195 ));	/* float84 */
DATA(insert (	3025	0 1  926 ));	/* inet */
DATA(insert (	3026	0 1 350 ));		/* int2 */
DATA(insert (	3026   23 1 2190 ));	/* int24 */
DATA(insert (	3026   20 1 2192 ));	/* int28 */
DATA(insert (	3027	0 1 351 ));		/* int4 */
DATA(insert (	3027   20 1 2191 ));	/* int42 */
DATA(insert (	3027   21 1 2188 ));	/* int48 */
DATA(insert (	3028	0 1 842 ));		/* int8 */
DATA(insert (	3028   21 1 2193 ));	/* int82 */
DATA(insert (	3028   23 1 2189 ));	/* int84 */
DATA(insert (	3029	0 1 1315 ));	/* interval */
DATA(insert (	3030	0 1  836 ));	/* macaddr */
DATA(insert (	3031	0 1 359 ));		/* name */
DATA(insert (	3032	0 1 1769 ));	/* numeric */
DATA(insert (	3033	0 1 356 ));		/* oid */
DATA(insert (	3034	0 1 404 ));		/* oidvector */
DATA(insert (	3035	0 1 360 ));		/* text */
DATA(insert (	3036	0 1 1107 ));	/* time */
DATA(insert (	3037	0 1 1314 ));	/* timestamptz */
DATA(insert (	3037 1082 1 2383 ));	/* timestamptz-date */
DATA(insert (	3037 1114 1 2533 ));	/* timestamptz-timestamp */
DATA(insert (	3038	0 1 1358 ));	/* timetz */
DATA(insert (	3039	0 1 1672 ));	/* varbit */
DATA(insert (	3040	0 1 360 ));		/* varchar */
DATA(insert (	3041	0 1 2045 ));	/* timestamp */
DATA(insert (	3041 1082 1 2370 ));	/* timestamp-date */
DATA(insert (	3041 1184 1 2526 ));	/* timestamp-timestamptz */
DATA(insert (	3042	0 1 2166 ));	/* text pattern */
DATA(insert (	3043	0 1 2166 ));	/* varchar pattern */
DATA(insert (	3044	0 1 2180 ));	/* bpchar pattern */
DATA(insert (	3045	0 1 2187 ));	/* name pattern */
DATA(insert (	3046	0 1  377 ));	/* money */
DATA(insert (	3047	0 1 380 ));		/* reltime */
DATA(insert (	3048	0 1 381 ));		/* tinterval */


#endif   /* PG_AMPROC_H */<|MERGE_RESOLUTION|>--- conflicted
+++ resolved
@@ -40,16 +40,18 @@
    CREATE TABLE pg_amproc
    with (camelcase=AccessMethodProcedure, oid=false, relid=2603)
    (
-   amopclaid      oid, 
-   amprocsubtype  oid, 
+   amprocfamily   oid,
+   amproclefttype oid,
+   amprocrighttype oid,
    amprocnum      smallint, 
    amproc         regproc
    );
 
-   create unique index on pg_amproc(amopclaid, amprocsubtype, amprocnum) with (indexid=2655, CamelCase=AccessMethodProcedure, syscacheid=AMPROCNUM, syscache_nbuckets=64);
-
-   alter table pg_amproc add fk amopclaid on pg_opclass(oid);
-   alter table pg_amproc add fk amprocsubtype on pg_type(oid);
+   create unique index on pg_amproc(amprocfamily, amproclefttype, amprocrighttype, amprocnum) with (indexid=2655, CamelCase=AccessMethodProcedure, syscacheid=AMPROCNUM, syscache_nbuckets=64);
+
+   alter table pg_amproc add fk amprocfamily on pg_opfamily(oid);
+   alter table pg_amproc add fk amproclefttype on pg_type(oid);
+   alter table pg_amproc add fk amprocrighttype on pg_type(oid);
    alter table pg_amproc add fk amproc on pg_proc(oid);
 
    TIDYCAT_ENDFAKEDEF
@@ -95,96 +97,6 @@
  */
 
 /* btree */
-<<<<<<< HEAD
-DATA(insert (	 397	0 1 382 ));
-DATA(insert (	 421	0 1 357 ));
-DATA(insert (	 423	0 1 1596 ));
-DATA(insert (	 424	0 1 1693 ));
-DATA(insert (	 426	0 1 1078 ));
-DATA(insert (	 428	0 1 1954 ));
-DATA(insert (	 429	0 1 358 ));
-DATA(insert (	 432	0 1 926 ));
-DATA(insert (	 434	0 1 1092 ));
-DATA(insert (	 434 1114 1 2344 ));
-DATA(insert (	 434 1184 1 2357 ));
-DATA(insert (	1970	0 1 354 ));
-DATA(insert (	1970  701 1 2194 ));
-DATA(insert (	1972	0 1 355 ));
-DATA(insert (	1972  700 1 2195 ));
-DATA(insert (	1974	0 1 926 ));
-DATA(insert (	1976	0 1 350 ));
-DATA(insert (	1976   23 1 2190 ));
-DATA(insert (	1976   20 1 2192 ));
-DATA(insert (	1978	0 1 351 ));
-DATA(insert (	1978   20 1 2188 ));
-DATA(insert (	1978   21 1 2191 ));
-DATA(insert (	1980	0 1 842 ));
-DATA(insert (	1980   23 1 2189 ));
-DATA(insert (	1980   21 1 2193 ));
-DATA(insert (	1982	0 1 1315 ));
-DATA(insert (	1984	0 1 836 ));
-DATA(insert (	1986	0 1 359 ));
-DATA(insert (	1988	0 1 1769 ));
-DATA(insert (	1989	0 1 356 ));
-DATA(insert (	1991	0 1 404 ));
-DATA(insert (	1994	0 1 360 ));
-DATA(insert (	1996	0 1 1107 ));
-DATA(insert (	1998	0 1 1314 ));
-DATA(insert (	1998 1082 1 2383 ));
-DATA(insert (	1998 1114 1 2533 ));
-DATA(insert (	2000	0 1 1358 ));
-DATA(insert (	2002	0 1 1672 ));
-DATA(insert (	2003	0 1 360 ));
-DATA(insert (	2039	0 1 2045 ));
-DATA(insert (	2039 1082 1 2370 ));
-DATA(insert (	2039 1184 1 2526 ));
-DATA(insert (	2095	0 1 2166 ));
-DATA(insert (	2096	0 1 2166 ));
-DATA(insert (	2097	0 1 2180 ));
-DATA(insert (	2098	0 1 2187 ));
-DATA(insert (	2099	0 1  377 ));
-DATA(insert (	2233	0 1  380 ));
-DATA(insert (	2234	0 1  381 ));
-DATA(insert (	2789	0 1 2794 ));
-DATA(insert (	2904	0 1 2905 ));
-
-
-/* hash */
-DATA(insert (	 427	0 1 1080 ));
-DATA(insert (	 431	0 1 454 ));
-DATA(insert (	 433	0 1 422 ));
-DATA(insert (	 435	0 1 450 ));
-DATA(insert (	1971	0 1 451 ));
-DATA(insert (	1973	0 1 452 ));
-DATA(insert (	1975	0 1 422 ));
-DATA(insert (	1977	0 1 449 ));
-DATA(insert (	1979	0 1 450 ));
-DATA(insert (	1981	0 1 949 ));
-DATA(insert (	1983	0 1 1697 ));
-DATA(insert (	1985	0 1 399 ));
-DATA(insert (	1987	0 1 455 ));
-DATA(insert (	1990	0 1 453 ));
-DATA(insert (	1992	0 1 457 ));
-DATA(insert (	1995	0 1 400 ));
-DATA(insert (	1997	0 1 452 ));
-DATA(insert (	7676    0 1 6432 ));
-DATA(insert (	1999	0 1 452 ));
-DATA(insert (	2001	0 1 1696 ));
-DATA(insert (	2004	0 1 400 ));
-DATA(insert (	2040	0 1 452 ));
-DATA(insert (	2222	0 1 454 ));
-DATA(insert (	2223	0 1 456 ));
-DATA(insert (	2224	0 1 398 ));
-DATA(insert (	2225	0 1 450 ));
-DATA(insert (	2226	0 1 450 ));
-DATA(insert (	2227	0 1 450 ));
-DATA(insert (	2228	0 1 450 ));
-DATA(insert (	2229	0 1 456 ));
-DATA(insert (	2230	0 1 456 ));
-DATA(insert (	2231	0 1 456 ));
-DATA(insert (	2232	0 1 455 ));
-DATA(insert (	2235	0 1 329 ));
-=======
 DATA(insert (	397   2277 2277 1 382 ));
 DATA(insert (	421   702 702 1 357 ));
 DATA(insert (	423   1560 1560 1 1596 ));
@@ -232,6 +144,7 @@
 DATA(insert (	2233   703 703 1  380 ));
 DATA(insert (	2234   704 704 1  381 ));
 DATA(insert (	2789   27 27 1 2794 ));
+DATA(insert (	7080   3310 3310 1 7081 ));
 
 
 /* hash */
@@ -251,6 +164,7 @@
 DATA(insert (	1992   30 30 1 457 ));
 DATA(insert (	1995   25 25 1 400 ));
 DATA(insert (	1997   1083 1083 1 452 ));
+DATA(insert (	1998   1700 1700 1 432 ));
 DATA(insert (	1999   1184 1184 1 452 ));
 DATA(insert (	2001   1266 1266 1 1696 ));
 DATA(insert (	2040   1114 1114 1 452 ));
@@ -265,7 +179,6 @@
 DATA(insert (	2231   1042 1042 1 456 ));
 DATA(insert (	2232   19 19 1 455 ));
 DATA(insert (	2235   1033 1033 1 329 ));
->>>>>>> a78fcfb5
 
 
 /* gist */
@@ -408,55 +321,52 @@
 /*
  * the operator routines for the on-disk bitmap index.
  */
-DATA(insert (	3014	0 1 357 ));		/* abstime */
-DATA(insert (	3015	0 1 382 ));		/* array */
-DATA(insert (	3016	0 1 1596 ));	/* bit */
-DATA(insert (	3017	0 1 1693 ));	/* bool */
-DATA(insert (	3018	0 1 1078 ));	/* bpchar */
-DATA(insert (	3019	0 1 1954 ));	/* bytea */
-DATA(insert (	3020	0 1 358 ));		/* char */
-DATA(insert (	3021	0 1  926 ));	/* cidr */
-DATA(insert (	3022	0 1 1092 ));	/* date */
-DATA(insert (	3022 1114 1 2344 ));	/* date-timestamp */
-DATA(insert (	3022 1184 1 2357 ));	/* date-timestamptz */
-DATA(insert (	3023	0 1 354 ));		/* float4 */
-DATA(insert (	3023  701 1 2194 ));	/* float48 */
-DATA(insert (	3024	0 1 355 ));		/* float8 */
-DATA(insert (	3024  700 1 2195 ));	/* float84 */
-DATA(insert (	3025	0 1  926 ));	/* inet */
-DATA(insert (	3026	0 1 350 ));		/* int2 */
-DATA(insert (	3026   23 1 2190 ));	/* int24 */
-DATA(insert (	3026   20 1 2192 ));	/* int28 */
-DATA(insert (	3027	0 1 351 ));		/* int4 */
-DATA(insert (	3027   20 1 2191 ));	/* int42 */
-DATA(insert (	3027   21 1 2188 ));	/* int48 */
-DATA(insert (	3028	0 1 842 ));		/* int8 */
-DATA(insert (	3028   21 1 2193 ));	/* int82 */
-DATA(insert (	3028   23 1 2189 ));	/* int84 */
-DATA(insert (	3029	0 1 1315 ));	/* interval */
-DATA(insert (	3030	0 1  836 ));	/* macaddr */
-DATA(insert (	3031	0 1 359 ));		/* name */
-DATA(insert (	3032	0 1 1769 ));	/* numeric */
-DATA(insert (	3033	0 1 356 ));		/* oid */
-DATA(insert (	3034	0 1 404 ));		/* oidvector */
-DATA(insert (	3035	0 1 360 ));		/* text */
-DATA(insert (	3036	0 1 1107 ));	/* time */
-DATA(insert (	3037	0 1 1314 ));	/* timestamptz */
-DATA(insert (	3037 1082 1 2383 ));	/* timestamptz-date */
-DATA(insert (	3037 1114 1 2533 ));	/* timestamptz-timestamp */
-DATA(insert (	3038	0 1 1358 ));	/* timetz */
-DATA(insert (	3039	0 1 1672 ));	/* varbit */
-DATA(insert (	3040	0 1 360 ));		/* varchar */
-DATA(insert (	3041	0 1 2045 ));	/* timestamp */
-DATA(insert (	3041 1082 1 2370 ));	/* timestamp-date */
-DATA(insert (	3041 1184 1 2526 ));	/* timestamp-timestamptz */
-DATA(insert (	3042	0 1 2166 ));	/* text pattern */
-DATA(insert (	3043	0 1 2166 ));	/* varchar pattern */
-DATA(insert (	3044	0 1 2180 ));	/* bpchar pattern */
-DATA(insert (	3045	0 1 2187 ));	/* name pattern */
-DATA(insert (	3046	0 1  377 ));	/* money */
-DATA(insert (	3047	0 1 380 ));		/* reltime */
-DATA(insert (	3048	0 1 381 ));		/* tinterval */
+DATA(insert (	3014	702 702 1 357 ));		/* abstime */
+DATA(insert (	3015	2277  2277 1 382 ));		/* array */
+DATA(insert (	3016	1560  1560 1 1596 ));	/* bit */
+DATA(insert (	3017	16  16 1 1693 ));	/* bool */
+DATA(insert (	3018	1042  1042 1 1078 ));	/* bpchar */
+DATA(insert (	3019	17  17 1 1954 ));	/* bytea */
+DATA(insert (	3020	 18   18 1 358 ));		/* char */
+DATA(insert (	3022	1082  1082 1 1092 ));	/* date */
+DATA(insert (	3022 1082 1114 1 2344 ));	/* date-timestamp */
+DATA(insert (	3022 1082 1184 1 2357 ));	/* date-timestamptz */
+DATA(insert (	3023	700  700 1 354 ));		/* float4 */
+DATA(insert (	3023  700 701 1 2194 ));	/* float48 */
+DATA(insert (	3024	701  701 1 355 ));		/* float8 */
+DATA(insert (	3024  701 700 1 2195 ));	/* float84 */
+DATA(insert (	3025	869  869 1  926 ));	/* inet */
+DATA(insert (	3026	 21   21 1 350 ));		/* int2 */
+DATA(insert (	3026   21 23 1 2190 ));	/* int24 */
+DATA(insert (	3026   21 20 1 2192 ));	/* int28 */
+DATA(insert (	3027	 23   23 1 351 ));		/* int4 */
+DATA(insert (	3027   23 20 1 2191 ));	/* int42 */
+DATA(insert (	3027   23 21 1 2188 ));	/* int48 */
+DATA(insert (	3028	 20   20 1 842 ));		/* int8 */
+DATA(insert (	3028   20 21 1 2193 ));	/* int82 */
+DATA(insert (	3028   20 23 1 2189 ));	/* int84 */
+DATA(insert (	3029	1186  1186 1 1315 ));	/* interval */
+DATA(insert (	3030	 829   829 1  836 ));	/* macaddr */
+DATA(insert (	3031	 19   19 1 359 ));		/* name */
+DATA(insert (	3032	1700  1700 1 1769 ));	/* numeric */
+DATA(insert (	3033	 26   26 1 356 ));		/* oid */
+DATA(insert (	3034	 30   30 1 404 ));		/* oidvector */
+DATA(insert (	3035	 25   25 1 360 ));		/* text */
+DATA(insert (	3036	1083  1083 1 1107 ));	/* time */
+DATA(insert (	3037	1184  1184 1 1314 ));	/* timestamptz */
+DATA(insert (	3037 1184 1082 1 2383 ));	/* timestamptz-date */
+DATA(insert (	3037 1184 1114 1 2533 ));	/* timestamptz-timestamp */
+DATA(insert (	3038	1266  1266 1 1358 ));	/* timetz */
+DATA(insert (	3039	1562  1562 1 1672 ));	/* varbit */
+DATA(insert (	3041	1114  1114 1 2045 ));	/* timestamp */
+DATA(insert (	3041 1114 1082 1 2370 ));	/* timestamp-date */
+DATA(insert (	3041 1114 1184 1 2526 ));	/* timestamp-timestamptz */
+DATA(insert (	3042	 25   25 1 2166 ));	/* text pattern */
+DATA(insert (	3044	1042  1042 1 2180 ));	/* bpchar pattern */
+DATA(insert (	3045	 19   19 1 2187 ));	/* name pattern */
+DATA(insert (	3046	790  790 1  377 ));	/* money */
+DATA(insert (	3047	703  703 1 380 ));		/* reltime */
+DATA(insert (	3048	704  704 1 381 ));		/* tinterval */
 
 
 #endif   /* PG_AMPROC_H */