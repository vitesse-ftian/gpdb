/*-------------------------------------------------------------------------
 *
 * genam.h
 *	  POSTGRES generalized index access method definitions.
 *
 *
 * Portions Copyright (c) 1996-2009, PostgreSQL Global Development Group
 * Portions Copyright (c) 1994, Regents of the University of California
 *
<<<<<<< HEAD
 * $PostgreSQL: pgsql/src/include/access/genam.h,v 1.81 2009/08/01 20:59:17 tgl Exp $
=======
 * $PostgreSQL: pgsql/src/include/access/genam.h,v 1.74 2008/06/19 00:46:05 alvherre Exp $
>>>>>>> 49f001d8
 *
 *-------------------------------------------------------------------------
 */
#ifndef GENAM_H
#define GENAM_H

#include "access/sdir.h"
<<<<<<< HEAD
#include "nodes/primnodes.h"
#include "storage/lock.h"
#include "utils/relcache.h"
=======
#include "access/skey.h"
#include "nodes/tidbitmap.h"
#include "storage/buf.h"
#include "storage/lock.h"
#include "utils/relcache.h"
#include "utils/snapshot.h"
>>>>>>> 49f001d8

/*
 * Struct for statistics returned by ambuild
 */
typedef struct IndexBuildResult
{
	double		heap_tuples;	/* # of tuples seen in parent table */
	double		index_tuples;	/* # of tuples inserted into index */
} IndexBuildResult;

/*
 * Struct for input arguments passed to ambulkdelete and amvacuumcleanup
 *
 * Note that num_heap_tuples will not be valid during ambulkdelete,
 * only amvacuumcleanup.
 */
typedef struct IndexVacuumInfo
{
	Relation	index;			/* the index being vacuumed */
	bool		vacuum_full;	/* VACUUM FULL (we have exclusive lock) */
	int			message_level;	/* ereport level for progress messages */
	double		num_heap_tuples;	/* tuples remaining in heap */
	BufferAccessStrategy strategy;		/* access strategy for reads */
} IndexVacuumInfo;

/*
 * Struct for statistics returned by ambulkdelete and amvacuumcleanup
 *
 * This struct is normally allocated by the first ambulkdelete call and then
 * passed along through subsequent ones until amvacuumcleanup; however,
 * amvacuumcleanup must be prepared to allocate it in the case where no
 * ambulkdelete calls were made (because no tuples needed deletion).
 * Note that an index AM could choose to return a larger struct
 * of which this is just the first field; this provides a way for ambulkdelete
 * to communicate additional private data to amvacuumcleanup.
 *
 * Note: pages_removed is the amount by which the index physically shrank,
 * if any (ie the change in its total size on disk).  pages_deleted and
 * pages_free refer to free space within the index file.
 */
typedef struct IndexBulkDeleteResult
{
	BlockNumber num_pages;		/* pages remaining in index */
	BlockNumber pages_removed;	/* # removed during vacuum operation */
	double		num_index_tuples;		/* tuples remaining */
	double		tuples_removed; /* # removed during vacuum operation */
	BlockNumber pages_deleted;	/* # unused pages in index */
	BlockNumber pages_free;		/* # pages available for reuse */
} IndexBulkDeleteResult;

/* Typedef for callback function to determine if a tuple is bulk-deletable */
typedef bool (*IndexBulkDeleteCallback) (ItemPointer itemptr, void *state);

/* struct definitions appear in relscan.h */
typedef struct IndexScanDescData *IndexScanDesc;
typedef struct SysScanDescData *SysScanDesc;


/*
 * generalized index_ interface routines (in indexam.c)
 */

/*
 * IndexScanIsValid
 *		True iff the index scan is valid.
 */
#define IndexScanIsValid(scan) PointerIsValid(scan)

extern Relation index_open(Oid relationId, LOCKMODE lockmode);
extern void index_close(Relation relation, LOCKMODE lockmode);

extern bool index_insert(Relation indexRelation,
			 Datum *values, bool *isnull,
			 ItemPointer heap_t_ctid,
			 Relation heapRelation,
			 bool check_uniqueness);

extern IndexScanDesc index_beginscan(Relation heapRelation,
				Relation indexRelation,
				Snapshot snapshot,
				int nkeys, ScanKey key);

extern void index_rescan(IndexScanDesc scan, ScanKey key);
extern void index_endscan(IndexScanDesc scan);
extern void index_markpos(IndexScanDesc scan);
extern void index_restrpos(IndexScanDesc scan);
extern HeapTuple index_getnext(IndexScanDesc scan, ScanDirection direction);
<<<<<<< HEAD
extern bool index_getnext_indexitem(IndexScanDesc scan,
						ScanDirection direction);

extern Node *index_getbitmap(IndexScanDesc scan, Node *bitmap);
=======
extern int64 index_getbitmap(IndexScanDesc scan, TIDBitmap *bitmap);
>>>>>>> 49f001d8

extern IndexBulkDeleteResult *index_bulk_delete(IndexVacuumInfo *info,
				  IndexBulkDeleteResult *stats,
				  IndexBulkDeleteCallback callback,
				  void *callback_state);
extern IndexBulkDeleteResult *index_vacuum_cleanup(IndexVacuumInfo *info,
					 IndexBulkDeleteResult *stats);
extern RegProcedure index_getprocid(Relation irel, AttrNumber attnum,
				uint16 procnum);
extern FmgrInfo *index_getprocinfo(Relation irel, AttrNumber attnum,
				  uint16 procnum);

/*
 * index access method support routines (in genam.c)
 */
extern IndexScanDesc RelationGetIndexScan(Relation indexRelation,
					 int nkeys, ScanKey key);
extern void IndexScanEnd(IndexScanDesc scan);
extern char *BuildIndexValueDescription(Relation indexRelation,
						   Datum *values, bool *isnull);

/*
 * heap-or-index access to system catalogs (in genam.c)
 */
extern SysScanDesc systable_beginscan(Relation heapRelation,
				   Oid indexId,
				   bool indexOK,
				   Snapshot snapshot,
				   int nkeys, ScanKey key);
extern HeapTuple systable_getnext(SysScanDesc sysscan);
extern bool systable_recheck_tuple(SysScanDesc sysscan, HeapTuple tup);
extern void systable_endscan(SysScanDesc sysscan);
extern SysScanDesc systable_beginscan_ordered(Relation heapRelation,
											  Relation indexRelation,
											  Snapshot snapshot,
											  int nkeys, ScanKey key);
extern HeapTuple systable_getnext_ordered(SysScanDesc sysscan,
										  ScanDirection direction);
extern void systable_endscan_ordered(SysScanDesc sysscan);

#endif   /* GENAM_H */<|MERGE_RESOLUTION|>--- conflicted
+++ resolved
@@ -7,11 +7,7 @@
  * Portions Copyright (c) 1996-2009, PostgreSQL Global Development Group
  * Portions Copyright (c) 1994, Regents of the University of California
  *
-<<<<<<< HEAD
- * $PostgreSQL: pgsql/src/include/access/genam.h,v 1.81 2009/08/01 20:59:17 tgl Exp $
-=======
  * $PostgreSQL: pgsql/src/include/access/genam.h,v 1.74 2008/06/19 00:46:05 alvherre Exp $
->>>>>>> 49f001d8
  *
  *-------------------------------------------------------------------------
  */
@@ -19,18 +15,12 @@
 #define GENAM_H
 
 #include "access/sdir.h"
-<<<<<<< HEAD
-#include "nodes/primnodes.h"
-#include "storage/lock.h"
-#include "utils/relcache.h"
-=======
 #include "access/skey.h"
 #include "nodes/tidbitmap.h"
 #include "storage/buf.h"
 #include "storage/lock.h"
 #include "utils/relcache.h"
 #include "utils/snapshot.h"
->>>>>>> 49f001d8
 
 /*
  * Struct for statistics returned by ambuild
@@ -118,14 +108,7 @@
 extern void index_markpos(IndexScanDesc scan);
 extern void index_restrpos(IndexScanDesc scan);
 extern HeapTuple index_getnext(IndexScanDesc scan, ScanDirection direction);
-<<<<<<< HEAD
-extern bool index_getnext_indexitem(IndexScanDesc scan,
-						ScanDirection direction);
-
 extern Node *index_getbitmap(IndexScanDesc scan, Node *bitmap);
-=======
-extern int64 index_getbitmap(IndexScanDesc scan, TIDBitmap *bitmap);
->>>>>>> 49f001d8
 
 extern IndexBulkDeleteResult *index_bulk_delete(IndexVacuumInfo *info,
 				  IndexBulkDeleteResult *stats,
