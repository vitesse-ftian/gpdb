--- conflicted
+++ resolved
@@ -37,7 +37,7 @@
  */
 typedef struct SnapshotData *Snapshot;
 
-typedef bool (*SnapshotSatisfiesFunc) (HeapTupleHeader tuple,
+typedef bool (*SnapshotSatisfiesFunc) (Relation relation, HeapTupleHeader tuple,
 										   Snapshot snapshot, Buffer buffer);
 
 typedef struct SnapshotData
@@ -86,9 +86,6 @@
 extern PGDLLIMPORT SnapshotData SnapshotAnyData;
 extern PGDLLIMPORT SnapshotData SnapshotToastData;
 
-<<<<<<< HEAD
-extern PGDLLIMPORT Snapshot SnapshotDirty;
-=======
 #define SnapshotNow			(&SnapshotNowData)
 #define SnapshotSelf		(&SnapshotSelfData)
 #define SnapshotAny			(&SnapshotAnyData)
@@ -101,7 +98,6 @@
  */
 #define InitDirtySnapshot(snapshotdata)  \
 	((snapshotdata).satisfies = HeapTupleSatisfiesDirty)
->>>>>>> d13f41d2
 
 /* This macro encodes the knowledge of which snapshots are MVCC-safe */
 #define IsMVCCSnapshot(snapshot)  \
@@ -123,42 +119,14 @@
  * Notes:
  *	Assumes heap tuple is valid.
  *	Beware of multiple evaluations of snapshot argument.
-<<<<<<< HEAD
- *	Hint bits in the HeapTuple's t_infomask may be updated as a side effect.
+ *	Hint bits in the HeapTuple's t_infomask may be updated as a side effect;
+ *	if so, the indicated buffer is marked dirty.
  *
  *   GP: The added relation parameter helps us decide if we are going to set tuple hint
  *   bits.  If it is null, we ignore the gp_disable_tuple_hints GUC.
- *
- */
-#define HeapTupleSatisfiesVisibility(relation, tuple, snapshot, buffer) \
-((snapshot) == SnapshotNow ? \
-	HeapTupleSatisfiesNow(relation, (tuple)->t_data, buffer) \
-: \
-	((snapshot) == SnapshotSelf ? \
-		HeapTupleSatisfiesItself(relation, (tuple)->t_data, buffer) \
-	: \
-		((snapshot) == SnapshotAny ? \
-			true \
-		: \
-			((snapshot) == SnapshotToast ? \
-				HeapTupleSatisfiesToast(relation, (tuple)->t_data, buffer) \
-			: \
-				((snapshot) == SnapshotDirty ? \
-					HeapTupleSatisfiesDirty(relation, (tuple)->t_data, buffer) \
-				: \
-					HeapTupleSatisfiesSnapshot(relation, (tuple)->t_data, snapshot, buffer) \
-				) \
-			) \
-		) \
-	) \
-)
-=======
- *	Hint bits in the HeapTuple's t_infomask may be updated as a side effect;
- *	if so, the indicated buffer is marked dirty.
- */
-#define HeapTupleSatisfiesVisibility(tuple, snapshot, buffer) \
-	((*(snapshot)->satisfies) ((tuple)->t_data, snapshot, buffer))
->>>>>>> d13f41d2
+ */
+#define HeapTupleSatisfiesVisibility(rel, tuple, snapshot, buffer)	\
+	((*(snapshot)->satisfies) (rel, (tuple)->t_data, snapshot, buffer))
 
 /* Result codes for HeapTupleSatisfiesUpdate */
 typedef enum
@@ -180,7 +148,6 @@
 	HEAPTUPLE_DELETE_IN_PROGRESS	/* deleting xact is still in progress */
 } HTSV_Result;
 
-<<<<<<< HEAD
 /* Result codes for TupleTransactionStatus */
 typedef enum TupleTransactionStatus
 {
@@ -218,36 +185,28 @@
 	TupleVisibilityStatus		visibilityStatus;
 } TupleVisibilitySummary;
 
-extern bool HeapTupleSatisfiesItself(Relation relation, HeapTupleHeader tuple, Buffer buffer);
-extern bool HeapTupleSatisfiesNow(Relation relation, HeapTupleHeader tuple, Buffer buffer);
-extern bool HeapTupleSatisfiesDirty(Relation relation, HeapTupleHeader tuple, Buffer buffer);
-extern bool HeapTupleSatisfiesToast(Relation relation, HeapTupleHeader tuple, Buffer buffer);
-extern bool HeapTupleSatisfiesSnapshot(Relation relation, HeapTupleHeader tuple,
-						   Snapshot snapshot, Buffer buffer);
+
+/* These are the "satisfies" test routines for the various snapshot types */
+extern bool HeapTupleSatisfiesMVCC(Relation relation, HeapTupleHeader tuple,
+					   Snapshot snapshot, Buffer buffer);
+extern bool HeapTupleSatisfiesNow(Relation relation, HeapTupleHeader tuple,
+					  Snapshot snapshot, Buffer buffer);
+extern bool HeapTupleSatisfiesSelf(Relation relation, HeapTupleHeader tuple,
+					   Snapshot snapshot, Buffer buffer);
+extern bool HeapTupleSatisfiesAny(Relation relation, HeapTupleHeader tuple,
+					  Snapshot snapshot, Buffer buffer);
+extern bool HeapTupleSatisfiesToast(Relation relation, HeapTupleHeader tuple,
+						Snapshot snapshot, Buffer buffer);
+extern bool HeapTupleSatisfiesDirty(Relation relation, HeapTupleHeader tuple,
+						Snapshot snapshot, Buffer buffer);
+
+/* Special "satisfies" routines with different APIs */
 extern HTSU_Result HeapTupleSatisfiesUpdate(Relation relation, HeapTupleHeader tuple,
-=======
-/* These are the "satisfies" test routines for the various snapshot types */
-extern bool HeapTupleSatisfiesMVCC(HeapTupleHeader tuple,
-					   Snapshot snapshot, Buffer buffer);
-extern bool HeapTupleSatisfiesNow(HeapTupleHeader tuple,
-					  Snapshot snapshot, Buffer buffer);
-extern bool HeapTupleSatisfiesSelf(HeapTupleHeader tuple,
-					   Snapshot snapshot, Buffer buffer);
-extern bool HeapTupleSatisfiesAny(HeapTupleHeader tuple,
-					  Snapshot snapshot, Buffer buffer);
-extern bool HeapTupleSatisfiesToast(HeapTupleHeader tuple,
-						Snapshot snapshot, Buffer buffer);
-extern bool HeapTupleSatisfiesDirty(HeapTupleHeader tuple,
-						Snapshot snapshot, Buffer buffer);
-
-/* Special "satisfies" routines with different APIs */
-extern HTSU_Result HeapTupleSatisfiesUpdate(HeapTupleHeader tuple,
->>>>>>> d13f41d2
 						 CommandId curcid, Buffer buffer);
-extern HTSV_Result HeapTupleSatisfiesVacuum(HeapTupleHeader tuple,
+extern HTSV_Result HeapTupleSatisfiesVacuum(Relation relation, HeapTupleHeader tuple,
 						 TransactionId OldestXmin, Buffer buffer);
 
-extern void HeapTupleSetHintBits(HeapTupleHeader tuple, Buffer buffer,
+extern void HeapTupleSetHintBits(HeapTupleHeader tuple, Buffer buffer, Relation rel,
 					 uint16 infomask, TransactionId xid);
 
 extern Snapshot GetTransactionSnapshot(void);
