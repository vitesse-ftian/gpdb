/*-------------------------------------------------------------------------
 *
 * pqcomm.h
 *		Definitions common to frontends and backends.
 *
 * NOTE: for historical reasons, this does not correspond to pqcomm.c.
 * pqcomm.c's routines are declared in libpq.h.
 *
 * Portions Copyright (c) 1996-2010, PostgreSQL Global Development Group
 * Portions Copyright (c) 1994, Regents of the University of California
 *
<<<<<<< HEAD
 * $PostgreSQL: pgsql/src/include/libpq/pqcomm.h,v 1.111 2010/01/02 16:58:04 momjian Exp $
=======
 * $PostgreSQL: pgsql/src/include/libpq/pqcomm.h,v 1.109 2008/10/28 12:10:44 mha Exp $
>>>>>>> 38e93482
 *
 *-------------------------------------------------------------------------
 */
#ifndef PQCOMM_H
#define PQCOMM_H

#include <sys/socket.h>
#include <netdb.h>
#ifdef HAVE_SYS_UN_H
#include <sys/un.h>
#endif
#include <netinet/in.h>

#ifdef HAVE_STRUCT_SOCKADDR_STORAGE

#ifndef HAVE_STRUCT_SOCKADDR_STORAGE_SS_FAMILY
#ifdef HAVE_STRUCT_SOCKADDR_STORAGE___SS_FAMILY
#define ss_family __ss_family
#else
#error struct sockaddr_storage does not provide an ss_family member
#endif
#endif

#ifdef HAVE_STRUCT_SOCKADDR_STORAGE___SS_LEN
#define ss_len __ss_len
#define HAVE_STRUCT_SOCKADDR_STORAGE_SS_LEN 1
#endif
#else							/* !HAVE_STRUCT_SOCKADDR_STORAGE */

/* Define a struct sockaddr_storage if we don't have one. */

struct sockaddr_storage
{
	union
	{
		struct sockaddr sa;		/* get the system-dependent fields */
		int64		ss_align;	/* ensures struct is properly aligned */
		char		ss_pad[128];	/* ensures struct has desired size */
	}			ss_stuff;
};

#define ss_family	ss_stuff.sa.sa_family
/* It should have an ss_len field if sockaddr has sa_len. */
#ifdef HAVE_STRUCT_SOCKADDR_SA_LEN
#define ss_len		ss_stuff.sa.sa_len
#define HAVE_STRUCT_SOCKADDR_STORAGE_SS_LEN 1
#endif
#endif   /* HAVE_STRUCT_SOCKADDR_STORAGE */

typedef struct
{
	struct sockaddr_storage addr;
	socklen_t salen;
} SockAddr;

/* Configure the UNIX socket location for the well known port. */

#define UNIXSOCK_PATH(path, port, sockdir) \
		snprintf(path, sizeof(path), "%s/.s.PGSQL.%d", \
				((sockdir) && *(sockdir) != '\0') ? (sockdir) : \
				DEFAULT_PGSOCKET_DIR, \
				(port))

/*
 * The maximum workable length of a socket path is what will fit into
 * struct sockaddr_un.  This is usually only 100 or so bytes :-(.
 *
 * For consistency, always pass a MAXPGPATH-sized buffer to UNIXSOCK_PATH(),
 * then complain if the resulting string is >= UNIXSOCK_PATH_BUFLEN bytes.
 * (Because the standard API for getaddrinfo doesn't allow it to complain in
 * a useful way when the socket pathname is too long, we have to test for
 * this explicitly, instead of just letting the subroutine return an error.)
 */
#define UNIXSOCK_PATH_BUFLEN sizeof(((struct sockaddr_un *) NULL)->sun_path)


/*
 * These manipulate the frontend/backend protocol version number.
 *
 * The major number should be incremented for incompatible changes.  The minor
 * number should be incremented for compatible changes (eg. additional
 * functionality).
 *
 * If a backend supports version m.n of the protocol it must actually support
 * versions m.[0..n].  Backend support for version m-1 can be dropped after a
 * `reasonable' length of time.
 *
 * A frontend isn't required to support anything other than the current
 * version.
 */
/* Upper four bits used special by GPDB */
#define PG_PROTOCOL_MAJOR(v)	(((v) >> 16) & 0xfff)
#define PG_PROTOCOL_MINOR(v)	((v) & 0x0000ffff)
#define PG_PROTOCOL(m,n)	(((m) << 16) | (n))

/* The earliest and latest frontend/backend protocol version supported. */

#define PG_PROTOCOL_EARLIEST	PG_PROTOCOL(1,0)
#define PG_PROTOCOL_LATEST		PG_PROTOCOL(3,0)

typedef uint32 ProtocolVersion; /* FE/BE protocol version number */

typedef ProtocolVersion MsgType;


/*
 * Packet lengths are 4 bytes in network byte order.
 *
 * The initial length is omitted from the packet layouts appearing below.
 */

typedef uint32 PacketLen;


/*
 * Old-style startup packet layout with fixed-width fields.  This is used in
 * protocol 1.0 and 2.0, but not in later versions.  Note that the fields
 * in this layout are '\0' terminated only if there is room.
 */

#define SM_DATABASE		64
#define SM_USER			32
/* We append database name if db_user_namespace true. */
#define SM_DATABASE_USER (SM_DATABASE+SM_USER+1)		/* +1 for @ */
#define SM_OPTIONS		64
#define SM_UNUSED		64
#define SM_TTY			64

typedef struct StartupPacket
{
	ProtocolVersion protoVersion;		/* Protocol version */
	char		database[SM_DATABASE];	/* Database name */
	/* Db_user_namespace appends dbname */
	char		user[SM_USER];	/* User name */
	char		options[SM_OPTIONS];	/* Optional additional args */
	char		unused[SM_UNUSED];		/* Unused */
	char		tty[SM_TTY];	/* Tty for debug output */
} StartupPacket;

extern bool Db_user_namespace;

/*
 * In protocol 3.0 and later, the startup packet length is not fixed, but
 * we set an arbitrary limit on it anyway.	This is just to prevent simple
 * denial-of-service attacks via sending enough data to run the server
 * out of memory.
 */
#define MAX_STARTUP_PACKET_LENGTH 64000


/* These are the authentication request codes sent by the backend. */

#define AUTH_REQ_OK			0	/* User is authenticated  */
#define AUTH_REQ_KRB4		1	/* Kerberos V4. Not supported any more. */
#define AUTH_REQ_KRB5		2	/* Kerberos V5 */
#define AUTH_REQ_PASSWORD	3	/* Password */
#define AUTH_REQ_CRYPT		4	/* crypt password. Not supported any more. */
#define AUTH_REQ_MD5		5	/* md5 password */
#define AUTH_REQ_SCM_CREDS	6	/* transfer SCM credentials */
#define AUTH_REQ_GSS		7	/* GSSAPI without wrap() */
#define AUTH_REQ_GSS_CONT	8	/* Continue GSS exchanges */
#define AUTH_REQ_SSPI		9	/* SSPI negotiate without wrap() */

typedef uint32 AuthRequest;


/*
 * A client can also send a cancel-current-operation request to the postmaster.
 * This is uglier than sending it directly to the client's backend, but it
 * avoids depending on out-of-band communication facilities.
 *
 * The cancel request code must not match any protocol version number
 * we're ever likely to use.  This random choice should do.
 */
#define CANCEL_REQUEST_CODE PG_PROTOCOL(1234,5678)

/*
 * query-finish operation is a special message betweeen QD and QE, used to
 * indicate that QD is successfully finishing the current query so that
 * QE can finish its work at the earliest point.  Though executor has
 * a way to squelch QEs, it is necessary to have asynchronous message
 * by signal.
 */
#define FINISH_REQUEST_CODE PG_PROTOCOL(1234,5677)

typedef struct CancelRequestPacket
{
	/* Note that each field is stored in network byte order! */
	MsgType		cancelRequestCode;		/* code to identify a cancel request */
	uint32		backendPID;		/* PID of client's backend */
	uint32		cancelAuthCode; /* secret key to authorize cancel */
} CancelRequestPacket;


/*
 * A client can also start by sending a SSL negotiation request, to get a
 * secure channel.
 */
#define NEGOTIATE_SSL_CODE PG_PROTOCOL(1234,5679)

/*
 * Filerep Add a pre-startup message primary-mirror-transition-request,
 * and a primary-mirror-transition-query
 */
#define PRIMARY_MIRROR_TRANSITION_REQUEST_CODE PG_PROTOCOL(1234,5680)
#define PRIMARY_MIRROR_TRANSITION_QUERY_CODE PG_PROTOCOL(1234,5681)

typedef struct PrimaryMirrorTransitionPacket
{
	MsgType protocolCode;
	PacketLen dataLength;
} PrimaryMirrorTransitionPacket;

/* the number of times trying to acquire the send mutex for the front
 * end connection after detecting process is exitting */
#define PQ_BUSY_TEST_COUNT_IN_EXITING 5

#define GPCONN_TYPE "gpconntype"
#define GPCONN_TYPE_FTS "fts"

#endif   /* PQCOMM_H */<|MERGE_RESOLUTION|>--- conflicted
+++ resolved
@@ -9,11 +9,7 @@
  * Portions Copyright (c) 1996-2010, PostgreSQL Global Development Group
  * Portions Copyright (c) 1994, Regents of the University of California
  *
-<<<<<<< HEAD
- * $PostgreSQL: pgsql/src/include/libpq/pqcomm.h,v 1.111 2010/01/02 16:58:04 momjian Exp $
-=======
  * $PostgreSQL: pgsql/src/include/libpq/pqcomm.h,v 1.109 2008/10/28 12:10:44 mha Exp $
->>>>>>> 38e93482
  *
  *-------------------------------------------------------------------------
  */
