/*-------------------------------------------------------------------------
 *
 * funcapi.h
 *	  Definitions for functions which return composite type and/or sets
 *
 * This file must be included by all Postgres modules that either define
 * or call FUNCAPI-callable functions or macros.
 *
 *
 * Copyright (c) 2002-2009, PostgreSQL Global Development Group
 *
<<<<<<< HEAD
 * $PostgreSQL: pgsql/src/include/funcapi.h,v 1.29 2009/06/11 14:49:08 momjian Exp $
=======
 * $PostgreSQL: pgsql/src/include/funcapi.h,v 1.27 2008/11/02 01:45:28 tgl Exp $
>>>>>>> 38e93482
 *
 *-------------------------------------------------------------------------
 */
#ifndef FUNCAPI_H
#define FUNCAPI_H

#include "fmgr.h"
#include "access/tupdesc.h"
#include "executor/executor.h"
#include "executor/tuptable.h"


/*-------------------------------------------------------------------------
 *	Support to ease writing Functions returning composite types
 *-------------------------------------------------------------------------
 *
 * This struct holds arrays of individual attribute information
 * needed to create a tuple from raw C strings. It also requires
 * a copy of the TupleDesc. The information carried here
 * is derived from the TupleDesc, but it is stored here to
 * avoid redundant cpu cycles on each call to an SRF.
 */
typedef struct AttInMetadata
{
	/* full TupleDesc */
	TupleDesc	tupdesc;

	/* array of attribute type input function finfo */
	FmgrInfo   *attinfuncs;

	/* array of attribute type i/o parameter OIDs */
	Oid		   *attioparams;

	/* array of attribute typmod */
	int32	   *atttypmods;
} AttInMetadata;

/*-------------------------------------------------------------------------
 *		Support struct to ease writing Set Returning Functions (SRFs)
 *-------------------------------------------------------------------------
 *
 * This struct holds function context for Set Returning Functions.
 * Use fn_extra to hold a pointer to it across calls
 */
typedef struct FuncCallContext
{
	/*
	 * Number of times we've been called before
	 *
	 * call_cntr is initialized to 0 for you by SRF_FIRSTCALL_INIT(), and
	 * incremented for you every time SRF_RETURN_NEXT() is called.
	 */
	uint32		call_cntr;

	/*
	 * OPTIONAL maximum number of calls
	 *
	 * max_calls is here for convenience only and setting it is optional. If
	 * not set, you must provide alternative means to know when the function
	 * is done.
	 */
	uint32		max_calls;

	/*
	 * OPTIONAL pointer to result slot
	 *
	 * This is obsolete and only present for backwards compatibility, viz,
	 * user-defined SRFs that use the deprecated TupleDescGetSlot().
	 */
	TupleTableSlot *slot;

	/*
	 * OPTIONAL pointer to miscellaneous user-provided context information
	 *
	 * user_fctx is for use as a pointer to your own struct to retain
	 * arbitrary context information between calls of your function.
	 */
	void	   *user_fctx;

	/*
	 * OPTIONAL pointer to struct containing attribute type input metadata
	 *
	 * attinmeta is for use when returning tuples (i.e. composite data types)
	 * and is not used when returning base data types. It is only needed if
	 * you intend to use BuildTupleFromCStrings() to create the return tuple.
	 */
	AttInMetadata *attinmeta;

	/*
	 * memory context used for structures that must live for multiple calls
	 *
	 * multi_call_memory_ctx is set by SRF_FIRSTCALL_INIT() for you, and used
	 * by SRF_RETURN_DONE() for cleanup. It is the most appropriate memory
	 * context for any memory that is to be reused across multiple calls of
	 * the SRF.
	 */
	MemoryContext multi_call_memory_ctx;

	/*
	 * OPTIONAL pointer to struct containing tuple description
	 *
	 * tuple_desc is for use when returning tuples (i.e. composite data types)
	 * and is only needed if you are going to build the tuples with
<<<<<<< HEAD
	 * heap_form_tuple() rather than with BuildTupleFromCStrings(). Note that
=======
	 * heap_form_tuple() rather than with BuildTupleFromCStrings().	Note that
>>>>>>> 38e93482
	 * the TupleDesc pointer stored here should usually have been run through
	 * BlessTupleDesc() first.
	 */
	TupleDesc	tuple_desc;

} FuncCallContext;

/*----------
 *	Support to ease writing functions returning composite types
 *
 * External declarations:
 * get_call_result_type:
 *		Given a function's call info record, determine the kind of datatype
 *		it is supposed to return.  If resultTypeId isn't NULL, *resultTypeId
 *		receives the actual datatype OID (this is mainly useful for scalar
 *		result types).	If resultTupleDesc isn't NULL, *resultTupleDesc
 *		receives a pointer to a TupleDesc when the result is of a composite
 *		type, or NULL when it's a scalar result or the rowtype could not be
 *		determined.  NB: the tupledesc should be copied if it is to be
 *		accessed over a long period.
 * get_expr_result_type:
 *		Given an expression node, return the same info as for
 *		get_call_result_type.  Note: the cases in which rowtypes cannot be
 *		determined are different from the cases for get_call_result_type.
 * get_func_result_type:
 *		Given only a function's OID, return the same info as for
 *		get_call_result_type.  Note: the cases in which rowtypes cannot be
 *		determined are different from the cases for get_call_result_type.
 *		Do *not* use this if you can use one of the others.
 *----------
 */

/* Type categories for get_call_result_type and siblings */
typedef enum TypeFuncClass
{
	TYPEFUNC_SCALAR,			/* scalar result type */
	TYPEFUNC_COMPOSITE,			/* determinable rowtype result */
	TYPEFUNC_RECORD,			/* indeterminate rowtype result */
	TYPEFUNC_OTHER				/* bogus type, eg pseudotype */
} TypeFuncClass;

extern TypeFuncClass get_call_result_type(FunctionCallInfo fcinfo,
					 Oid *resultTypeId,
					 TupleDesc *resultTupleDesc);
extern TypeFuncClass get_expr_result_type(Node *expr,
					 Oid *resultTypeId,
					 TupleDesc *resultTupleDesc);
extern TypeFuncClass get_func_result_type(Oid functionId,
					 Oid *resultTypeId,
					 TupleDesc *resultTupleDesc);
extern void  assign_func_result_transient_type(Oid functionId);


extern bool resolve_polymorphic_argtypes(int numargs, Oid *argtypes,
							 char *argmodes,
							 Node *call_expr);

extern int get_func_arg_info(HeapTuple procTup,
				  Oid **p_argtypes, char ***p_argnames,
				  char **p_argmodes);

extern char *get_func_result_name(Oid functionId);

extern TupleDesc build_function_result_tupdesc_d(Datum proallargtypes,
								Datum proargmodes,
								Datum proargnames);
extern TupleDesc build_function_result_tupdesc_t(HeapTuple procTuple);


/*----------
 *	Support to ease writing functions returning composite types
 *
 * External declarations:
 * TupleDesc BlessTupleDesc(TupleDesc tupdesc) - "Bless" a completed tuple
 *		descriptor so that it can be used to return properly labeled tuples.
 *		You need to call this if you are going to use heap_form_tuple directly.
 *		TupleDescGetAttInMetadata does it for you, however, so no need to call
 *		it if you call TupleDescGetAttInMetadata.
 * AttInMetadata *TupleDescGetAttInMetadata(TupleDesc tupdesc) - Build an
 *		AttInMetadata struct based on the given TupleDesc. AttInMetadata can
 *		be used in conjunction with C strings to produce a properly formed
 *		tuple.
 * HeapTuple BuildTupleFromCStrings(AttInMetadata *attinmeta, char **values) -
 *		build a HeapTuple given user data in C string form. values is an array
 *		of C strings, one for each attribute of the return tuple.
 *
 * Macro declarations:
 * HeapTupleGetDatum(HeapTuple tuple) - convert a HeapTuple to a Datum.
 *
 * Obsolete routines and macros:
 * TupleDesc RelationNameGetTupleDesc(const char *relname) - Use to get a
 *		TupleDesc based on a named relation.
 * TupleDesc TypeGetTupleDesc(Oid typeoid, List *colaliases) - Use to get a
 *		TupleDesc based on a type OID.
 * TupleTableSlot *TupleDescGetSlot(TupleDesc tupdesc) - Builds a
 *		TupleTableSlot, which is not needed anymore.
 * TupleGetDatum(TupleTableSlot *slot, HeapTuple tuple) - get a Datum
 *		given a tuple and a slot.
 *----------
 */

#define HeapTupleGetDatum(_tuple)		PointerGetDatum((_tuple)->t_data)
/* obsolete version of above */
#define TupleGetDatum(_slot, _tuple)	PointerGetDatum((_tuple)->t_data)

extern TupleDesc RelationNameGetTupleDesc(const char *relname);
extern TupleDesc TypeGetTupleDesc(Oid typeoid, List *colaliases);

/* from execTuples.c */
extern TupleDesc BlessTupleDesc(TupleDesc tupdesc);
extern AttInMetadata *TupleDescGetAttInMetadata(TupleDesc tupdesc);
extern HeapTuple BuildTupleFromCStrings(AttInMetadata *attinmeta, char **values);
extern TupleTableSlot *TupleDescGetSlot(TupleDesc tupdesc);


/*----------
 *		Support for Set Returning Functions (SRFs)
 *
 * The basic API for SRFs looks something like:
 *
 * Datum
 * my_Set_Returning_Function(PG_FUNCTION_ARGS)
 * {
 *	FuncCallContext    *funcctx;
 *	Datum				result;
 *	MemoryContext		oldcontext;
 *	<user defined declarations>
 *
 *	if (SRF_IS_FIRSTCALL())
 *	{
 *		funcctx = SRF_FIRSTCALL_INIT();
 *		// switch context when allocating stuff to be used in later calls
 *		oldcontext = MemoryContextSwitchTo(funcctx->multi_call_memory_ctx);
 *		<user defined code>
 *		<if returning composite>
 *			<build TupleDesc, and perhaps AttInMetaData>
 *		<endif returning composite>
 *		<user defined code>
 *		// return to original context when allocating transient memory
 *		MemoryContextSwitchTo(oldcontext);
 *	}
 *	<user defined code>
 *	funcctx = SRF_PERCALL_SETUP();
 *	<user defined code>
 *
 *	if (funcctx->call_cntr < funcctx->max_calls)
 *	{
 *		<user defined code>
 *		<obtain result Datum>
 *		SRF_RETURN_NEXT(funcctx, result);
 *	}
 *	else
 *		SRF_RETURN_DONE(funcctx);
 * }
 *
 *----------
 */

/* from funcapi.c */
extern FuncCallContext *init_MultiFuncCall(PG_FUNCTION_ARGS);
extern FuncCallContext *per_MultiFuncCall(PG_FUNCTION_ARGS);
extern void end_MultiFuncCall(PG_FUNCTION_ARGS, FuncCallContext *funcctx);

#define SRF_IS_FIRSTCALL() (fcinfo->flinfo->fn_extra == NULL)

#define SRF_FIRSTCALL_INIT() init_MultiFuncCall(fcinfo)

#define SRF_PERCALL_SETUP() per_MultiFuncCall(fcinfo)

#define SRF_RETURN_NEXT(_funcctx, _result) \
	do { \
		ReturnSetInfo	   *rsi; \
		(_funcctx)->call_cntr++; \
		rsi = (ReturnSetInfo *) fcinfo->resultinfo; \
		rsi->isDone = ExprMultipleResult; \
		PG_RETURN_DATUM(_result); \
	} while (0)

#define  SRF_RETURN_DONE(_funcctx) \
	do { \
		ReturnSetInfo	   *rsi; \
		end_MultiFuncCall(fcinfo, _funcctx); \
		rsi = (ReturnSetInfo *) fcinfo->resultinfo; \
		rsi->isDone = ExprEndResult; \
		PG_RETURN_NULL(); \
	} while (0)

#endif   /* FUNCAPI_H */<|MERGE_RESOLUTION|>--- conflicted
+++ resolved
@@ -9,11 +9,7 @@
  *
  * Copyright (c) 2002-2009, PostgreSQL Global Development Group
  *
-<<<<<<< HEAD
- * $PostgreSQL: pgsql/src/include/funcapi.h,v 1.29 2009/06/11 14:49:08 momjian Exp $
-=======
  * $PostgreSQL: pgsql/src/include/funcapi.h,v 1.27 2008/11/02 01:45:28 tgl Exp $
->>>>>>> 38e93482
  *
  *-------------------------------------------------------------------------
  */
@@ -117,11 +113,7 @@
 	 *
 	 * tuple_desc is for use when returning tuples (i.e. composite data types)
 	 * and is only needed if you are going to build the tuples with
-<<<<<<< HEAD
-	 * heap_form_tuple() rather than with BuildTupleFromCStrings(). Note that
-=======
 	 * heap_form_tuple() rather than with BuildTupleFromCStrings().	Note that
->>>>>>> 38e93482
 	 * the TupleDesc pointer stored here should usually have been run through
 	 * BlessTupleDesc() first.
 	 */
