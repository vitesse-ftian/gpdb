--- conflicted
+++ resolved
@@ -29,19 +29,11 @@
  * subroutine is responsible for looking back to the original string and
  * replacing FF's with the corresponding original bytes.
  *
-<<<<<<< HEAD
  * Portions Copyright (c) 1996-2010, PostgreSQL Global Development Group
  * Portions Copyright (c) 1994, Regents of the University of California
  *
  * IDENTIFICATION
  *	  src/bin/psql/psqlscan.l
-=======
- * Portions Copyright (c) 1996-2008, PostgreSQL Global Development Group
- * Portions Copyright (c) 1994, Regents of the University of California
- *
- * IDENTIFICATION
- *	  $PostgreSQL: pgsql/src/bin/psql/psqlscan.l,v 1.23.2.1 2010/05/05 22:19:11 tgl Exp $
->>>>>>> d13f41d2
  *
  *-------------------------------------------------------------------------
  */
@@ -1696,25 +1688,6 @@
 	/* There are no possible errors in this lex state... */
 }
 
-<<<<<<< HEAD
-=======
-/*
- * "Push back" the passed string so that it will be rescanned by subsequent
- * psql_scan_slash_option calls.  This is presently only used in the case
- * where a single-letter command has been concatenated with its argument.
- *
- * We use the same buffer stack mechanism as for variable expansion.
- */
-void
-psql_scan_slash_pushback(PsqlScanState state, const char *str)
-{
-	/* needed for push_new_buffer */
-	cur_state = state;
-
-	push_new_buffer(str, NULL);
-}
-
->>>>>>> d13f41d2
 
 /*
  * Push the given string onto the stack of stuff to scan.
