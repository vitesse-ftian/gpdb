--- conflicted
+++ resolved
@@ -11,11 +11,7 @@
  * Portions Copyright (c) 1996-2008, PostgreSQL Global Development Group
  * Portions Copyright (c) 1994, Regents of the University of California
  *
-<<<<<<< HEAD
- * $PostgreSQL: pgsql/src/test/regress/pg_regress.c,v 1.36 2007/07/18 21:19:17 alvherre Exp $
-=======
  * $PostgreSQL: pgsql/src/test/regress/pg_regress.c,v 1.41.2.4 2009/11/14 15:39:41 mha Exp $
->>>>>>> d13f41d2
  *
  *-------------------------------------------------------------------------
  */
@@ -73,26 +69,17 @@
 static char gpstringsubsprog[MAXPGPATH];
 
 /* currently we can use the same diff switches on all platforms */
-<<<<<<< HEAD
 /* MPP:  Add stuff to ignore all the extra NOTICE messages we give */
 const char *basic_diff_opts = "-w -I HINT: -I CONTEXT: -I GP_IGNORE:";
 const char *pretty_diff_opts = "-w -I HINT: -I CONTEXT: -I GP_IGNORE: -C3";
-=======
-const char *basic_diff_opts = "-w";
-const char *pretty_diff_opts = "-w -C3";
->>>>>>> d13f41d2
 
 /* options settable from command line */
 _stringlist *dblist = NULL;
 bool		debug = false;
 char	   *inputdir = ".";
 char	   *outputdir = ".";
-<<<<<<< HEAD
 char	   *psqldir = PGBINDIR;
 bool 		optimizer_enabled = false;
-=======
-char	   *psqldir = NULL;
->>>>>>> d13f41d2
 static _stringlist *loadlanguage = NULL;
 static int	max_connections = 0;
 static char *encoding = NULL;
@@ -108,10 +95,7 @@
 static char *user = NULL;
 static char *srcdir = NULL;
 static _stringlist *extraroles = NULL;
-<<<<<<< HEAD
 static char *initfile = NULL;
-=======
->>>>>>> d13f41d2
 
 /* internal variables */
 static const char *progname;
@@ -130,15 +114,12 @@
 
 static bool directory_exists(const char *dir);
 static void make_directory(const char *dir);
-<<<<<<< HEAD
 
 static void create_database(const char *dbname);
 static void drop_database_if_exists(const char *dbname);
 
 static int
 run_diff(const char *cmd, const char *filename);
-=======
->>>>>>> d13f41d2
 
 static void
 header(const char *fmt,...)
@@ -157,11 +138,7 @@
 __attribute__((format(printf, 2, 3)));
 
 #ifdef WIN32
-<<<<<<< HEAD
 typedef BOOL (WINAPI * __CreateRestrictedToken) (HANDLE, DWORD, DWORD, PSID_AND_ATTRIBUTES, DWORD, PLUID_AND_ATTRIBUTES, DWORD, PSID_AND_ATTRIBUTES, PHANDLE);
-=======
-typedef		BOOL(WINAPI * __CreateRestrictedToken) (HANDLE, DWORD, DWORD, PSID_AND_ATTRIBUTES, DWORD, PLUID_AND_ATTRIBUTES, DWORD, PSID_AND_ATTRIBUTES, PHANDLE);
->>>>>>> d13f41d2
 
 /* Windows API define missing from MingW headers */
 #define DISABLE_MAX_PRIVILEGE	0x1
@@ -180,11 +157,7 @@
 	if (lim.rlim_max == 0)
 	{
 		fprintf(stderr,
-<<<<<<< HEAD
 				_("%s: could not set core size: disallowed by hard limit\n"),
-=======
-				_("%s: cannot set core size,: disallowed by hard limit.\n"),
->>>>>>> d13f41d2
 				progname);
 		return;
 	}
@@ -448,19 +421,12 @@
 	char		abs_builddir[MAXPGPATH];
 	char		testtablespace[MAXPGPATH];
 	char		indir[MAXPGPATH];
-<<<<<<< HEAD
-	char		outdir[MAXPGPATH];
-	char	  **name;
-	char	  **names;
-	int			count = 0;
-=======
-	struct stat	st;
+	struct stat st;
 	int			ret;
 	char	  **name;
 	char	  **names;
 	int			count = 0;
 
->>>>>>> d13f41d2
 #ifdef WIN32
 	char	   *c;
 #endif
@@ -500,9 +466,14 @@
 		exit_nicely(2);
 
 	/* also create the output directory if not present */
-	snprintf(outdir, sizeof(outdir), "%s/%s", abs_srcdir, dest);
-	if (!directory_exists(outdir))
-		make_directory(outdir);
+	{
+		char		outdir[MAXPGPATH];
+
+		snprintf(outdir, MAXPGPATH, "%s/%s", dest_dir, dest);
+
+		if (!directory_exists(outdir))
+			make_directory(outdir);
+	}
 
 #ifdef WIN32
 	/* in Win32, replace backslashes with forward slashes */
@@ -541,10 +512,7 @@
 		FILE	   *infile,
 				   *outfile;
 		char		line[1024];
-<<<<<<< HEAD
 		bool		has_tokens = false;
-=======
->>>>>>> d13f41d2
 
 		/* reject filenames not finishing in ".source" */
 		if (strlen(*name) < 8)
@@ -557,12 +525,8 @@
 		/* build the full actual paths to open */
 		snprintf(prefix, strlen(*name) - 6, "%s", *name);
 		snprintf(srcfile, MAXPGPATH, "%s/%s", indir, *name);
-<<<<<<< HEAD
-		snprintf(destfile, MAXPGPATH, "%s/%s.%s", outdir, prefix, suffix);
-=======
 		snprintf(destfile, MAXPGPATH, "%s/%s/%s.%s", dest_dir, dest, 
 				 prefix, suffix);
->>>>>>> d13f41d2
 
 		infile = fopen(srcfile, "r");
 		if (!infile)
@@ -629,25 +593,10 @@
 static void
 convert_sourcefiles(void)
 {
-<<<<<<< HEAD
-	struct stat	st;
-	int		ret;
-
-	ret = stat("input", &st);
-	if (ret == 0 && S_ISDIR(st.st_mode))
-		convert_sourcefiles_in("input", "sql", "sql");
-
-	ret = stat("output", &st);
-	if (ret == 0 && S_ISDIR(st.st_mode))
-		convert_sourcefiles_in("output", "expected", "out");
-
-	ret = stat("mapred", &st);
-	if (ret == 0 && S_ISDIR(st.st_mode))
-		convert_sourcefiles_in("mapred", "yml", "yml");
-=======
 	convert_sourcefiles_in("input", inputdir, "sql", "sql");
 	convert_sourcefiles_in("output", outputdir, "expected", "out");
->>>>>>> d13f41d2
+
+	convert_sourcefiles_in("mapred", inputdir, "yml", "yml");
 }
 
 /*
@@ -1117,80 +1066,10 @@
 	{
 		if (Advapi32Handle != NULL)
 			FreeLibrary(Advapi32Handle);
-		fprintf(stderr, "ERROR: cannot create restricted tokens on this platform\n");
-		exit_nicely(2);
-	}
-
-	/* Open the current token to use as base for the restricted one */
-	if (!OpenProcessToken(GetCurrentProcess(), TOKEN_ALL_ACCESS, &origToken))
-	{
-		fprintf(stderr, "could not open process token: %lu\n", GetLastError());
-		exit_nicely(2);
-	}
-
-	/* Allocate list of SIDs to remove */
-	ZeroMemory(&dropSids, sizeof(dropSids));
-	if (!AllocateAndInitializeSid(&NtAuthority, 2,
-								  SECURITY_BUILTIN_DOMAIN_RID, DOMAIN_ALIAS_RID_ADMINS, 0, 0, 0, 0, 0, 0, &dropSids[0].Sid) ||
-		!AllocateAndInitializeSid(&NtAuthority, 2,
-								  SECURITY_BUILTIN_DOMAIN_RID, DOMAIN_ALIAS_RID_POWER_USERS, 0, 0, 0, 0, 0, 0, &dropSids[1].Sid))
-	{
-		fprintf(stderr, "could not allocate SIDs: %lu\n", GetLastError());
-		exit_nicely(2);
-	}
-
-	b = _CreateRestrictedToken(origToken,
-							   DISABLE_MAX_PRIVILEGE,
-							   sizeof(dropSids) / sizeof(dropSids[0]),
-							   dropSids,
-							   0, NULL,
-							   0, NULL,
-							   &restrictedToken);
-
-	FreeSid(dropSids[1].Sid);
-	FreeSid(dropSids[0].Sid);
-	CloseHandle(origToken);
-	FreeLibrary(Advapi32Handle);
-
-	if (!b)
-	{
-		fprintf(stderr, "could not create restricted token: %lu\n", GetLastError());
-		exit_nicely(2);
-	}
-
-	Advapi32Handle = LoadLibrary("ADVAPI32.DLL");
-	if (Advapi32Handle != NULL)
-	{
-		_CreateRestrictedToken = (__CreateRestrictedToken) GetProcAddress(Advapi32Handle, "CreateRestrictedToken");
-	}
-
-<<<<<<< HEAD
-	if (_CreateRestrictedToken == NULL)
-=======
-#ifndef __CYGWIN__
-	AddUserToTokenDacl(restrictedToken);
-#endif
-
-	if (!CreateProcessAsUser(restrictedToken,
-						NULL,
-						cmdline2,
-						NULL,
-						NULL,
-						TRUE,
-						CREATE_SUSPENDED,
-						NULL,
-						NULL,
-						&si,
-						&pi))
->>>>>>> d13f41d2
-	{
-		if (Advapi32Handle != NULL)
-			FreeLibrary(Advapi32Handle);
 		fprintf(stderr, _("%s: cannot create restricted tokens on this platform\n"),
 				progname);
 		exit_nicely(2);
 	}
-<<<<<<< HEAD
 
 	/* Open the current token to use as base for the restricted one */
 	if (!OpenProcessToken(GetCurrentProcess(), TOKEN_ALL_ACCESS, &origToken))
@@ -1257,23 +1136,12 @@
 
 	free(cmdline2);
 
-	ResumeThread(pi.hThread);
-	CloseHandle(pi.hThread);
-	return pi.hProcess;
-#endif
-}
-
-=======
-
-	free(cmdline2);
-
     ResumeThread(pi.hThread);
 	CloseHandle(pi.hThread);
 	return pi.hProcess;
 #endif
 }
 
->>>>>>> d13f41d2
 /*
  * Count bytes in file
  */
@@ -1369,15 +1237,11 @@
 	strcpy(tmp, expectfile);
 	last_dot = strrchr(tmp, '.');
 	if (!last_dot)
-<<<<<<< HEAD
 	{
 		free(tmp);
 		free(s);
 		return NULL;
 	}
-=======
-		return NULL;
->>>>>>> d13f41d2
 	*last_dot = '\0';
 	snprintf(s, ssize, "%s_%d.%s", tmp, i, last_dot + 1);
 	free(tmp);
@@ -1429,11 +1293,8 @@
 	char		diff[MAXPGPATH];
 	char		cmd[MAXPGPATH * 3];
 	char		best_expect_file[MAXPGPATH];
-<<<<<<< HEAD
     char        diff_opts[MAXPGPATH];
     char        m_pretty_diff_opts[MAXPGPATH];
-=======
->>>>>>> d13f41d2
 	FILE	   *difffile;
 	int			best_line_count;
 	int			i;
@@ -1445,7 +1306,6 @@
 	 * the same type (filename.type) anyway.
 	 */
 	platform_expectfile = get_expectfile(testname, resultsfile);
-<<<<<<< HEAD
 
 	strlcpy(expectfile, default_expectfile, sizeof(expectfile));
 	if (platform_expectfile)
@@ -1480,24 +1340,6 @@
 		snprintf(m_pretty_diff_opts, sizeof(m_pretty_diff_opts),
                  "%s", pretty_diff_opts);
 	}
-=======
-
-	strcpy(expectfile, default_expectfile);
-	if (platform_expectfile)
-	{
-		/*
-		 * Replace everything afer the last slash in expectfile with what the
-		 * platform_expectfile contains.
-		 */
-		char	   *p = strrchr(expectfile, '/');
-
-		if (p)
-			strcpy(++p, platform_expectfile);
-	}
-
-	/* Name to use for temporary diff file */
-	snprintf(diff, sizeof(diff), "%s.diff", resultsfile);
->>>>>>> d13f41d2
 
 	/* OK, run the diff */
 	snprintf(cmd, sizeof(cmd),
@@ -1524,13 +1366,8 @@
 			continue;
 
 		snprintf(cmd, sizeof(cmd),
-<<<<<<< HEAD
 				 SYSTEMQUOTE "%s %s \"%s\" \"%s\" > \"%s\"" SYSTEMQUOTE,
 				 gpdiffprog, diff_opts, alt_expectfile, resultsfile, diff);
-=======
-				 SYSTEMQUOTE "diff %s \"%s\" \"%s\" > \"%s\"" SYSTEMQUOTE,
-				 basic_diff_opts, alt_expectfile, resultsfile, diff);
->>>>>>> d13f41d2
 
 		if (run_diff(cmd, diff) == 0)
 		{
@@ -1543,11 +1380,7 @@
 		{
 			/* This diff was a better match than the last one */
 			best_line_count = l;
-<<<<<<< HEAD
 			strlcpy(best_expect_file, alt_expectfile, sizeof(best_expect_file));
-=======
-			strcpy(best_expect_file, alt_expectfile);
->>>>>>> d13f41d2
 		}
 		free(alt_expectfile);
 	}
@@ -1560,13 +1393,8 @@
 	if (platform_expectfile)
 	{
 		snprintf(cmd, sizeof(cmd),
-<<<<<<< HEAD
 				 SYSTEMQUOTE "%s %s \"%s\" \"%s\" > \"%s\"" SYSTEMQUOTE,
 				 gpdiffprog, diff_opts, default_expectfile, resultsfile, diff);
-=======
-				 SYSTEMQUOTE "diff %s \"%s\" \"%s\" > \"%s\"" SYSTEMQUOTE,
-				 basic_diff_opts, default_expectfile, resultsfile, diff);
->>>>>>> d13f41d2
 
 		if (run_diff(cmd, diff) == 0)
 		{
@@ -1580,11 +1408,7 @@
 		{
 			/* This diff was a better match than the last one */
 			best_line_count = l;
-<<<<<<< HEAD
 			strlcpy(best_expect_file, default_expectfile, sizeof(best_expect_file));
-=======
-			strcpy(best_expect_file, default_expectfile);
->>>>>>> d13f41d2
 		}
 	}
 
@@ -1738,10 +1562,7 @@
 	memset(resultfiles, 0, sizeof(_stringlist *) * MAX_PARALLEL_TESTS);
 	memset(expectfiles, 0, sizeof(_stringlist *) * MAX_PARALLEL_TESTS);
 	memset(tags, 0, sizeof(_stringlist *) * MAX_PARALLEL_TESTS);
-<<<<<<< HEAD
 	memset(end_times, 0, sizeof(struct timeval) * MAX_PARALLEL_TESTS);
-=======
->>>>>>> d13f41d2
 
 	scf = fopen(schedule, "r");
 	if (!scf)
@@ -1844,11 +1665,7 @@
 #endif
 			status(_("test %-20s ... "), tests[0]);
 			pids[0] = (tfunc) (tests[0], &resultfiles[0], &expectfiles[0], &tags[0]);
-<<<<<<< HEAD
 			wait_for_tests(pids, statuses, NULL, end_times, 1);
-=======
-			wait_for_tests(pids, NULL, 1);
->>>>>>> d13f41d2
 			/* status line is finished below */
 		}
 		else if (max_connections > 0 && max_connections < num_tests)
@@ -1889,21 +1706,15 @@
 					   *el,
 					   *tl;
 			bool		differ = false;
-<<<<<<< HEAD
 			double		diff_secs = 0, diff_elapse = 0;
 			struct timeval diff_start_time, diff_end_time;
-=======
->>>>>>> d13f41d2
 
 			if (num_tests > 1)
 				status(_("     %-20s ... "), tests[i]);
 
-<<<<<<< HEAD
 			diff_secs = end_times[i].tv_usec - start_time.tv_usec;
 			diff_secs /= 1000000;
 			diff_secs += end_times[i].tv_sec - start_time.tv_sec;
-=======
->>>>>>> d13f41d2
 			/*
 			 * Advance over all three lists simultaneously.
 			 *
@@ -1911,11 +1722,8 @@
 			 * optional but if there are tags, the tag list has the same
 			 * length as the other two lists.
 			 */
-<<<<<<< HEAD
 
 			gettimeofday(&diff_start_time, NULL);
-=======
->>>>>>> d13f41d2
 			for (rl = resultfiles[i], el = expectfiles[i], tl = tags[i];
 				 rl != NULL;	/* rl and el have the same length */
 				 rl = rl->next, el = el->next)
@@ -1923,11 +1731,7 @@
 				bool		newdiff;
 
 				if (tl)
-<<<<<<< HEAD
-					tl = tl->next;		/* tl has the same length as rl and el
-=======
 					tl = tl->next;		/* tl has the same lengt has rl and el
->>>>>>> d13f41d2
 										 * if it exists */
 
 				newdiff = results_differ(tests[i], rl->str, el->str);
@@ -1937,14 +1741,11 @@
 				}
 				differ |= newdiff;
 			}
-<<<<<<< HEAD
 			gettimeofday(&diff_end_time, NULL);
 
 			diff_elapse = diff_end_time.tv_usec - diff_start_time.tv_usec;
 			diff_elapse /= 1000000;
 			diff_elapse += diff_end_time.tv_sec - diff_start_time.tv_sec;
-=======
->>>>>>> d13f41d2
 
 			if (differ)
 			{
@@ -1995,10 +1796,7 @@
 run_single_test(const char *test, test_function tfunc)
 {
 	PID_TYPE	pid;
-<<<<<<< HEAD
 	int			exit_status;
-=======
->>>>>>> d13f41d2
 	_stringlist *resultfiles = NULL;
 	_stringlist *expectfiles = NULL;
 	_stringlist *tags = NULL;
@@ -2009,11 +1807,7 @@
 
 	status(_("test %-20s ... "), test);
 	pid = (tfunc) (test, &resultfiles, &expectfiles, &tags);
-<<<<<<< HEAD
 	wait_for_tests(&pid, &exit_status, NULL, NULL, 1);
-=======
-	wait_for_tests(&pid, NULL, 1);
->>>>>>> d13f41d2
 
 	/*
 	 * Advance over all three lists simultaneously.
@@ -2029,11 +1823,7 @@
 		bool		newdiff;
 
 		if (tl)
-<<<<<<< HEAD
-			tl = tl->next;		/* tl has the same length as rl and el if it
-=======
 			tl = tl->next;		/* tl has the same lengt has rl and el if it
->>>>>>> d13f41d2
 								 * exists */
 
 		newdiff = results_differ(test, rl->str, el->str);
@@ -2151,11 +1941,7 @@
 	 * not mess up the tests.
 	 */
 	header(_("creating database \"%s\""), dbname);
-<<<<<<< HEAD
 	if (encoding && strlen(encoding) > 0)
-=======
-	if (encoding)
->>>>>>> d13f41d2
 		psql_command("postgres", "CREATE DATABASE \"%s\" TEMPLATE=template0 ENCODING='%s'", dbname, encoding);
 	else
 		psql_command("postgres", "CREATE DATABASE \"%s\" TEMPLATE=template0", dbname);
@@ -2196,7 +1982,6 @@
 	}
 }
 
-<<<<<<< HEAD
 static char *
 make_absolute_path(const char *in)
 {
@@ -2304,8 +2089,6 @@
 	fclose(statusfile);
 }
 
-=======
->>>>>>> d13f41d2
 static void
 help(void)
 {
@@ -2328,10 +2111,7 @@
 	printf(_("                            (can be used multiple times to concatenate)\n"));
 	printf(_("  --srcdir=DIR              absolute path to source directory (for VPATH builds)\n"));
 	printf(_("  --temp-install=DIR        create a temporary installation in DIR\n"));
-<<<<<<< HEAD
     printf(_(" --init-file=GPD_INIT_FILE  init file to be used for gpdiff\n"));
-=======
->>>>>>> d13f41d2
 	printf(_("\n"));
 	printf(_("Options for \"temp-install\" mode:\n"));
 	printf(_("  --no-locale               use C locale\n"));
@@ -2381,11 +2161,8 @@
 		{"psqldir", required_argument, NULL, 16},
 		{"srcdir", required_argument, NULL, 17},
 		{"create-role", required_argument, NULL, 18},
-<<<<<<< HEAD
-        {"init-file", required_argument, NULL, 19},
-=======
 		{"temp-config", required_argument, NULL, 19},
->>>>>>> d13f41d2
+        {"init-file", required_argument, NULL, 20},
 		{NULL, 0, NULL, 0}
 	};
 
@@ -2481,17 +2258,13 @@
 			case 18:
 				split_to_stringlist(strdup(optarg), ", ", &extraroles);
 				break;
-<<<<<<< HEAD
-            case 19:
-                initfile = strdup(optarg);
-                break;
-            default:
-=======
 			case 19:
 				temp_config = strdup(optarg);
 				break;
+            case 20:
+                initfile = strdup(optarg);
+                break;
 			default:
->>>>>>> d13f41d2
 				/* getopt_long already emitted a complaint */
 				fprintf(stderr, _("\nTry \"%s -h\" for more information.\n"),
 						progname);
@@ -2696,7 +2469,6 @@
 
 	/*
 	 * Create the test database(s) and role(s)
-<<<<<<< HEAD
 	 */
 	for (sl = dblist; sl; sl = sl->next)
 		create_database(sl->str);
@@ -2707,13 +2479,6 @@
 	 * Find out if optimizer is on or off
 	 */
 	check_optimizer_status();
-=======
-	 */
-	for (sl = dblist; sl; sl = sl->next)
-		create_database(sl->str);
-	for (sl = extraroles; sl; sl = sl->next)
-		create_role(sl->str, dblist);
->>>>>>> d13f41d2
 
 	/*
 	 * Ready to run the tests
