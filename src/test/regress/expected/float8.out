--- conflicted
+++ resolved
@@ -418,25 +418,15 @@
    SET f1 = FLOAT8_TBL.f1 * '-1'
    WHERE FLOAT8_TBL.f1 > '0.0';
 SELECT '' AS bad, f.f1 * '1e200' from FLOAT8_TBL f;
-<<<<<<< HEAD
-ERROR:  value out of range: overflow  (seg0 slice1 localhost:50001 pid=1946)
+ERROR:  value out of range: overflow
 SELECT '' AS bad, f.f1 ^ '1e200' from FLOAT8_TBL f;
-ERROR:  value out of range: overflow  (seg0 slice1 localhost:50001 pid=1946)
-=======
-ERROR:  value out of range: overflow
-SELECT '' AS bad, f.f1 ^ '1e200' from FLOAT8_TBL f;
-ERROR:  value out of range: overflow
->>>>>>> ef072219
+ERROR:  value out of range: overflow
 SELECT '' AS bad, ln(f.f1) from FLOAT8_TBL f where f.f1 = '0.0' ;
 ERROR:  cannot take logarithm of zero  (seg0 slice1 localhost:50001 pid=1946)
 SELECT '' AS bad, ln(f.f1) from FLOAT8_TBL f where f.f1 < '0.0' ;
 ERROR:  cannot take logarithm of a negative number  (seg0 slice1 localhost:50001 pid=1946)
 SELECT '' AS bad, exp(f.f1) from FLOAT8_TBL f;
-<<<<<<< HEAD
-ERROR:  value out of range: underflow  (seg0 slice1 localhost:50001 pid=1946)
-=======
-ERROR:  value out of range: underflow
->>>>>>> ef072219
+ERROR:  value out of range: underflow
 SELECT '' AS bad, f.f1 / '0.0' from FLOAT8_TBL f;
 ERROR:  division by zero  (seg0 slice1 localhost:50001 pid=1946)
 SELECT '' AS five, f1 FROM FLOAT8_TBL ORDER BY 2;
