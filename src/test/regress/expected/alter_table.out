set optimizer_print_missing_stats = off;
--
-- ALTER_TABLE
-- add attribute
--
DROP TABLE IF EXISTS tmp;
CREATE TABLE tmp (initial int4);
COMMENT ON TABLE tmp_wrong IS 'table comment';
ERROR:  relation "tmp_wrong" does not exist
COMMENT ON TABLE tmp IS 'table comment';
COMMENT ON TABLE tmp IS NULL;
ALTER TABLE tmp ADD COLUMN a int4 default 3;
ALTER TABLE tmp ADD COLUMN b name;
ALTER TABLE tmp ADD COLUMN c text;
ALTER TABLE tmp ADD COLUMN d float8;
ALTER TABLE tmp ADD COLUMN e float4;
ALTER TABLE tmp ADD COLUMN f int2;
ALTER TABLE tmp ADD COLUMN g polygon;
ALTER TABLE tmp ADD COLUMN h abstime;
ALTER TABLE tmp ADD COLUMN i char;
ALTER TABLE tmp ADD COLUMN j abstime[];
ALTER TABLE tmp ADD COLUMN k int4;
ALTER TABLE tmp ADD COLUMN l tid;
ALTER TABLE tmp ADD COLUMN m xid;
ALTER TABLE tmp ADD COLUMN n oidvector;
--ALTER TABLE tmp ADD COLUMN o lock;
ALTER TABLE tmp ADD COLUMN p smgr;
ALTER TABLE tmp ADD COLUMN q point;
ALTER TABLE tmp ADD COLUMN r lseg;
ALTER TABLE tmp ADD COLUMN s path;
ALTER TABLE tmp ADD COLUMN t box;
ALTER TABLE tmp ADD COLUMN u tinterval;
ALTER TABLE tmp ADD COLUMN v timestamp;
ALTER TABLE tmp ADD COLUMN w interval;
ALTER TABLE tmp ADD COLUMN x float8[];
ALTER TABLE tmp ADD COLUMN y float4[];
ALTER TABLE tmp ADD COLUMN z int2[];
INSERT INTO tmp (a, b, c, d, e, f, g, h, i, j, k, l, m, n, p, q, r, s, t, u,
	v, w, x, y, z)
   VALUES (4, 'name', 'text', 4.1, 4.1, 2, '(4.1,4.1,3.1,3.1)', 
        'Mon May  1 00:30:30 1995', 'c', '{Mon May  1 00:30:30 1995, Monday Aug 24 14:43:07 1992, epoch}', 
	314159, '(1,1)', '512',
	'1 2 3 4 5 6 7 8', 'magnetic disk', '(1.1,1.1)', '(4.1,4.1,3.1,3.1)',
	'(0,2,4.1,4.1,3.1,3.1)', '(4.1,4.1,3.1,3.1)', '["epoch" "infinity"]',
	'epoch', '01:00:10', '{1.0,2.0,3.0,4.0}', '{1.0,2.0,3.0,4.0}', '{1,2,3,4}');
SELECT * FROM tmp;
 initial | a |  b   |  c   |  d  |  e  | f |           g           |              h               | i |                                               j                                                |   k    |   l   |  m  |        n        |       p       |     q     |           r           |              s              |          t          |                      u                      |            v             |        w         |     x     |     y     |     z     
---------+---+------+------+-----+-----+---+-----------------------+------------------------------+---+------------------------------------------------------------------------------------------------+--------+-------+-----+-----------------+---------------+-----------+-----------------------+-----------------------------+---------------------+---------------------------------------------+--------------------------+------------------+-----------+-----------+-----------
         | 4 | name | text | 4.1 | 4.1 | 2 | ((4.1,4.1),(3.1,3.1)) | Mon May 01 00:30:30 1995 PDT | c | {"Mon May 01 00:30:30 1995 PDT","Mon Aug 24 14:43:07 1992 PDT","Wed Dec 31 16:00:00 1969 PST"} | 314159 | (1,1) | 512 | 1 2 3 4 5 6 7 8 | magnetic disk | (1.1,1.1) | [(4.1,4.1),(3.1,3.1)] | ((0,2),(4.1,4.1),(3.1,3.1)) | (4.1,4.1),(3.1,3.1) | ["Wed Dec 31 16:00:00 1969 PST" "infinity"] | Thu Jan 01 00:00:00 1970 | @ 1 hour 10 secs | {1,2,3,4} | {1,2,3,4} | {1,2,3,4}
(1 row)

DROP TABLE tmp;
-- the wolf bug - schema mods caused inconsistent row descriptors 
CREATE TABLE tmp (
	initial 	int4
);
ALTER TABLE tmp ADD COLUMN a int4;
ALTER TABLE tmp ADD COLUMN b name;
ALTER TABLE tmp ADD COLUMN c text;
ALTER TABLE tmp ADD COLUMN d float8;
ALTER TABLE tmp ADD COLUMN e float4;
ALTER TABLE tmp ADD COLUMN f int2;
ALTER TABLE tmp ADD COLUMN g polygon;
ALTER TABLE tmp ADD COLUMN h abstime;
ALTER TABLE tmp ADD COLUMN i char;
ALTER TABLE tmp ADD COLUMN j abstime[];
ALTER TABLE tmp ADD COLUMN k int4;
ALTER TABLE tmp ADD COLUMN l tid;
ALTER TABLE tmp ADD COLUMN m xid;
ALTER TABLE tmp ADD COLUMN n oidvector;
--ALTER TABLE tmp ADD COLUMN o lock;
ALTER TABLE tmp ADD COLUMN p smgr;
ALTER TABLE tmp ADD COLUMN q point;
ALTER TABLE tmp ADD COLUMN r lseg;
ALTER TABLE tmp ADD COLUMN s path;
ALTER TABLE tmp ADD COLUMN t box;
ALTER TABLE tmp ADD COLUMN u tinterval;
ALTER TABLE tmp ADD COLUMN v timestamp;
ALTER TABLE tmp ADD COLUMN w interval;
ALTER TABLE tmp ADD COLUMN x float8[];
ALTER TABLE tmp ADD COLUMN y float4[];
ALTER TABLE tmp ADD COLUMN z int2[];
INSERT INTO tmp (a, b, c, d, e, f, g, h, i, j, k, l, m, n, p, q, r, s, t, u,
	v, w, x, y, z)
   VALUES (4, 'name', 'text', 4.1, 4.1, 2, '(4.1,4.1,3.1,3.1)', 
        'Mon May  1 00:30:30 1995', 'c', '{Mon May  1 00:30:30 1995, Monday Aug 24 14:43:07 1992, epoch}', 
	314159, '(1,1)', '512',
	'1 2 3 4 5 6 7 8', 'magnetic disk', '(1.1,1.1)', '(4.1,4.1,3.1,3.1)',
	'(0,2,4.1,4.1,3.1,3.1)', '(4.1,4.1,3.1,3.1)', '["epoch" "infinity"]',
	'epoch', '01:00:10', '{1.0,2.0,3.0,4.0}', '{1.0,2.0,3.0,4.0}', '{1,2,3,4}');
SELECT * FROM tmp;
 initial | a |  b   |  c   |  d  |  e  | f |           g           |              h               | i |                                               j                                                |   k    |   l   |  m  |        n        |       p       |     q     |           r           |              s              |          t          |                      u                      |            v             |        w         |     x     |     y     |     z     
---------+---+------+------+-----+-----+---+-----------------------+------------------------------+---+------------------------------------------------------------------------------------------------+--------+-------+-----+-----------------+---------------+-----------+-----------------------+-----------------------------+---------------------+---------------------------------------------+--------------------------+------------------+-----------+-----------+-----------
         | 4 | name | text | 4.1 | 4.1 | 2 | ((4.1,4.1),(3.1,3.1)) | Mon May 01 00:30:30 1995 PDT | c | {"Mon May 01 00:30:30 1995 PDT","Mon Aug 24 14:43:07 1992 PDT","Wed Dec 31 16:00:00 1969 PST"} | 314159 | (1,1) | 512 | 1 2 3 4 5 6 7 8 | magnetic disk | (1.1,1.1) | [(4.1,4.1),(3.1,3.1)] | ((0,2),(4.1,4.1),(3.1,3.1)) | (4.1,4.1),(3.1,3.1) | ["Wed Dec 31 16:00:00 1969 PST" "infinity"] | Thu Jan 01 00:00:00 1970 | @ 1 hour 10 secs | {1,2,3,4} | {1,2,3,4} | {1,2,3,4}
(1 row)

DROP TABLE tmp;
--
-- rename - check on both non-temp and temp tables
--
CREATE TABLE tmp (regtable int);
CREATE TEMP TABLE tmp (tmptable int);
ALTER TABLE tmp RENAME TO tmp_new;
SELECT * FROM tmp;
 regtable 
----------
(0 rows)

SELECT * FROM tmp_new;
 tmptable 
----------
(0 rows)

ALTER TABLE tmp RENAME TO tmp_new2;
SELECT * FROM tmp;		-- should fail
ERROR:  relation "tmp" does not exist
LINE 1: SELECT * FROM tmp;
                      ^
SELECT * FROM tmp_new;
 tmptable 
----------
(0 rows)

SELECT * FROM tmp_new2;
 regtable 
----------
(0 rows)

DROP TABLE tmp_new;
DROP TABLE tmp_new2;
-- ALTER TABLE ... RENAME on non-table relations
-- renaming indexes (FIXME: this should probably test the index's functionality)
ALTER INDEX onek_unique1 RENAME TO tmp_onek_unique1;
ALTER INDEX tmp_onek_unique1 RENAME TO onek_unique1;
-- renaming views
CREATE VIEW tmp_view (unique1) AS SELECT unique1 FROM tenk1;
ALTER TABLE tmp_view RENAME TO tmp_view_new;
-- hack to ensure we get an indexscan here
ANALYZE tenk1;
set enable_seqscan to off;
set enable_bitmapscan to off;
-- 5 values, sorted 
SELECT unique1 FROM tenk1 WHERE unique1 < 5 ORDER BY 1;
 unique1 
---------
       0
       1
       2
       3
       4
(5 rows)

reset enable_seqscan;
reset enable_bitmapscan;
DROP VIEW tmp_view_new;
-- toast-like relation name
alter table stud_emp rename to pg_toast_stud_emp;
alter table pg_toast_stud_emp rename to stud_emp;
-- FOREIGN KEY CONSTRAINT adding TEST
CREATE TABLE tmp2 (a int primary key) distributed by (a);
NOTICE:  CREATE TABLE / PRIMARY KEY will create implicit index "tmp2_pkey" for table "tmp2"
CREATE TABLE tmp3 (a int, b int);
CREATE TABLE tmp4 (a int, b int, unique(a,b)) distributed by (a);
NOTICE:  CREATE TABLE / UNIQUE will create implicit index "tmp4_a_key" for table "tmp4"
CREATE TABLE tmp5 (a int, b int);
-- Insert rows into tmp2 (pktable)
INSERT INTO tmp2 values (1);
INSERT INTO tmp2 values (2);
INSERT INTO tmp2 values (3);
INSERT INTO tmp2 values (4);
-- Insert rows into tmp3
INSERT INTO tmp3 values (1,10);
INSERT INTO tmp3 values (1,20);
INSERT INTO tmp3 values (5,50);
-- Try (and fail) to add constraint due to invalid source columns
ALTER TABLE tmp3 add constraint tmpconstr foreign key(c) references tmp2 match full;
ERROR:  column "c" referenced in foreign key constraint does not exist
-- Try (and fail) to add constraint due to invalide destination columns explicitly given
ALTER TABLE tmp3 add constraint tmpconstr foreign key(a) references tmp2(b) match full;
ERROR:  column "b" referenced in foreign key constraint does not exist
-- Try (and fail) to add constraint due to invalid data
ALTER TABLE tmp3 add constraint tmpconstr foreign key (a) references tmp2 match full;
WARNING:  Referential integrity (FOREIGN KEY) constraints are not supported in Greenplum Database, will not be enforced.
-- Delete one row, add the constraint again -- should fail
DELETE FROM tmp3 where a=5;
ALTER TABLE tmp3 add constraint tmpconstr foreign key (a) references tmp2 match full;
ERROR:  constraint "tmpconstr" for relation "tmp3" already exists
-- Try (and fail) to create constraint from tmp5(a) to tmp4(a) - unique constraint on
-- tmp4 is a,b
ALTER TABLE tmp5 add constraint tmpconstr foreign key(a) references tmp4(a) match full;
ERROR:  there is no unique constraint matching given keys for referenced table "tmp4"
DROP TABLE tmp5;
DROP TABLE tmp4;
DROP TABLE tmp3;
DROP TABLE tmp2;
-- Foreign key adding test with mixed types
-- Note: these tables are TEMP to avoid name conflicts when this test
-- is run in parallel with foreign_key.sql.
CREATE TEMP TABLE PKTABLE (ptest1 int PRIMARY KEY) distributed by (ptest1);
NOTICE:  CREATE TABLE / PRIMARY KEY will create implicit index "pktable_pkey" for table "pktable"
INSERT INTO PKTABLE VALUES(42);
CREATE TEMP TABLE FKTABLE (ftest1 inet);
-- This next should fail, because int=inet does not exist
ALTER TABLE FKTABLE ADD FOREIGN KEY(ftest1) references pktable;
ERROR:  foreign key constraint "fktable_ftest1_fkey" cannot be implemented
DETAIL:  Key columns "ftest1" and "ptest1" are of incompatible types: inet and integer.
-- This should also fail for the same reason, but here we
-- give the column name
ALTER TABLE FKTABLE ADD FOREIGN KEY(ftest1) references pktable(ptest1);
ERROR:  foreign key constraint "fktable_ftest1_fkey" cannot be implemented
DETAIL:  Key columns "ftest1" and "ptest1" are of incompatible types: inet and integer.
DROP TABLE FKTABLE;
-- This should succeed, even though they are different types,
-- because int=int8 exists and is a member of the integer opfamily
CREATE TEMP TABLE FKTABLE (ftest1 int8);
ALTER TABLE FKTABLE ADD FOREIGN KEY(ftest1) references pktable;
WARNING:  Referential integrity (FOREIGN KEY) constraints are not supported in Greenplum Database, will not be enforced.
-- Check it actually works
INSERT INTO FKTABLE VALUES(42);		-- should succeed
INSERT INTO FKTABLE VALUES(43);		-- should fail
DROP TABLE FKTABLE;
-- This should fail, because we'd have to cast numeric to int which is
-- not an implicit coercion (or use numeric=numeric, but that's not part
-- of the integer opfamily)
CREATE TEMP TABLE FKTABLE (ftest1 numeric);
ALTER TABLE FKTABLE ADD FOREIGN KEY(ftest1) references pktable;
ERROR:  foreign key constraint "fktable_ftest1_fkey" cannot be implemented
DETAIL:  Key columns "ftest1" and "ptest1" are of incompatible types: numeric and integer.
DROP TABLE FKTABLE;
DROP TABLE PKTABLE;
-- On the other hand, this should work because int implicitly promotes to
-- numeric, and we allow promotion on the FK side
CREATE TEMP TABLE PKTABLE (ptest1 numeric PRIMARY KEY);
NOTICE:  CREATE TABLE / PRIMARY KEY will create implicit index "pktable_pkey" for table "pktable"
INSERT INTO PKTABLE VALUES(42);
CREATE TEMP TABLE FKTABLE (ftest1 int);
ALTER TABLE FKTABLE ADD FOREIGN KEY(ftest1) references pktable;
WARNING:  Referential integrity (FOREIGN KEY) constraints are not supported in Greenplum Database, will not be enforced.
-- Check it actually works
INSERT INTO FKTABLE VALUES(42);		-- should succeed
INSERT INTO FKTABLE VALUES(43);		-- should fail
DROP TABLE FKTABLE;
DROP TABLE PKTABLE;
CREATE TEMP TABLE PKTABLE (ptest1 int, ptest2 inet,
                           PRIMARY KEY(ptest1, ptest2))
                           distributed by (ptest1);
NOTICE:  CREATE TABLE / PRIMARY KEY will create implicit index "pktable_pkey" for table "pktable"
-- This should fail, because we just chose really odd types
CREATE TEMP TABLE FKTABLE (ftest1 cidr, ftest2 timestamp);
ALTER TABLE FKTABLE ADD FOREIGN KEY(ftest1, ftest2) references pktable;
ERROR:  foreign key constraint "fktable_ftest1_fkey" cannot be implemented
DETAIL:  Key columns "ftest1" and "ptest1" are of incompatible types: cidr and integer.
DROP TABLE FKTABLE;
-- Again, so should this...
CREATE TEMP TABLE FKTABLE (ftest1 cidr, ftest2 timestamp);
ALTER TABLE FKTABLE ADD FOREIGN KEY(ftest1, ftest2)
     references pktable(ptest1, ptest2);
ERROR:  foreign key constraint "fktable_ftest1_fkey" cannot be implemented
DETAIL:  Key columns "ftest1" and "ptest1" are of incompatible types: cidr and integer.
DROP TABLE FKTABLE;
-- This fails because we mixed up the column ordering
CREATE TEMP TABLE FKTABLE (ftest1 int, ftest2 inet);
ALTER TABLE FKTABLE ADD FOREIGN KEY(ftest1, ftest2)
     references pktable(ptest2, ptest1);
ERROR:  foreign key constraint "fktable_ftest1_fkey" cannot be implemented
DETAIL:  Key columns "ftest1" and "ptest2" are of incompatible types: integer and inet.
-- As does this...
ALTER TABLE FKTABLE ADD FOREIGN KEY(ftest2, ftest1)
     references pktable(ptest1, ptest2);
ERROR:  foreign key constraint "fktable_ftest2_fkey" cannot be implemented
DETAIL:  Key columns "ftest2" and "ptest1" are of incompatible types: inet and integer.
-- temp tables should go away by themselves, need not drop them.
-- test check constraint adding
create table atacc1 ( test int );
-- add a check constraint
alter table atacc1 add constraint atacc_test1 check (test>3);
-- should fail
insert into atacc1 (test) values (2);
ERROR:  new row for relation "atacc1" violates check constraint "atacc_test1"
-- should succeed
insert into atacc1 (test) values (4);
drop table atacc1;
-- let's do one where the check fails when added
create table atacc1 ( test int );
-- insert a soon to be failing row
insert into atacc1 (test) values (2);
-- add a check constraint (fails)
alter table atacc1 add constraint atacc_test1 check (test>3);
ERROR:  check constraint "atacc_test1" is violated by some row
insert into atacc1 (test) values (4);
drop table atacc1;
-- let's do one where the check fails because the column doesn't exist
create table atacc1 ( test int );
-- add a check constraint (fails)
alter table atacc1 add constraint atacc_test1 check (test1>3);
ERROR:  column "test1" does not exist
drop table atacc1;
-- something a little more complicated
create table atacc1 ( test int, test2 int, test3 int);
-- add a check constraint (fails)
alter table atacc1 add constraint atacc_test1 check (test+test2<test3*4);
-- should fail
insert into atacc1 (test,test2,test3) values (4,4,2);
ERROR:  new row for relation "atacc1" violates check constraint "atacc_test1"
-- should succeed
insert into atacc1 (test,test2,test3) values (4,4,5);
drop table atacc1;
-- lets do some naming tests
create table atacc1 (test int check (test>3), test2 int);
alter table atacc1 add check (test2>test);
-- should fail for $2
insert into atacc1 (test2, test) values (3, 4);
ERROR:  new row for relation "atacc1" violates check constraint "atacc1_check"
drop table atacc1;
-- inheritance related tests
create table atacc1 (test int);
create table atacc2 (test2 int);
create table atacc3 (test3 int) inherits (atacc1, atacc2);
NOTICE:  Table has parent, setting distribution columns to match parent table
alter table atacc2 add constraint foo check (test2>0);
-- fail and then succeed on atacc2
insert into atacc2 (test2) values (-3);
ERROR:  new row for relation "atacc2" violates check constraint "foo"
insert into atacc2 (test2) values (3);
-- fail and then succeed on atacc3
insert into atacc3 (test2) values (-3);
ERROR:  new row for relation "atacc3" violates check constraint "foo"
insert into atacc3 (test2) values (3);
drop table atacc3;
drop table atacc2;
drop table atacc1;
-- same things with one created with INHERIT
create table atacc1 (test int);
create table atacc2 (test2 int);
create table atacc3 (test3 int) inherits (atacc1, atacc2);
NOTICE:  Table has parent, setting distribution columns to match parent table
alter table atacc3 no inherit atacc2;
-- fail
alter table atacc3 no inherit atacc2;
ERROR:  relation "atacc2" is not a parent of relation "atacc3"
-- make sure it really isn't a child
insert into atacc3 (test2) values (3);
select test2 from atacc2;
 test2 
-------
(0 rows)

-- fail due to missing constraint
alter table atacc2 add constraint foo check (test2>0);
alter table atacc3 inherit atacc2;
ERROR:  child table is missing constraint "foo"
-- fail due to missing column
alter table atacc3 rename test2 to testx;
alter table atacc3 inherit atacc2;
ERROR:  child table is missing column "test2"
-- fail due to mismatched data type
alter table atacc3 add test2 bool;
alter table atacc3 inherit atacc2;
ERROR:  child table "atacc3" has different type for column "test2"
alter table atacc3 drop test2;
-- succeed
alter table atacc3 add test2 int;
update atacc3 set test2 = 4 where test2 is null;
alter table atacc3 add constraint foo check (test2>0);
alter table atacc3 inherit atacc2;
-- fail due to duplicates and circular inheritance
alter table atacc3 inherit atacc2;
ERROR:  relation "atacc2" would be inherited from more than once
alter table atacc2 inherit atacc3;
ERROR:  circular inheritance not allowed
DETAIL:  "atacc3" is already a child of "atacc2".
alter table atacc2 inherit atacc2;
ERROR:  circular inheritance not allowed
DETAIL:  "atacc2" is already a child of "atacc2".
-- test that we really are a child now (should see 4 not 3 and cascade should go through)
select test2 from atacc2;
 test2 
-------
     4
(1 row)

drop table atacc2 cascade;
NOTICE:  drop cascades to table atacc3
drop table atacc1;
-- adding only to a parent is disallowed as of 8.4
create table atacc1 (test int);
create table atacc2 (test2 int) inherits (atacc1);
-- fail:
alter table only atacc1 add constraint foo check (test>0);
ERROR:  constraint must be added to child tables too
-- ok:
alter table only atacc2 add constraint foo check (test>0);
-- check constraint not there on parent
insert into atacc1 (test) values (-3);
insert into atacc1 (test) values (3);
-- check constraint is there on child
insert into atacc2 (test) values (-3);
ERROR:  new row for relation "atacc2" violates check constraint "foo"
insert into atacc2 (test) values (3);
drop table atacc2;
drop table atacc1;
-- test unique constraint adding
create table atacc1 ( test int ) with oids distributed by (test);
NOTICE:  OIDS=TRUE is not recommended for user-created tables. Use OIDS=FALSE to prevent wrap-around of the OID counter
-- add a unique constraint
alter table atacc1 add constraint atacc_test1 unique (test);
NOTICE:  ALTER TABLE / ADD UNIQUE will create implicit index "atacc1_test_key" for table "atacc1"
-- insert first value
insert into atacc1 (test) values (2);
-- should fail
insert into atacc1 (test) values (2);
ERROR:  duplicate key value violates unique constraint "atacc1_test_key"
DETAIL:  Key (test)=(2) already exists.
-- should succeed
insert into atacc1 (test) values (4);
-- try adding a unique oid constraint
alter table atacc1 add constraint atacc_oid1 unique(oid);
ERROR:  cannot create unique index on system column
drop table atacc1;
-- let's do one where the unique constraint fails when added
create table atacc1 ( test int ) distributed by (test);
-- insert soon to be failing rows
insert into atacc1 (test) values (2);
insert into atacc1 (test) values (2);
-- add a unique constraint (fails)
alter table atacc1 add constraint atacc_test1 unique (test);
NOTICE:  ALTER TABLE / ADD UNIQUE will create implicit index "atacc1_test_key" for table "atacc1"
ERROR:  could not create unique index "atacc1_test_key"
DETAIL:  Key (test)=(2) is duplicated.
insert into atacc1 (test) values (3);
drop table atacc1;
-- let's do one where the unique constraint fails
-- because the column doesn't exist
create table atacc1 ( test int ) distributed by (test);
-- add a unique constraint (fails)
alter table atacc1 add constraint atacc_test1 unique (test1);
ERROR:  column "test1" named in key does not exist
drop table atacc1;
-- something a little more complicated
create table atacc1 ( test int, test2 int) distributed by (test);
-- add a unique constraint
alter table atacc1 add constraint atacc_test1 unique (test, test2);
NOTICE:  ALTER TABLE / ADD UNIQUE will create implicit index "atacc1_test_key" for table "atacc1"
-- insert initial value
insert into atacc1 (test,test2) values (4,4);
-- should fail
insert into atacc1 (test,test2) values (4,4);
ERROR:  duplicate key value violates unique constraint "atacc1_test_key"
DETAIL:  Key (test, test2)=(4, 4) already exists.
-- should all succeed
insert into atacc1 (test,test2) values (4,5);
insert into atacc1 (test,test2) values (5,4);
insert into atacc1 (test,test2) values (5,5);
drop table atacc1;
-- lets do some naming tests
create table atacc1 (test int, test2 int, unique(test)) distributed by (test);
NOTICE:  CREATE TABLE / UNIQUE will create implicit index "atacc1_test_key" for table "atacc1"
alter table atacc1 add unique (test2);
ERROR:  UNIQUE index must contain all columns in the distribution key of relation "atacc1"
-- should fail for @@ second one @@
insert into atacc1 (test2, test) values (3, 3);
insert into atacc1 (test2, test) values (2, 3);
ERROR:  duplicate key value violates unique constraint "atacc1_test_key"
DETAIL:  Key (test)=(3) already exists.
drop table atacc1;
-- test primary key constraint adding
create table atacc1 ( test int ) with oids distributed by (test);
NOTICE:  OIDS=TRUE is not recommended for user-created tables. Use OIDS=FALSE to prevent wrap-around of the OID counter
-- add a primary key constraint
alter table atacc1 add constraint atacc_test1 primary key (test);
NOTICE:  ALTER TABLE / ADD PRIMARY KEY will create implicit index "atacc1_pkey" for table "atacc1"
-- insert first value
insert into atacc1 (test) values (2);
-- should fail
insert into atacc1 (test) values (2);
ERROR:  duplicate key value violates unique constraint "atacc1_pkey"
DETAIL:  Key (test)=(2) already exists.
-- should succeed
insert into atacc1 (test) values (4);
-- inserting NULL should fail
insert into atacc1 (test) values(NULL);
ERROR:  null value in column "test" violates not-null constraint
-- try adding a second primary key (should fail)
alter table atacc1 add constraint atacc_oid1 primary key(oid);
ERROR:  multiple primary keys for table "atacc1" are not allowed
-- drop first primary key constraint
alter table atacc1 drop constraint atacc_test1 restrict;
-- try adding a primary key on oid (should fail)
alter table atacc1 add constraint atacc_oid1 primary key(oid);
ERROR:  cannot create primary key on system column
drop table atacc1;
-- let's do one where the primary key constraint fails when added
create table atacc1 ( test int ) distributed by (test);
-- insert soon to be failing rows
insert into atacc1 (test) values (2);
insert into atacc1 (test) values (2);
-- add a primary key (fails)
alter table atacc1 add constraint atacc_test1 primary key (test);
NOTICE:  ALTER TABLE / ADD PRIMARY KEY will create implicit index "atacc1_pkey" for table "atacc1"
ERROR:  could not create unique index "atacc1_pkey"
DETAIL:  Key (test)=(2) is duplicated.
insert into atacc1 (test) values (3);
drop table atacc1;
-- let's do another one where the primary key constraint fails when added
create table atacc1 ( test int ) distributed by (test);
-- insert soon to be failing row
insert into atacc1 (test) values (NULL);
-- add a primary key (fails)
alter table atacc1 add constraint atacc_test1 primary key (test);
NOTICE:  ALTER TABLE / ADD PRIMARY KEY will create implicit index "atacc1_pkey" for table "atacc1"
ERROR:  column "test" contains null values
insert into atacc1 (test) values (3);
drop table atacc1;
-- let's do one where the primary key constraint fails
-- because the column doesn't exist
create table atacc1 ( test int ) distributed by (test);
-- add a primary key constraint (fails)
alter table atacc1 add constraint atacc_test1 primary key (test1);
ERROR:  column "test1" named in key does not exist
drop table atacc1;
-- adding a new column as primary key to a non-empty table.
-- should fail unless the column has a non-null default value.
create table atacc1 ( test int );
insert into atacc1 (test) values (0);
-- add a primary key column without a default (fails).
alter table atacc1 add column test2 int primary key;
ERROR:  cannot add column with primary key constraint
-- now add a primary key column with a default (succeeds).
alter table atacc1 add column test2 int default 0 primary key;
ERROR:  cannot add column with primary key constraint
drop table atacc1;
-- something a little more complicated
create table atacc1 ( test int, test2 int) distributed by (test);
-- add a primary key constraint
alter table atacc1 add constraint atacc_test1 primary key (test, test2);
NOTICE:  ALTER TABLE / ADD PRIMARY KEY will create implicit index "atacc1_pkey" for table "atacc1"
-- try adding a second primary key - should fail
alter table atacc1 add constraint atacc_test2 primary key (test);
ERROR:  multiple primary keys for table "atacc1" are not allowed
-- insert initial value
insert into atacc1 (test,test2) values (4,4);
-- should fail
insert into atacc1 (test,test2) values (4,4);
ERROR:  duplicate key value violates unique constraint "atacc1_pkey"
DETAIL:  Key (test, test2)=(4, 4) already exists.
insert into atacc1 (test,test2) values (NULL,3);
ERROR:  null value in column "test" violates not-null constraint
insert into atacc1 (test,test2) values (3, NULL);
ERROR:  null value in column "test2" violates not-null constraint
insert into atacc1 (test,test2) values (NULL,NULL);
ERROR:  null value in column "test" violates not-null constraint
-- should all succeed
insert into atacc1 (test,test2) values (4,5);
insert into atacc1 (test,test2) values (5,4);
insert into atacc1 (test,test2) values (5,5);
drop table atacc1;
-- lets do some naming tests
create table atacc1 (test int, test2 int, primary key(test)) distributed by (test);
NOTICE:  CREATE TABLE / PRIMARY KEY will create implicit index "atacc1_pkey" for table "atacc1"
-- only first should succeed
insert into atacc1 (test2, test) values (3, 3);
insert into atacc1 (test2, test) values (2, 3);
ERROR:  duplicate key value violates unique constraint "atacc1_pkey"
DETAIL:  Key (test)=(3) already exists.
insert into atacc1 (test2, test) values (1, NULL);
ERROR:  null value in column "test" violates not-null constraint
drop table atacc1;
-- alter table / alter column [set/drop] not null tests
-- try altering system catalogs, should fail
alter table pg_class alter column relname drop not null;
ERROR:  permission denied: "pg_class" is a system catalog
alter table pg_class alter relname set not null;
ERROR:  permission denied: "pg_class" is a system catalog
-- try altering non-existent table, should fail
alter table non_existent alter column bar set not null;
ERROR:  relation "non_existent" does not exist
alter table non_existent alter column bar drop not null;
ERROR:  relation "non_existent" does not exist
-- test setting columns to null and not null and vice versa
-- test checking for null values and primary key
create table atacc1 (test int not null) with oids distributed by (test);
NOTICE:  OIDS=TRUE is not recommended for user-created tables. Use OIDS=FALSE to prevent wrap-around of the OID counter
alter table atacc1 add constraint "atacc1_pkey" primary key (test);
NOTICE:  ALTER TABLE / ADD PRIMARY KEY will create implicit index "atacc1_pkey" for table "atacc1"
alter table atacc1 alter column test drop not null;
ERROR:  column "test" is in a primary key
alter table atacc1 drop constraint "atacc1_pkey";
alter table atacc1 alter column test drop not null;
insert into atacc1 values (null);
alter table atacc1 alter test set not null;
ERROR:  column "test" contains null values
delete from atacc1;
alter table atacc1 alter test set not null;
-- try altering a non-existent column, should fail
alter table atacc1 alter bar set not null;
ERROR:  column "bar" of relation "atacc1" does not exist
alter table atacc1 alter bar drop not null;
ERROR:  column "bar" of relation "atacc1" does not exist
-- try altering the oid column, should fail
alter table atacc1 alter oid set not null;
ERROR:  cannot alter system column "oid"
alter table atacc1 alter oid drop not null;
ERROR:  cannot alter system column "oid"
-- try creating a view and altering that, should fail
create view myview as select * from atacc1;
alter table myview alter column test drop not null;
ERROR:  "myview" is not a table
alter table myview alter column test set not null;
ERROR:  "myview" is not a table
drop view myview;
drop table atacc1;
-- test inheritance
create table parent (a int);
create table child (b varchar(255)) inherits (parent);
NOTICE:  Table has parent, setting distribution columns to match parent table
alter table parent alter a set not null;
insert into parent values (NULL);
ERROR:  null value in column "a" violates not-null constraint
insert into child (a, b) values (NULL, 'foo');
ERROR:  null value in column "a" violates not-null constraint
alter table parent alter a drop not null;
insert into parent values (NULL);
insert into child (a, b) values (NULL, 'foo');
alter table only parent alter a set not null;
ERROR:  column "a" contains null values
alter table child alter a set not null;
ERROR:  column "a" contains null values
delete from parent;
alter table only parent alter a set not null;
insert into parent values (NULL);
ERROR:  null value in column "a" violates not-null constraint
alter table child alter a set not null;
insert into child (a, b) values (NULL, 'foo');
ERROR:  null value in column "a" violates not-null constraint
delete from child;
alter table child alter a set not null;
insert into child (a, b) values (NULL, 'foo');
ERROR:  null value in column "a" violates not-null constraint
drop table child;
drop table parent;
-- test setting and removing default values
create table def_test (
	c1	int4 default 5,
	c2	text default 'initial_default'
);
insert into def_test default values;
alter table def_test alter column c1 drop default;
insert into def_test default values;
alter table def_test alter column c2 drop default;
insert into def_test default values;
alter table def_test alter column c1 set default 10;
alter table def_test alter column c2 set default 'new_default';
insert into def_test default values;
select * from def_test;
 c1 |       c2        
----+-----------------
  5 | initial_default
    | initial_default
    | 
 10 | new_default
(4 rows)

-- set defaults to an incorrect type: this should fail
alter table def_test alter column c1 set default 'wrong_datatype';
ERROR:  invalid input syntax for integer: "wrong_datatype"
alter table def_test alter column c2 set default 20;
-- set defaults on a non-existent column: this should fail
alter table def_test alter column c3 set default 30;
ERROR:  column "c3" of relation "def_test" does not exist
-- set defaults on views: we need to create a view, add a rule
-- to allow insertions into it, and then alter the view to add
-- a default
create view def_view_test as select * from def_test;
create rule def_view_test_ins as
	on insert to def_view_test
	do instead insert into def_test select new.*;
insert into def_view_test default values;
alter table def_view_test alter column c1 set default 45;
insert into def_view_test default values;
alter table def_view_test alter column c2 set default 'view_default';
insert into def_view_test default values;
select * from def_view_test;
 c1 |       c2        
----+-----------------
  5 | initial_default
    | initial_default
    | 
 10 | new_default
    | 
 45 | 
 45 | view_default
(7 rows)

drop rule def_view_test_ins on def_view_test;
drop view def_view_test;
drop table def_test;
-- alter table / drop column tests
-- try altering system catalogs, should fail
alter table pg_class drop column relname;
ERROR:  permission denied: "pg_class" is a system catalog
-- try altering non-existent table, should fail
alter table nosuchtable drop column bar;
ERROR:  relation "nosuchtable" does not exist
-- test dropping columns
create table atacc1 (a int4 not null, b int4, c int4 not null, d int4) with oids
distributed by (a);
NOTICE:  OIDS=TRUE is not recommended for user-created tables. Use OIDS=FALSE to prevent wrap-around of the OID counter
insert into atacc1 values (1, 2, 3, 4);
alter table atacc1 drop a;
NOTICE:  Dropping a column that is part of the distribution policy forces a NULL distribution policy
alter table atacc1 drop a;
ERROR:  column "a" of relation "atacc1" does not exist
-- SELECTs
select * from atacc1;
 b | c | d 
---+---+---
 2 | 3 | 4
(1 row)

select * from atacc1 order by a;
ERROR:  column "a" does not exist
LINE 1: select * from atacc1 order by a;
                                      ^
select * from atacc1 order by "........pg.dropped.1........";
ERROR:  column "........pg.dropped.1........" does not exist
LINE 1: select * from atacc1 order by "........pg.dropped.1........"...
                                      ^
select * from atacc1 group by a;
ERROR:  column "a" does not exist
LINE 1: select * from atacc1 group by a;
                                      ^
select * from atacc1 group by "........pg.dropped.1........";
ERROR:  column "........pg.dropped.1........" does not exist
LINE 1: select * from atacc1 group by "........pg.dropped.1........"...
                                      ^
select atacc1.* from atacc1;
 b | c | d 
---+---+---
 2 | 3 | 4
(1 row)

select a from atacc1;
ERROR:  column "a" does not exist
LINE 1: select a from atacc1;
               ^
select atacc1.a from atacc1;
ERROR:  column atacc1.a does not exist
LINE 1: select atacc1.a from atacc1;
               ^
select b,c,d from atacc1;
 b | c | d 
---+---+---
 2 | 3 | 4
(1 row)

select a,b,c,d from atacc1;
ERROR:  column "a" does not exist
LINE 1: select a,b,c,d from atacc1;
               ^
select * from atacc1 where a = 1;
ERROR:  column "a" does not exist
LINE 1: select * from atacc1 where a = 1;
                                   ^
select "........pg.dropped.1........" from atacc1;
ERROR:  column "........pg.dropped.1........" does not exist
LINE 1: select "........pg.dropped.1........" from atacc1;
               ^
select atacc1."........pg.dropped.1........" from atacc1;
ERROR:  column atacc1.........pg.dropped.1........ does not exist
LINE 1: select atacc1."........pg.dropped.1........" from atacc1;
               ^
select "........pg.dropped.1........",b,c,d from atacc1;
ERROR:  column "........pg.dropped.1........" does not exist
LINE 1: select "........pg.dropped.1........",b,c,d from atacc1;
               ^
select * from atacc1 where "........pg.dropped.1........" = 1;
ERROR:  column "........pg.dropped.1........" does not exist
LINE 1: select * from atacc1 where "........pg.dropped.1........" = ...
                                   ^
-- UPDATEs
update atacc1 set a = 3;
ERROR:  column "a" of relation "atacc1" does not exist
LINE 1: update atacc1 set a = 3;
                          ^
update atacc1 set b = 2 where a = 3;
ERROR:  column "a" does not exist
LINE 1: update atacc1 set b = 2 where a = 3;
                                      ^
update atacc1 set "........pg.dropped.1........" = 3;
ERROR:  column "........pg.dropped.1........" of relation "atacc1" does not exist
LINE 1: update atacc1 set "........pg.dropped.1........" = 3;
                          ^
update atacc1 set b = 2 where "........pg.dropped.1........" = 3;
ERROR:  column "........pg.dropped.1........" does not exist
LINE 1: update atacc1 set b = 2 where "........pg.dropped.1........"...
                                      ^
-- INSERTs
insert into atacc1 values (10, 11, 12, 13);
ERROR:  INSERT has more expressions than target columns
LINE 1: insert into atacc1 values (10, 11, 12, 13);
                                               ^
insert into atacc1 values (default, 11, 12, 13);
ERROR:  INSERT has more expressions than target columns
LINE 1: insert into atacc1 values (default, 11, 12, 13);
                                                    ^
insert into atacc1 values (11, 12, 13);
insert into atacc1 (a) values (10);
ERROR:  column "a" of relation "atacc1" does not exist
LINE 1: insert into atacc1 (a) values (10);
                            ^
insert into atacc1 (a) values (default);
ERROR:  column "a" of relation "atacc1" does not exist
LINE 1: insert into atacc1 (a) values (default);
                            ^
insert into atacc1 (a,b,c,d) values (10,11,12,13);
ERROR:  column "a" of relation "atacc1" does not exist
LINE 1: insert into atacc1 (a,b,c,d) values (10,11,12,13);
                            ^
insert into atacc1 (a,b,c,d) values (default,11,12,13);
ERROR:  column "a" of relation "atacc1" does not exist
LINE 1: insert into atacc1 (a,b,c,d) values (default,11,12,13);
                            ^
insert into atacc1 (b,c,d) values (11,12,13);
insert into atacc1 ("........pg.dropped.1........") values (10);
ERROR:  column "........pg.dropped.1........" of relation "atacc1" does not exist
LINE 1: insert into atacc1 ("........pg.dropped.1........") values (...
                            ^
insert into atacc1 ("........pg.dropped.1........") values (default);
ERROR:  column "........pg.dropped.1........" of relation "atacc1" does not exist
LINE 1: insert into atacc1 ("........pg.dropped.1........") values (...
                            ^
insert into atacc1 ("........pg.dropped.1........",b,c,d) values (10,11,12,13);
ERROR:  column "........pg.dropped.1........" of relation "atacc1" does not exist
LINE 1: insert into atacc1 ("........pg.dropped.1........",b,c,d) va...
                            ^
insert into atacc1 ("........pg.dropped.1........",b,c,d) values (default,11,12,13);
ERROR:  column "........pg.dropped.1........" of relation "atacc1" does not exist
LINE 1: insert into atacc1 ("........pg.dropped.1........",b,c,d) va...
                            ^
-- DELETEs
delete from atacc1 where a = 3;
ERROR:  column "a" does not exist
LINE 1: delete from atacc1 where a = 3;
                                 ^
delete from atacc1 where "........pg.dropped.1........" = 3;
ERROR:  column "........pg.dropped.1........" does not exist
LINE 1: delete from atacc1 where "........pg.dropped.1........" = 3;
                                 ^
delete from atacc1;
-- try dropping a non-existent column, should fail
alter table atacc1 drop bar;
ERROR:  column "bar" of relation "atacc1" does not exist
-- try dropping the oid column, should succeed
alter table atacc1 drop oid;
-- try dropping the xmin column, should fail
alter table atacc1 drop xmin;
ERROR:  cannot drop system column "xmin"
-- try creating a view and altering that, should fail
create view myview as select * from atacc1;
select * from myview;
 b | c | d 
---+---+---
(0 rows)

alter table myview drop d;
ERROR:  "myview" is not a table
drop view myview;
-- test some commands to make sure they fail on the dropped column
analyze atacc1(a);
ERROR:  column "a" of relation "atacc1" does not exist
analyze atacc1("........pg.dropped.1........");
ERROR:  column "........pg.dropped.1........" of relation "atacc1" does not exist
vacuum analyze atacc1(a);
ERROR:  column "a" of relation "atacc1" does not exist
vacuum analyze atacc1("........pg.dropped.1........");
ERROR:  column "........pg.dropped.1........" of relation "atacc1" does not exist
comment on column atacc1.a is 'testing';
ERROR:  column "a" of relation "atacc1" does not exist
comment on column atacc1."........pg.dropped.1........" is 'testing';
ERROR:  column "........pg.dropped.1........" of relation "atacc1" does not exist
alter table atacc1 alter a set storage plain;
ERROR:  column "a" of relation "atacc1" does not exist
alter table atacc1 alter "........pg.dropped.1........" set storage plain;
ERROR:  column "........pg.dropped.1........" of relation "atacc1" does not exist
alter table atacc1 alter a set statistics 0;
ERROR:  column "a" of relation "atacc1" does not exist
alter table atacc1 alter "........pg.dropped.1........" set statistics 0;
ERROR:  column "........pg.dropped.1........" of relation "atacc1" does not exist
alter table atacc1 alter a set default 3;
ERROR:  column "a" of relation "atacc1" does not exist
alter table atacc1 alter "........pg.dropped.1........" set default 3;
ERROR:  column "........pg.dropped.1........" of relation "atacc1" does not exist
alter table atacc1 alter a drop default;
ERROR:  column "a" of relation "atacc1" does not exist
alter table atacc1 alter "........pg.dropped.1........" drop default;
ERROR:  column "........pg.dropped.1........" of relation "atacc1" does not exist
alter table atacc1 alter a set not null;
ERROR:  column "a" of relation "atacc1" does not exist
alter table atacc1 alter "........pg.dropped.1........" set not null;
ERROR:  column "........pg.dropped.1........" of relation "atacc1" does not exist
alter table atacc1 alter a drop not null;
ERROR:  column "a" of relation "atacc1" does not exist
alter table atacc1 alter "........pg.dropped.1........" drop not null;
ERROR:  column "........pg.dropped.1........" of relation "atacc1" does not exist
alter table atacc1 rename a to x;
ERROR:  column "a" does not exist
alter table atacc1 rename "........pg.dropped.1........" to x;
ERROR:  column "........pg.dropped.1........" does not exist
alter table atacc1 add primary key(a);
ERROR:  column "a" named in key does not exist
alter table atacc1 add primary key("........pg.dropped.1........");
ERROR:  column "........pg.dropped.1........" named in key does not exist
alter table atacc1 add unique(a);
ERROR:  column "a" named in key does not exist
alter table atacc1 add unique("........pg.dropped.1........");
ERROR:  column "........pg.dropped.1........" named in key does not exist
alter table atacc1 add check (a > 3);
ERROR:  column "a" does not exist
alter table atacc1 add check ("........pg.dropped.1........" > 3);
ERROR:  column "........pg.dropped.1........" does not exist
create table atacc2 (id int4 unique) distributed by (id);
NOTICE:  CREATE TABLE / UNIQUE will create implicit index "atacc2_id_key" for table "atacc2"
alter table atacc1 add foreign key (a) references atacc2(id);
ERROR:  column "a" referenced in foreign key constraint does not exist
alter table atacc1 add foreign key ("........pg.dropped.1........") references atacc2(id);
ERROR:  column "........pg.dropped.1........" referenced in foreign key constraint does not exist
alter table atacc2 add foreign key (id) references atacc1(a);
ERROR:  column "a" referenced in foreign key constraint does not exist
alter table atacc2 add foreign key (id) references atacc1("........pg.dropped.1........");
ERROR:  column "........pg.dropped.1........" referenced in foreign key constraint does not exist
drop table atacc2;
create index "testing_idx" on atacc1(a);
ERROR:  column "a" does not exist
create index "testing_idx" on atacc1("........pg.dropped.1........");
ERROR:  column "........pg.dropped.1........" does not exist
-- test create as and select into
insert into atacc1 values (21, 22, 23);
create table alter_table_test1 as select * from atacc1;
select * from alter_table_test1;
 b  | c  | d  
----+----+----
 21 | 22 | 23
(1 row)

drop table alter_table_test1;
select * into alter_table_test2 from atacc1;
select * from alter_table_test2;
 b  | c  | d  
----+----+----
 21 | 22 | 23
(1 row)

drop table alter_table_test2;
-- try dropping all columns
alter table atacc1 drop c;
alter table atacc1 drop d;
alter table atacc1 drop b;
select * from atacc1;
--
(1 row)

drop table atacc1;
-- test inheritance
create table parent (a int, b int, c int);
insert into parent values (1, 2, 3);
alter table parent drop a;
NOTICE:  Dropping a column that is part of the distribution policy forces a NULL distribution policy
create table child (d varchar(255)) inherits (parent);
NOTICE:  Table has parent, setting distribution columns to match parent table
insert into child values (12, 13, 'testing');
select * from parent;
 b  | c  
----+----
  2 |  3
 12 | 13
(2 rows)

select * from child;
 b  | c  |    d    
----+----+---------
 12 | 13 | testing
(1 row)

alter table parent drop c;
select * from parent;
 b  
----
  2
 12
(2 rows)

select * from child;
 b  |    d    
----+---------
 12 | testing
(1 row)

drop table child;
drop table parent;
-- test copy in/out
create table alter_table_test (a int4, b int4, c int4);
insert into alter_table_test values (1,2,3);
alter table alter_table_test drop a;
NOTICE:  Dropping a column that is part of the distribution policy forces a NULL distribution policy
copy alter_table_test to stdout;
2	3
copy alter_table_test(a) to stdout;
ERROR:  column "a" of relation "alter_table_test" does not exist
copy alter_table_test("........pg.dropped.1........") to stdout;
ERROR:  column "........pg.dropped.1........" of relation "alter_table_test" does not exist
copy alter_table_test from stdin;
ERROR:  extra data after last expected column
CONTEXT:  COPY alter_table_test, line 1: "10	11	12"
select * from alter_table_test order by 1;
 b | c 
---+---
 2 | 3
(1 row)

copy alter_table_test from stdin;
select * from alter_table_test order by 1;
 b  | c  
----+----
  2 |  3
 21 | 22
(2 rows)

copy alter_table_test(a) from stdin;
ERROR:  column "a" of relation "alter_table_test" does not exist
copy alter_table_test("........pg.dropped.1........") from stdin;
ERROR:  column "........pg.dropped.1........" of relation "alter_table_test" does not exist
copy alter_table_test(b,c) from stdin;
select * from alter_table_test order by 1;
 b  | c  
----+----
  2 |  3
 21 | 22
 31 | 32
(3 rows)

drop table alter_table_test;
-- test inheritance
create table dropColumn (a int, b int, e int);
create table dropColumnChild (c int) inherits (dropColumn);
NOTICE:  Table has parent, setting distribution columns to match parent table
create table dropColumnAnother (d int) inherits (dropColumnChild);
NOTICE:  Table has parent, setting distribution columns to match parent table
-- these two should fail
alter table dropColumnchild drop column a;
ERROR:  cannot drop inherited column "a"
alter table only dropColumnChild drop column b;
ERROR:  cannot drop inherited column "b"
-- these three should work
alter table only dropColumn drop column e;
alter table dropColumnChild drop column c;
alter table dropColumn drop column a;
NOTICE:  Dropping a column that is part of the distribution policy forces a NULL distribution policy
NOTICE:  Dropping a column that is part of the distribution policy forces a NULL distribution policy
NOTICE:  Dropping a column that is part of the distribution policy forces a NULL distribution policy
create table renameColumn (a int);
create table renameColumnChild (b int) inherits (renameColumn);
NOTICE:  Table has parent, setting distribution columns to match parent table
create table renameColumnAnother (c int) inherits (renameColumnChild);
NOTICE:  Table has parent, setting distribution columns to match parent table
-- these three should fail
alter table renameColumnChild rename column a to d;
ERROR:  cannot rename inherited column "a"
alter table only renameColumnChild rename column a to d;
ERROR:  inherited column "a" must be renamed in child tables too
alter table only renameColumn rename column a to d;
ERROR:  inherited column "a" must be renamed in child tables too
-- these should work
alter table renameColumn rename column a to d;
alter table renameColumnChild rename column b to a;
-- this should work
alter table renameColumn add column w int;
-- this should fail
alter table only renameColumn add column x int;
ERROR:  column must be added to child tables too
-- Test corner cases in dropping of inherited columns
create table p1 (f1 int, f2 int);
create table c1 (f1 int not null) inherits(p1);
NOTICE:  Table has parent, setting distribution columns to match parent table
NOTICE:  merging column "f1" with inherited definition
-- should be rejected since c1.f1 is inherited
alter table c1 drop column f1;
ERROR:  cannot drop inherited column "f1"
-- should work
alter table p1 drop column f1;
NOTICE:  Dropping a column that is part of the distribution policy forces a NULL distribution policy
-- c1.f1 is still there, but no longer inherited
select f1 from c1;
 f1 
----
(0 rows)

alter table c1 drop column f1;
NOTICE:  Dropping a column that is part of the distribution policy forces a NULL distribution policy
select f1 from c1;
ERROR:  column "f1" does not exist
LINE 1: select f1 from c1;
               ^
drop table p1 cascade;
NOTICE:  drop cascades to table c1
create table p1 (f1 int, f2 int);
create table c1 () inherits(p1);
NOTICE:  Table has parent, setting distribution columns to match parent table
-- should be rejected since c1.f1 is inherited
alter table c1 drop column f1;
ERROR:  cannot drop inherited column "f1"
alter table p1 drop column f1;
NOTICE:  Dropping a column that is part of the distribution policy forces a NULL distribution policy
NOTICE:  Dropping a column that is part of the distribution policy forces a NULL distribution policy
-- c1.f1 is dropped now, since there is no local definition for it
select f1 from c1;
ERROR:  column "f1" does not exist
LINE 1: select f1 from c1;
               ^
drop table p1 cascade;
NOTICE:  drop cascades to table c1
create table p1 (f1 int, f2 int);
create table c1 () inherits(p1);
NOTICE:  Table has parent, setting distribution columns to match parent table
-- should be rejected since c1.f1 is inherited
alter table c1 drop column f1;
ERROR:  cannot drop inherited column "f1"
alter table only p1 drop column f1;
NOTICE:  Dropping a column that is part of the distribution policy forces a NULL distribution policy
-- c1.f1 is NOT dropped, but must now be considered non-inherited
alter table c1 drop column f1;
NOTICE:  Dropping a column that is part of the distribution policy forces a NULL distribution policy
drop table p1 cascade;
NOTICE:  drop cascades to table c1
create table p1 (f1 int, f2 int);
create table c1 (f1 int not null) inherits(p1);
NOTICE:  Table has parent, setting distribution columns to match parent table
NOTICE:  merging column "f1" with inherited definition
-- should be rejected since c1.f1 is inherited
alter table c1 drop column f1;
ERROR:  cannot drop inherited column "f1"
alter table only p1 drop column f1;
NOTICE:  Dropping a column that is part of the distribution policy forces a NULL distribution policy
-- c1.f1 is still there, but no longer inherited
alter table c1 drop column f1;
NOTICE:  Dropping a column that is part of the distribution policy forces a NULL distribution policy
drop table p1 cascade;
NOTICE:  drop cascades to table c1
create table p1(id int, name text);
create table p2(id2 int, name text, height int);
create table c1(age int) inherits(p1,p2);
NOTICE:  Table has parent, setting distribution columns to match parent table
NOTICE:  merging multiple inherited definitions of column "name"
create table gc1() inherits (c1);
NOTICE:  Table has parent, setting distribution columns to match parent table
select relname, attname, attinhcount, attislocal
from pg_class join pg_attribute on (pg_class.oid = pg_attribute.attrelid)
where relname in ('p1','p2','c1','gc1') and attnum > 0 and not attisdropped
order by relname, attnum;
 relname | attname | attinhcount | attislocal 
---------+---------+-------------+------------
 c1      | id      |           1 | f
 c1      | name    |           2 | f
 c1      | id2     |           1 | f
 c1      | height  |           1 | f
 c1      | age     |           0 | t
 gc1     | id      |           1 | f
 gc1     | name    |           1 | f
 gc1     | id2     |           1 | f
 gc1     | height  |           1 | f
 gc1     | age     |           1 | f
 p1      | id      |           0 | t
 p1      | name    |           0 | t
 p2      | id2     |           0 | t
 p2      | name    |           0 | t
 p2      | height  |           0 | t
(15 rows)

-- should work
alter table only p1 drop column name;
-- should work. Now c1.name is local and inhcount is 0.
alter table p2 drop column name;
-- should be rejected since its inherited
alter table gc1 drop column name;
ERROR:  cannot drop inherited column "name"
-- should work, and drop gc1.name along
alter table c1 drop column name;
-- should fail: column does not exist
alter table gc1 drop column name;
ERROR:  column "name" of relation "gc1" does not exist
-- should work and drop the attribute in all tables
alter table p2 drop column height;
select relname, attname, attinhcount, attislocal
from pg_class join pg_attribute on (pg_class.oid = pg_attribute.attrelid)
where relname in ('p1','p2','c1','gc1') and attnum > 0 and not attisdropped
order by relname, attnum;
 relname | attname | attinhcount | attislocal 
---------+---------+-------------+------------
 c1      | id      |           1 | f
 c1      | id2     |           1 | f
 c1      | age     |           0 | t
 gc1     | id      |           1 | f
 gc1     | id2     |           1 | f
 gc1     | age     |           1 | f
 p1      | id      |           0 | t
 p2      | id2     |           0 | t
(8 rows)

drop table p1, p2 cascade;
NOTICE:  drop cascades to 2 other objects
DETAIL:  drop cascades to table c1
drop cascades to table gc1
--
-- Test the ALTER TABLE SET WITH/WITHOUT OIDS command
--
create table altstartwith (col integer) with oids;
NOTICE:  OIDS=TRUE is not recommended for user-created tables. Use OIDS=FALSE to prevent wrap-around of the OID counter
insert into altstartwith values (1);
select oid > 0, * from altstartwith;
 ?column? | col 
----------+-----
 t        |   1
(1 row)

alter table altstartwith set without oids;
select oid > 0, * from altstartwith; -- fails
ERROR:  column "oid" does not exist
LINE 1: select oid > 0, * from altstartwith;
               ^
select * from altstartwith;
 col 
-----
   1
(1 row)

alter table altstartwith set with oids;
select oid > 0, * from altstartwith;
 ?column? | col 
----------+-----
 t        |   1
(1 row)

drop table altstartwith;
-- Check inheritance cases
create table altwithoid (col integer) with oids;
<<<<<<< HEAD
NOTICE:  OIDS=TRUE is not recommended for user-created tables. Use OIDS=FALSE to prevent wrap-around of the OID counter
-- Inherits parents oid column
=======
-- Inherits parents oid column anyway
>>>>>>> 4d53a2f9
create table altinhoid () inherits (altwithoid) without oids;
NOTICE:  Table has parent, setting distribution columns to match parent table
NOTICE:  OIDS=TRUE is not recommended for user-created tables. Use OIDS=FALSE to prevent wrap-around of the OID counter
insert into altinhoid values (1);
select oid > 0, * from altwithoid;
 ?column? | col 
----------+-----
 t        |   1
(1 row)

select oid > 0, * from altinhoid;
 ?column? | col 
----------+-----
 t        |   1
(1 row)

alter table altwithoid set without oids;
select oid > 0, * from altwithoid; -- fails
ERROR:  column "oid" does not exist
LINE 1: select oid > 0, * from altwithoid;
               ^
select oid > 0, * from altinhoid; -- fails
ERROR:  column "oid" does not exist
LINE 1: select oid > 0, * from altinhoid;
               ^
select * from altwithoid;
 col 
-----
   1
(1 row)

select * from altinhoid;
 col 
-----
   1
(1 row)

alter table altwithoid set with oids;
select oid > 0, * from altwithoid;
 ?column? | col 
----------+-----
 t        |   1
(1 row)

select oid > 0, * from altinhoid;
 ?column? | col 
----------+-----
 t        |   1
(1 row)

drop table altwithoid cascade;
NOTICE:  drop cascades to table altinhoid
create table altwithoid (col integer) without oids;
-- child can have local oid column
create table altinhoid () inherits (altwithoid) with oids;
insert into altinhoid values (1);
select oid > 0, * from altwithoid; -- fails
ERROR:  column "oid" does not exist
LINE 1: select oid > 0, * from altwithoid;
               ^
select oid > 0, * from altinhoid;
 ?column? | col 
----------+-----
 t        |   1
(1 row)

alter table altwithoid set with oids;
NOTICE:  merging definition of column "oid" for child "altinhoid"
select oid > 0, * from altwithoid;
 ?column? | col 
----------+-----
 t        |   1
(1 row)

select oid > 0, * from altinhoid;
 ?column? | col 
----------+-----
 t        |   1
(1 row)

-- the child's local definition should remain
alter table altwithoid set without oids;
select oid > 0, * from altwithoid; -- fails
ERROR:  column "oid" does not exist
LINE 1: select oid > 0, * from altwithoid;
               ^
select oid > 0, * from altinhoid;
 ?column? | col 
----------+-----
 t        |   1
(1 row)

drop table altwithoid cascade;
NOTICE:  drop cascades to table altinhoid
-- test renumbering of child-table columns in inherited operations
create table p1 (f1 int);
create table c1 (f2 text, f3 int) inherits (p1);
NOTICE:  Table has parent, setting distribution columns to match parent table
alter table p1 add column a1 int check (a1 > 0);
alter table p1 add column f2 text;
NOTICE:  merging definition of column "f2" for child "c1"
insert into p1 values (1,2,'abc');
insert into c1 values(11,'xyz',33,0); -- should fail
ERROR:  new row for relation "c1" violates check constraint "p1_a1_check"
insert into c1 values(11,'xyz',33,22);
select * from p1;
 f1 | a1 | f2  
----+----+-----
  1 |  2 | abc
 11 | 22 | xyz
(2 rows)

update p1 set a1 = a1 + 1, f2 = upper(f2);
select * from p1;
 f1 | a1 | f2  
----+----+-----
  1 |  3 | ABC
 11 | 23 | XYZ
(2 rows)

drop table p1 cascade;
NOTICE:  drop cascades to table c1
-- test that operations with a dropped column do not try to reference
-- its datatype
create domain mytype as text;
create temp table foo (f1 text, f2 mytype, f3 text);
insert into foo values('bb','cc','dd');
select * from foo;
 f1 | f2 | f3 
----+----+----
 bb | cc | dd
(1 row)

drop domain mytype cascade;
NOTICE:  drop cascades to table foo column f2
select * from foo;
 f1 | f3 
----+----
 bb | dd
(1 row)

insert into foo values('qq','rr');
select * from foo;
 f1 | f3 
----+----
 bb | dd
 qq | rr
(2 rows)

update foo set f3 = 'zz';
select * from foo;
 f1 | f3 
----+----
 bb | zz
 qq | zz
(2 rows)

select f3,max(f1) from foo group by f3;
 f3 | max 
----+-----
 zz | qq
(1 row)

-- Simple tests for alter table column type
alter table foo alter f1 TYPE integer; -- fails
ERROR:  column "f1" cannot be cast to type integer
alter table foo alter f1 TYPE varchar(10);
create table anothertab (atcol1 serial8, atcol2 boolean,
	constraint anothertab_chk check (atcol1 <= 3))
	distributed by (atcol1);
NOTICE:  CREATE TABLE will create implicit sequence "anothertab_atcol1_seq" for serial column "anothertab.atcol1"
insert into anothertab (atcol1, atcol2) values (default, true);
insert into anothertab (atcol1, atcol2) values (default, false);
select * from anothertab;
 atcol1 | atcol2 
--------+--------
      1 | t
      2 | f
(2 rows)

alter table anothertab alter column atcol1 type boolean; -- fails
ERROR:  column "atcol1" cannot be cast to type boolean
alter table anothertab alter column atcol1 type integer;
select * from anothertab;
 atcol1 | atcol2 
--------+--------
      1 | t
      2 | f
(2 rows)

insert into anothertab (atcol1, atcol2) values (45, null); -- fails
ERROR:  new row for relation "anothertab" violates check constraint "anothertab_chk"
insert into anothertab (atcol1, atcol2) values (default, null);
select * from anothertab;
 atcol1 | atcol2 
--------+--------
      1 | t
      2 | f
      3 | 
(3 rows)

alter table anothertab alter column atcol2 type text
      using case when atcol2 is true then 'IT WAS TRUE' 
                 when atcol2 is false then 'IT WAS FALSE'
                 else 'IT WAS NULL!' end;
select * from anothertab;
 atcol1 |    atcol2    
--------+--------------
      1 | IT WAS TRUE
      2 | IT WAS FALSE
      3 | IT WAS NULL!
(3 rows)

alter table anothertab alter column atcol1 type boolean
        using case when atcol1 % 2 = 0 then true else false end; -- fails
ERROR:  default for column "atcol1" cannot be cast to type boolean
alter table anothertab alter column atcol1 drop default;
alter table anothertab alter column atcol1 type boolean
        using case when atcol1 % 2 = 0 then true else false end; -- fails
ERROR:  cannot alter type of a column used in a distribution policy
alter table anothertab drop constraint anothertab_chk;
alter table anothertab alter column atcol1 type boolean
        using case when atcol1 % 2 = 0 then true else false end;
ERROR:  cannot alter type of a column used in a distribution policy
select * from anothertab;
 atcol1 |    atcol2    
--------+--------------
      1 | IT WAS TRUE
      2 | IT WAS FALSE
      3 | IT WAS NULL!
(3 rows)

drop table anothertab;
create table another (f1 int, f2 text) distributed by (f1);
insert into another values(1, 'one');
insert into another values(2, 'two');
insert into another values(3, 'three');
select * from another;
 f1 |  f2   
----+-------
  1 | one
  2 | two
  3 | three
(3 rows)

alter table another
  alter f1 type text using f2 || ' more',
  alter f2 type bigint using f1 * 10;
ERROR:  cannot alter type of a column used in a distribution policy
select * from another;
 f1 |  f2   
----+-------
  1 | one
  2 | two
  3 | three
(3 rows)

drop table another;
-- disallow recursive containment of row types
create temp table recur1 (f1 int);
alter table recur1 add column f2 recur1; -- fails
ERROR:  composite type recur1 cannot be made a member of itself
alter table recur1 add column f2 recur1[]; -- fails
ERROR:  composite type recur1 cannot be made a member of itself
create temp table recur2 (f1 int, f2 recur1);
alter table recur1 add column f2 recur2; -- fails
ERROR:  composite type recur1 cannot be made a member of itself
alter table recur1 add column f2 int;
alter table recur1 alter column f2 type recur2; -- fails
ERROR:  composite type recur1 cannot be made a member of itself
--
-- alter function
--
create function test_strict(text) returns text as
    'select coalesce($1, ''got passed a null'');'
    language sql CONTAINS SQL returns null on null input;
select test_strict(NULL);
 test_strict 
-------------
 
(1 row)

alter function test_strict(text) called on null input;
select test_strict(NULL);
    test_strict    
-------------------
 got passed a null
(1 row)

create function non_strict(text) returns text as
    'select coalesce($1, ''got passed a null'');'
    language sql CONTAINS SQL called on null input;
select non_strict(NULL);
    non_strict     
-------------------
 got passed a null
(1 row)

alter function non_strict(text) returns null on null input;
select non_strict(NULL);
 non_strict 
------------
 
(1 row)

--
-- alter object set schema
--
create schema alter1;
create schema alter2;
create table alter1.t1(f1 serial primary key, f2 int check (f2 > 0)) distributed by (f1);
NOTICE:  CREATE TABLE will create implicit sequence "t1_f1_seq" for serial column "t1.f1"
NOTICE:  CREATE TABLE / PRIMARY KEY will create implicit index "t1_pkey" for table "t1"
create view alter1.v1 as select * from alter1.t1;
create function alter1.plus1(int) returns int as 'select $1+1' language sql CONTAINS SQL;
create domain alter1.posint integer check (value > 0);
create type alter1.ctype as (f1 int, f2 text);
insert into alter1.t1(f2) values(11);
insert into alter1.t1(f2) values(12);
alter table alter1.t1 set schema alter2;
alter table alter1.v1 set schema alter2;
alter function alter1.plus1(int) set schema alter2;
alter domain alter1.posint set schema alter2;
alter type alter1.ctype set schema alter2;
-- this should succeed because nothing is left in alter1
drop schema alter1;
insert into alter2.t1(f2) values(13);
insert into alter2.t1(f2) values(14);
select * from alter2.t1;
 f1 | f2 
----+----
  1 | 11
  2 | 12
  3 | 13
  4 | 14
(4 rows)

select * from alter2.v1;
 f1 | f2 
----+----
  1 | 11
  2 | 12
  3 | 13
  4 | 14
(4 rows)

select alter2.plus1(41);
 plus1 
-------
    42
(1 row)

-- clean up
drop schema alter2 cascade;
NOTICE:  drop cascades to 5 other objects
DETAIL:  drop cascades to table alter2.t1
drop cascades to view alter2.v1
drop cascades to function alter2.plus1(integer)
drop cascades to type alter2.posint
drop cascades to type alter2.ctype<|MERGE_RESOLUTION|>--- conflicted
+++ resolved
@@ -1233,6 +1233,7 @@
 (1 row)
 
 alter table altstartwith set with oids;
+NOTICE:  OIDS=TRUE is not recommended for user-created tables. Use OIDS=FALSE to prevent wrap-around of the OID counter
 select oid > 0, * from altstartwith;
  ?column? | col 
 ----------+-----
@@ -1242,12 +1243,8 @@
 drop table altstartwith;
 -- Check inheritance cases
 create table altwithoid (col integer) with oids;
-<<<<<<< HEAD
 NOTICE:  OIDS=TRUE is not recommended for user-created tables. Use OIDS=FALSE to prevent wrap-around of the OID counter
--- Inherits parents oid column
-=======
 -- Inherits parents oid column anyway
->>>>>>> 4d53a2f9
 create table altinhoid () inherits (altwithoid) without oids;
 NOTICE:  Table has parent, setting distribution columns to match parent table
 NOTICE:  OIDS=TRUE is not recommended for user-created tables. Use OIDS=FALSE to prevent wrap-around of the OID counter
@@ -1286,6 +1283,8 @@
 (1 row)
 
 alter table altwithoid set with oids;
+NOTICE:  OIDS=TRUE is not recommended for user-created tables. Use OIDS=FALSE to prevent wrap-around of the OID counter
+NOTICE:  OIDS=TRUE is not recommended for user-created tables. Use OIDS=FALSE to prevent wrap-around of the OID counter
 select oid > 0, * from altwithoid;
  ?column? | col 
 ----------+-----
@@ -1303,6 +1302,7 @@
 create table altwithoid (col integer) without oids;
 -- child can have local oid column
 create table altinhoid () inherits (altwithoid) with oids;
+NOTICE:  OIDS=TRUE is not recommended for user-created tables. Use OIDS=FALSE to prevent wrap-around of the OID counter
 insert into altinhoid values (1);
 select oid > 0, * from altwithoid; -- fails
 ERROR:  column "oid" does not exist
@@ -1316,6 +1316,7 @@
 
 alter table altwithoid set with oids;
 NOTICE:  merging definition of column "oid" for child "altinhoid"
+NOTICE:  OIDS=TRUE is not recommended for user-created tables. Use OIDS=FALSE to prevent wrap-around of the OID counter
 select oid > 0, * from altwithoid;
  ?column? | col 
 ----------+-----
