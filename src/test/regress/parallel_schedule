# ----------
# $PostgreSQL: pgsql/src/test/regress/parallel_schedule,v 1.47 2008/04/10 22:25:26 tgl Exp $
#
# By convention, we put no more than twenty tests in any one parallel group;
# this limits the number of connections needed to run the tests.
# ----------

# ----------
# The first group of parallel tests
# ----------
test: boolean char name varchar text int2 int4 int8 oid float4 float8 bit numeric txid uuid enum money null

# Depends on things setup during char, varchar and text
test: strings
# Depends on int2, int4, int8, float4, float8
test: numerology

# ----------
# The second group of parallel tests
# ----------
test: point lseg box path polygon circle date time timetz timestamp timestamptz interval abstime reltime tinterval inet tstypes comments

# ----------
# Another group of parallel tests
# geometry depends on point, lseg, box, path, polygon and circle
# horology depends on interval, timetz, timestamp, timestamptz, reltime and abstime
# ----------
test: geometry horology oidjoins type_sanity opr_sanity

# ----------
# These four each depend on the previous one
# ----------
test: insert
test: create_function_1
test: create_type
test: create_table
test: create_function_2

# ----------
# Load huge amounts of data
# We should split the data files into single files and then
# execute two copy tests parallel, to check that copy itself
# is concurrent safe.
# ----------
test: copy copyselect

# ----------
# Another group of parallel tests
# ----------
test: constraints create_misc create_aggregate create_operator vacuum drop_if_exists create_cast

# 'inherit' test is disabled in GPDB. FIXME: why?
#test: inherit

# 'triggers' test is disabled in GPDB, because it contains a trigger function
# that would need to access rows on other segments, which doens't work. You
# get errors like:
# ERROR: function cannot execute on segment because it accesses relation "public.pkeys"
#test: triggers

# Depends on the above
test: create_index create_view

# ----------
# sanity_check does a vacuum, affecting the sort order of SELECT *
# results. So it should not run parallel to other tests.
#
# Disabled in GPDB. FIXME: why?
# ----------
#test: sanity_check

# ----------
# Believe it or not, select creates a table, subsequent
# tests need.
# ----------
test: errors
test: select
ignore: random

# ----------
# Another group of parallel tests
# ----------
test: select_into select_distinct select_distinct_on select_implicit select_having subselect union case join aggregates random portals arrays btree_index hash_index update update_gp delete lock

# In PostgreSQL, namespace test is run as part of the fourth group, but there
# are some GPDB additions in it that will show diff if concurrent tests use
# temporary tables. So run it separately.
test: namespace

# 2-phase commit is not supported by GPDB.
#test: prepared_xacts

# The 'transactions' test is disabled in GPDB, because it uses functions
# in segments in a way that doesn't work:
# ERROR:  function cannot execute on segment because it accesses relation "public.xacttest"
#test: transactions

test: privileges
test: misc

# ----------
# Another group of parallel tests
# ----------
<<<<<<< HEAD
test: select_views portals_p2 cluster dependency guc tsearch tsdicts json

# 'rules' test is disabled in GPDB. Maintaining the list of views in it is
# too painful, and there are also errors because of cross-segment UPDATEs
# and functions.
#test: rules

# Output of the 'combocid' test contains ctid and cmin values, which will
# differ depending on how many segments are used. Hence disabled in GPDB.
#test: combocid

# 'foreign_key' test is disabled, because it contains several tables with
# multiple UNIQUE constraints, which is not supported in GPDB.
#test: foreign_key
=======
test: select_views portals_p2 rules foreign_key cluster dependency guc bitmapops combocid tsearch tsdicts
>>>>>>> 4e82a954

# ----------
# Another group of parallel tests
# ----------
# "plpgsql" cannot run concurrently with "rules", nor can "plancache"
test: plancache limit plpgsql copy2 temp domain rangefuncs prepare without_oid conversion truncate alter_table sequence polymorphism rowtypes with xml

# GPDB_83_MERGE_FIXME: the largeobject test is temporarily disabled due to test errors
# test: largeobject

# INSERT RETURNING is not supported by GPDB
#test: returning

# run stats by itself because its delay may be insufficient under heavy load
#
# 'stats' test has been disabled in GPDB, because it tries to set stats-related
# GUCs stats_block_level and stats_row_level, which have been removed from
# GPDB.
#test: stats

# run tablespace by itself
# Disabled because tablespaces live in filespaces in GPDB, so the syntax
# is quite different.
#test: tablespace<|MERGE_RESOLUTION|>--- conflicted
+++ resolved
@@ -101,8 +101,7 @@
 # ----------
 # Another group of parallel tests
 # ----------
-<<<<<<< HEAD
-test: select_views portals_p2 cluster dependency guc tsearch tsdicts json
+test: select_views portals_p2 cluster dependency guc bitmapops tsearch tsdicts json
 
 # 'rules' test is disabled in GPDB. Maintaining the list of views in it is
 # too painful, and there are also errors because of cross-segment UPDATEs
@@ -116,9 +115,6 @@
 # 'foreign_key' test is disabled, because it contains several tables with
 # multiple UNIQUE constraints, which is not supported in GPDB.
 #test: foreign_key
-=======
-test: select_views portals_p2 rules foreign_key cluster dependency guc bitmapops combocid tsearch tsdicts
->>>>>>> 4e82a954
 
 # ----------
 # Another group of parallel tests
