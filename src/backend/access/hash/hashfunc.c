--- conflicted
+++ resolved
@@ -8,11 +8,7 @@
  *
  *
  * IDENTIFICATION
-<<<<<<< HEAD
- *	  $PostgreSQL: pgsql/src/backend/access/hash/hashfunc.c,v 1.48.2.1 2007/06/01 15:58:01 tgl Exp $
-=======
  *	  $PostgreSQL: pgsql/src/backend/access/hash/hashfunc.c,v 1.49 2006/12/23 00:43:08 tgl Exp $
->>>>>>> a78fcfb5
  *
  * NOTES
  *	  These functions are stored in pg_amproc.	For each operator class
