--- conflicted
+++ resolved
@@ -194,11 +194,7 @@
 F131	Grouped operations	05	Single row SELECT with GROUP BY and HAVING clauses and grouped views	YES	
 F171	Multiple schemas per user			YES	
 F181	Multiple module support			NO	
-<<<<<<< HEAD
 F191	Referential delete actions			NO	
-=======
-F191	Referential delete actions			YES	
->>>>>>> 38e93482
 F200	TRUNCATE TABLE statement			YES	
 F201	CAST function			YES	
 F202	TRUNCATE TABLE: identity column restart option			NO	
@@ -241,23 +237,14 @@
 F381	Extended schema manipulation	03	ALTER TABLE statement: DROP CONSTRAINT clause	YES	
 F382	Alter column data type			YES	
 F391	Long identifiers			YES	
-<<<<<<< HEAD
-F392	Unicode escapes in identifiers			NO	
-F393	Unicode escapes in literals			NO	
-=======
 F392	Unicode escapes in identifiers			YES	
 F393	Unicode escapes in literals			YES	
->>>>>>> 38e93482
 F394	Optional normal form specification			NO	
 F401	Extended joined table			YES	
 F401	Extended joined table	01	NATURAL JOIN	YES	
 F401	Extended joined table	02	FULL OUTER JOIN	YES	
 F401	Extended joined table	04	CROSS JOIN	YES	
-<<<<<<< HEAD
-F402	Named column joins for LOBs, arrays, and multisets			NO	
-=======
 F402	Named column joins for LOBs, arrays, and multisets			YES	
->>>>>>> 38e93482
 F403	Partitioned joined tables			NO	
 F411	Time zone specification			YES	differences regarding literal interpretation
 F421	National character			YES	
@@ -307,13 +294,8 @@
 F741	Referential MATCH types			NO	no partial match yet
 F751	View CHECK enhancements			NO	
 F761	Session management			YES	
-<<<<<<< HEAD
-F762	CURRENT_CATALOG			NO	
-F763	CURRENT_SCHEMA			NO	
-=======
 F762	CURRENT_CATALOG			YES	
 F763	CURRENT_SCHEMA			YES	
->>>>>>> 38e93482
 F771	Connection management			YES	
 F781	Self-referencing operations			YES	
 F791	Insensitive cursors			YES	
@@ -332,21 +314,6 @@
 F846	Octet support in regular expression operators			NO	
 F847	Nonconstant regular expressions			NO	
 F850	Top-level <order by clause> in <query expression>			YES	
-<<<<<<< HEAD
-F851	<order by clause> in subqueries			NO	
-F852	Top-level <order by clause> in views			NO	
-F855	Nested <order by clause> in <query expression>			NO	
-F856	Nested <fetch first clause> in <query expression>			NO	
-F857	Top-level <fetch first clause> in <query expression>			NO	
-F858	<fetch first clause> in subqueries			NO	
-F859	Top-level <fetch first clause> in views			NO	
-F860	<fetch first row count> in <fetch first clause>			NO	
-F861	Top-level <result offset clause> in <query expression>			NO	
-F862	<result offset clause> in subqueries			NO	
-F863	Nested <result offset clause> in <query expression>			NO	
-F864	Top-level <result offset clause> in views			NO	
-F865	<offset row count> in <result offset clause>			NO	
-=======
 F851	<order by clause> in subqueries			YES	
 F852	Top-level <order by clause> in views			YES	
 F855	Nested <order by clause> in <query expression>			YES	
@@ -360,7 +327,6 @@
 F863	Nested <result offset clause> in <query expression>			YES	
 F864	Top-level <result offset clause> in views			YES	
 F865	<offset row count> in <result offset clause>			YES	
->>>>>>> 38e93482
 S011	Distinct data types			NO	
 S011	Distinct data types	01	USER_DEFINED_TYPES view	NO	
 S023	Basic structured types			NO	
@@ -448,13 +414,8 @@
 T176	Sequence generator support			NO	
 T177	Sequence generator support: simple restart option			NO	
 T178	Identity columns:  simple restart option			NO	
-<<<<<<< HEAD
 T191	Referential action RESTRICT			NO	
 T201	Comparable data types for referential constraints			NO	
-=======
-T191	Referential action RESTRICT			YES	
-T201	Comparable data types for referential constraints			YES	
->>>>>>> 38e93482
 T211	Basic trigger capability			NO	
 T211	Basic trigger capability	01	Triggers activated on UPDATE, INSERT, or DELETE of one base table	NO	
 T211	Basic trigger capability	02	BEFORE triggers	NO	
@@ -464,11 +425,7 @@
 T211	Basic trigger capability	06	Support for run-time rules for the interaction of triggers and constraints	NO	
 T211	Basic trigger capability	07	TRIGGER privilege	YES	
 T211	Basic trigger capability	08	Multiple triggers for the same event are executed in the order in which they were created in the catalog	NO	intentionally omitted
-<<<<<<< HEAD
 T212	Enhanced trigger capability			NO	
-=======
-T212	Enhanced trigger capability			YES	
->>>>>>> 38e93482
 T213	INSTEAD OF triggers			NO	
 T231	Sensitive cursors			YES	
 T241	START TRANSACTION statement			YES	
@@ -517,19 +474,11 @@
 T611	Elementary OLAP operations			YES	
 T612	Advanced OLAP operations			NO	some forms supported
 T613	Sampling			NO	
-<<<<<<< HEAD
 T614	NTILE function			YES	
 T615	LEAD and LAG functions			YES	
 T616	Null treatment option for LEAD and LAG functions			NO	
 T617	FIRST_VALUE and LAST_VALUE function			YES	
 T618	NTH_VALUE function			NO	function exists, but some options missing
-=======
-T614	NTILE function			NO	
-T615	LEAD and LAG functions			NO	
-T616	Null treatment option for LEAD and LAG functions			NO	
-T617	FIRST_VALUE and LAST_VALUE function			NO	
-T618	NTH_VALUE function			NO	
->>>>>>> 38e93482
 T621	Enhanced numeric functions			YES	
 T631	IN predicate with one list element			NO	
 T641	Multiple column assignment			NO	only some syntax variants supported
@@ -580,10 +529,7 @@
 X036	XMLComment			YES	
 X037	XMLPI			YES	
 X038	XMLText			NO	
-<<<<<<< HEAD
-=======
 X040	Basic table mapping			NO	
->>>>>>> 38e93482
 X041	Basic table mapping: nulls absent			YES	
 X042	Basic table mapping: null as nil			YES	
 X043	Basic table mapping: table as forest			YES	
@@ -604,21 +550,14 @@
 X059	Advanced table mapping: hex encoding of binary strings			YES	
 X060	XMLParse: Character string input and CONTENT option			YES	
 X061	XMLParse: Character string input and DOCUMENT option			YES	
-<<<<<<< HEAD
 X062	XMLParse: explicit WHITESPACE option			YES	
-=======
->>>>>>> 38e93482
 X065	XMLParse: BLOB input and CONTENT option			NO	
 X066	XMLParse: BLOB input and DOCUMENT option			NO	
 X068	XMLSerialize: BOM			NO	
 X069	XMLSerialize: INDENT			NO	
 X070	XMLSerialize: Character string serialization and CONTENT option			YES	
 X071	XMLSerialize: Character string serialization and DOCUMENT option			YES	
-<<<<<<< HEAD
-X072	XMLSerialize: Character string serialization			NO	
-=======
 X072	XMLSerialize: Character string serialization			YES	
->>>>>>> 38e93482
 X073	XMLSerialize: BLOB serialization and CONTENT option			NO	
 X074	XMLSerialize: BLOB serialization and DOCUMENT option			NO	
 X075	XMLSerialize: BLOB serialization			NO	
