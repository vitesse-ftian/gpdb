--- conflicted
+++ resolved
@@ -4,11 +4,7 @@
  *		Hash functions for use in dynahash.c hashtables
  *
  *
-<<<<<<< HEAD
  * Portions Copyright (c) 1996-2009, PostgreSQL Global Development Group
-=======
- * Portions Copyright (c) 1996-2008, PostgreSQL Global Development Group
->>>>>>> d13f41d2
  * Portions Copyright (c) 1994, Regents of the University of California
  *
  *
