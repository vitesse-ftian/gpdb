/*-------------------------------------------------------------------------
 *
 * regproc.c
 *	  Functions for the built-in types regproc, regclass, regtype, etc.
 *
 * These types are all binary-compatible with type Oid, and rely on Oid
 * for comparison and so forth.  Their only interesting behavior is in
 * special I/O conversion routines.
 *
 *
 * Portions Copyright (c) 1996-2008, PostgreSQL Global Development Group
 * Portions Copyright (c) 1994, Regents of the University of California
 *
 *
 * IDENTIFICATION
 *	  $PostgreSQL: pgsql/src/backend/utils/adt/regproc.c,v 1.109 2008/12/18 18:20:34 tgl Exp $
 *
 *-------------------------------------------------------------------------
 */
#include "postgres.h"

#include <ctype.h>

#include "access/genam.h"
#include "access/heapam.h"
#include "catalog/indexing.h"
#include "catalog/namespace.h"
#include "catalog/pg_class.h"
#include "catalog/pg_operator.h"
#include "catalog/pg_proc.h"
#include "catalog/pg_ts_config.h"
#include "catalog/pg_ts_dict.h"
#include "catalog/pg_type.h"
#include "miscadmin.h"
#include "parser/parse_type.h"
#include "utils/builtins.h"
#include "utils/fmgroids.h"
#include "utils/lsyscache.h"
#include "utils/syscache.h"
#include "utils/tqual.h"

static void parseNameAndArgTypes(const char *string, bool allowNone,
					 List **names, int *nargs, Oid *argtypes);


/*****************************************************************************
 *	 USER I/O ROUTINES														 *
 *****************************************************************************/

/*
 * regprocin		- converts "proname" to proc OID
 *
 * We also accept a numeric OID, for symmetry with the output routine.
 *
 * '-' signifies unknown (OID 0).  In all other cases, the input must
 * match an existing pg_proc entry.
 */
Datum
regprocin(PG_FUNCTION_ARGS)
{
	char	   *pro_name_or_oid = PG_GETARG_CSTRING(0);
	RegProcedure result = InvalidOid;
	List	   *names;
	FuncCandidateList clist;

	/* '-' ? */
	if (strcmp(pro_name_or_oid, "-") == 0)
		PG_RETURN_OID(InvalidOid);

	/* Numeric OID? */
	if (pro_name_or_oid[0] >= '0' &&
		pro_name_or_oid[0] <= '9' &&
		strspn(pro_name_or_oid, "0123456789") == strlen(pro_name_or_oid))
	{
		result = DatumGetObjectId(DirectFunctionCall1(oidin,
										  CStringGetDatum(pro_name_or_oid)));
		PG_RETURN_OID(result);
	}

	/* Else it's a name, possibly schema-qualified */

	/*
	 * In bootstrap mode we assume the given name is not schema-qualified, and
	 * just search pg_proc for a unique match.	This is needed for
	 * initializing other system catalogs (pg_namespace may not exist yet, and
	 * certainly there are no schemas other than pg_catalog).
	 */
	if (IsBootstrapProcessingMode())
	{
		int			matches = 0;
		Relation	hdesc;
		ScanKeyData skey[1];
		SysScanDesc sysscan;
		HeapTuple	tuple;

		ScanKeyInit(&skey[0],
					Anum_pg_proc_proname,
					BTEqualStrategyNumber, F_NAMEEQ,
					CStringGetDatum(pro_name_or_oid));

		hdesc = heap_open(ProcedureRelationId, AccessShareLock);
		sysscan = systable_beginscan(hdesc, ProcedureNameArgsNspIndexId, true,
									 SnapshotNow, 1, skey);

		while (HeapTupleIsValid(tuple = systable_getnext(sysscan)))
		{
			result = (RegProcedure) HeapTupleGetOid(tuple);
			if (++matches > 1)
				break;
		}

		systable_endscan(sysscan);
		heap_close(hdesc, AccessShareLock);

		if (matches == 0)
			ereport(ERROR,
					(errcode(ERRCODE_UNDEFINED_FUNCTION),
				 errmsg("function \"%s\" does not exist", pro_name_or_oid)));

		else if (matches > 1)
			ereport(ERROR,
					(errcode(ERRCODE_AMBIGUOUS_FUNCTION),
					 errmsg("more than one function named \"%s\"",
							pro_name_or_oid)));

		PG_RETURN_OID(result);
	}

	/*
	 * Normal case: parse the name into components and see if it matches any
	 * pg_proc entries in the current search path.
	 */
	names = stringToQualifiedNameList(pro_name_or_oid);
	clist = FuncnameGetCandidates(names, -1, false, false);

	if (clist == NULL)
		ereport(ERROR,
				(errcode(ERRCODE_UNDEFINED_FUNCTION),
				 errmsg("function \"%s\" does not exist", pro_name_or_oid)));
	else if (clist->next != NULL)
		ereport(ERROR,
				(errcode(ERRCODE_AMBIGUOUS_FUNCTION),
				 errmsg("more than one function named \"%s\"",
						pro_name_or_oid)));

	result = clist->oid;

	PG_RETURN_OID(result);
}

/*
 * regprocout		- converts proc OID to "pro_name"
 */
Datum
regprocout(PG_FUNCTION_ARGS)
{
	RegProcedure proid = PG_GETARG_OID(0);
	char	   *result;
	HeapTuple	proctup;

	if (proid == InvalidOid)
	{
		result = pstrdup("-");
		PG_RETURN_CSTRING(result);
	}

	proctup = SearchSysCache(PROCOID,
							 ObjectIdGetDatum(proid),
							 0, 0, 0);

	if (HeapTupleIsValid(proctup))
	{
		Form_pg_proc procform = (Form_pg_proc) GETSTRUCT(proctup);
		char	   *proname = NameStr(procform->proname);

		/*
		 * In bootstrap mode, skip the fancy namespace stuff and just return
		 * the proc name.  (This path is only needed for debugging output
		 * anyway.)
		 */
		if (IsBootstrapProcessingMode())
			result = pstrdup(proname);
		else
		{
			char	   *nspname;
			FuncCandidateList clist;

			/*
			 * Would this proc be found (uniquely!) by regprocin? If not,
			 * qualify it.
			 */
<<<<<<< HEAD
			clist = FuncnameGetCandidates(list_make1(makeString(proname)), -1, false, false);
=======
			clist = FuncnameGetCandidates(list_make1(makeString(proname)),
										  -1, false, false);
>>>>>>> 38e93482
			if (clist != NULL && clist->next == NULL &&
				clist->oid == proid)
				nspname = NULL;
			else
				nspname = get_namespace_name(procform->pronamespace);

			result = quote_qualified_identifier(nspname, proname);
		}

		ReleaseSysCache(proctup);
	}
	else
	{
		/* If OID doesn't match any pg_proc entry, return it numerically */
		result = (char *) palloc(NAMEDATALEN);
		snprintf(result, NAMEDATALEN, "%u", proid);
	}

	PG_RETURN_CSTRING(result);
}

/*
 *		regprocrecv			- converts external binary format to regproc
 */
Datum
regprocrecv(PG_FUNCTION_ARGS)
{
	/* Exactly the same as oidrecv, so share code */
	return oidrecv(fcinfo);
}

/*
 *		regprocsend			- converts regproc to binary format
 */
Datum
regprocsend(PG_FUNCTION_ARGS)
{
	/* Exactly the same as oidsend, so share code */
	return oidsend(fcinfo);
}


/*
 * regprocedurein		- converts "proname(args)" to proc OID
 *
 * We also accept a numeric OID, for symmetry with the output routine.
 *
 * '-' signifies unknown (OID 0).  In all other cases, the input must
 * match an existing pg_proc entry.
 */
Datum
regprocedurein(PG_FUNCTION_ARGS)
{
	char	   *pro_name_or_oid = PG_GETARG_CSTRING(0);
	RegProcedure result = InvalidOid;
	List	   *names;
	int			nargs;
	Oid			argtypes[FUNC_MAX_ARGS];
	FuncCandidateList clist;

	/* '-' ? */
	if (strcmp(pro_name_or_oid, "-") == 0)
		PG_RETURN_OID(InvalidOid);

	/* Numeric OID? */
	if (pro_name_or_oid[0] >= '0' &&
		pro_name_or_oid[0] <= '9' &&
		strspn(pro_name_or_oid, "0123456789") == strlen(pro_name_or_oid))
	{
		result = DatumGetObjectId(DirectFunctionCall1(oidin,
										  CStringGetDatum(pro_name_or_oid)));
		PG_RETURN_OID(result);
	}

	/*
	 * Else it's a name and arguments.  Parse the name and arguments, look up
	 * potential matches in the current namespace search list, and scan to see
	 * which one exactly matches the given argument types.	(There will not be
	 * more than one match.)
	 *
	 * XXX at present, this code will not work in bootstrap mode, hence this
	 * datatype cannot be used for any system column that needs to receive
	 * data during bootstrap.
	 */
	parseNameAndArgTypes(pro_name_or_oid, false, &names, &nargs, argtypes);

	clist = FuncnameGetCandidates(names, nargs, false, false);

	for (; clist; clist = clist->next)
	{
		if (memcmp(clist->args, argtypes, nargs * sizeof(Oid)) == 0)
			break;
	}

	if (clist == NULL)
		ereport(ERROR,
				(errcode(ERRCODE_UNDEFINED_FUNCTION),
				 errmsg("function \"%s\" does not exist", pro_name_or_oid)));

	result = clist->oid;

	PG_RETURN_OID(result);
}

/*
 * format_procedure		- converts proc OID to "pro_name(args)"
 *
 * This exports the useful functionality of regprocedureout for use
 * in other backend modules.  The result is a palloc'd string.
 */
char *
format_procedure(Oid procedure_oid)
{
	char	   *result;
	HeapTuple	proctup;

	proctup = SearchSysCache(PROCOID,
							 ObjectIdGetDatum(procedure_oid),
							 0, 0, 0);

	if (HeapTupleIsValid(proctup))
	{
		Form_pg_proc procform = (Form_pg_proc) GETSTRUCT(proctup);
		char	   *proname = NameStr(procform->proname);
		int			nargs = procform->pronargs;
		int			i;
		char	   *nspname;
		StringInfoData buf;

		/* XXX no support here for bootstrap mode */

		initStringInfo(&buf);

		/*
		 * Would this proc be found (given the right args) by regprocedurein?
		 * If not, we need to qualify it.
		 */
		if (FunctionIsVisible(procedure_oid))
			nspname = NULL;
		else
			nspname = get_namespace_name(procform->pronamespace);

		appendStringInfo(&buf, "%s(",
						 quote_qualified_identifier(nspname, proname));
		for (i = 0; i < nargs; i++)
		{
			Oid			thisargtype = procform->proargtypes.values[i];

			if (i > 0)
				appendStringInfoChar(&buf, ',');
			appendStringInfoString(&buf, format_type_be(thisargtype));
		}
		appendStringInfoChar(&buf, ')');

		result = buf.data;

		ReleaseSysCache(proctup);
	}
	else
	{
		/* If OID doesn't match any pg_proc entry, return it numerically */
		result = (char *) palloc(NAMEDATALEN);
		snprintf(result, NAMEDATALEN, "%u", procedure_oid);
	}

	return result;
}

/*
 * regprocedureout		- converts proc OID to "pro_name(args)"
 */
Datum
regprocedureout(PG_FUNCTION_ARGS)
{
	RegProcedure proid = PG_GETARG_OID(0);
	char	   *result;

	if (proid == InvalidOid)
		result = pstrdup("-");
	else
		result = format_procedure(proid);

	PG_RETURN_CSTRING(result);
}

/*
 *		regprocedurerecv			- converts external binary format to regprocedure
 */
Datum
regprocedurerecv(PG_FUNCTION_ARGS)
{
	/* Exactly the same as oidrecv, so share code */
	return oidrecv(fcinfo);
}

/*
 *		regproceduresend			- converts regprocedure to binary format
 */
Datum
regproceduresend(PG_FUNCTION_ARGS)
{
	/* Exactly the same as oidsend, so share code */
	return oidsend(fcinfo);
}


/*
 * regoperin		- converts "oprname" to operator OID
 *
 * We also accept a numeric OID, for symmetry with the output routine.
 *
 * '0' signifies unknown (OID 0).  In all other cases, the input must
 * match an existing pg_operator entry.
 */
Datum
regoperin(PG_FUNCTION_ARGS)
{
	char	   *opr_name_or_oid = PG_GETARG_CSTRING(0);
	Oid			result = InvalidOid;
	List	   *names;
	FuncCandidateList clist;

	/* '0' ? */
	if (strcmp(opr_name_or_oid, "0") == 0)
		PG_RETURN_OID(InvalidOid);

	/* Numeric OID? */
	if (opr_name_or_oid[0] >= '0' &&
		opr_name_or_oid[0] <= '9' &&
		strspn(opr_name_or_oid, "0123456789") == strlen(opr_name_or_oid))
	{
		result = DatumGetObjectId(DirectFunctionCall1(oidin,
										  CStringGetDatum(opr_name_or_oid)));
		PG_RETURN_OID(result);
	}

	/* Else it's a name, possibly schema-qualified */

	/*
	 * In bootstrap mode we assume the given name is not schema-qualified, and
	 * just search pg_operator for a unique match.	This is needed for
	 * initializing other system catalogs (pg_namespace may not exist yet, and
	 * certainly there are no schemas other than pg_catalog).
	 */
	if (IsBootstrapProcessingMode())
	{
		int			matches = 0;
		Relation	hdesc;
		ScanKeyData skey[1];
		SysScanDesc sysscan;
		HeapTuple	tuple;

		ScanKeyInit(&skey[0],
					Anum_pg_operator_oprname,
					BTEqualStrategyNumber, F_NAMEEQ,
					CStringGetDatum(opr_name_or_oid));

		hdesc = heap_open(OperatorRelationId, AccessShareLock);
		sysscan = systable_beginscan(hdesc, OperatorNameNspIndexId, true,
									 SnapshotNow, 1, skey);

		while (HeapTupleIsValid(tuple = systable_getnext(sysscan)))
		{
			result = (RegProcedure) HeapTupleGetOid(tuple);
			if (++matches > 1)
				break;
		}
		if (matches == 0)
			ereport(ERROR,
					(errcode(ERRCODE_UNDEFINED_FUNCTION),
					 errmsg("operator does not exist: %s", opr_name_or_oid)));
		else if (matches > 1)
			ereport(ERROR,
					(errcode(ERRCODE_AMBIGUOUS_FUNCTION),
					 errmsg("more than one operator named %s",
							opr_name_or_oid)));

		PG_RETURN_OID(result);
	}

	/*
	 * Normal case: parse the name into components and see if it matches any
	 * pg_operator entries in the current search path.
	 */
	names = stringToQualifiedNameList(opr_name_or_oid);
	clist = OpernameGetCandidates(names, '\0');

	if (clist == NULL)
		ereport(ERROR,
				(errcode(ERRCODE_UNDEFINED_FUNCTION),
				 errmsg("operator does not exist: %s", opr_name_or_oid)));
	else if (clist->next != NULL)
		ereport(ERROR,
				(errcode(ERRCODE_AMBIGUOUS_FUNCTION),
				 errmsg("more than one operator named %s",
						opr_name_or_oid)));

	result = clist->oid;

	PG_RETURN_OID(result);
}

/*
 * regoperout		- converts operator OID to "opr_name"
 */
Datum
regoperout(PG_FUNCTION_ARGS)
{
	Oid			oprid = PG_GETARG_OID(0);
	char	   *result;
	HeapTuple	opertup;

	if (oprid == InvalidOid)
	{
		result = pstrdup("0");
		PG_RETURN_CSTRING(result);
	}

	opertup = SearchSysCache(OPEROID,
							 ObjectIdGetDatum(oprid),
							 0, 0, 0);

	if (HeapTupleIsValid(opertup))
	{
		Form_pg_operator operform = (Form_pg_operator) GETSTRUCT(opertup);
		char	   *oprname = NameStr(operform->oprname);

		/*
		 * In bootstrap mode, skip the fancy namespace stuff and just return
		 * the oper name.  (This path is only needed for debugging output
		 * anyway.)
		 */
		if (IsBootstrapProcessingMode())
			result = pstrdup(oprname);
		else
		{
			FuncCandidateList clist;

			/*
			 * Would this oper be found (uniquely!) by regoperin? If not,
			 * qualify it.
			 */
			clist = OpernameGetCandidates(list_make1(makeString(oprname)),
										  '\0');
			if (clist != NULL && clist->next == NULL &&
				clist->oid == oprid)
				result = pstrdup(oprname);
			else
			{
				const char *nspname;

				nspname = get_namespace_name(operform->oprnamespace);
				nspname = quote_identifier(nspname);
				result = (char *) palloc(strlen(nspname) + strlen(oprname) + 2);
				sprintf(result, "%s.%s", nspname, oprname);
			}
		}

		ReleaseSysCache(opertup);
	}
	else
	{
		/*
		 * If OID doesn't match any pg_operator entry, return it numerically
		 */
		result = (char *) palloc(NAMEDATALEN);
		snprintf(result, NAMEDATALEN, "%u", oprid);
	}

	PG_RETURN_CSTRING(result);
}

/*
 *		regoperrecv			- converts external binary format to regoper
 */
Datum
regoperrecv(PG_FUNCTION_ARGS)
{
	/* Exactly the same as oidrecv, so share code */
	return oidrecv(fcinfo);
}

/*
 *		regopersend			- converts regoper to binary format
 */
Datum
regopersend(PG_FUNCTION_ARGS)
{
	/* Exactly the same as oidsend, so share code */
	return oidsend(fcinfo);
}


/*
 * regoperatorin		- converts "oprname(args)" to operator OID
 *
 * We also accept a numeric OID, for symmetry with the output routine.
 *
 * '0' signifies unknown (OID 0).  In all other cases, the input must
 * match an existing pg_operator entry.
 */
Datum
regoperatorin(PG_FUNCTION_ARGS)
{
	char	   *opr_name_or_oid = PG_GETARG_CSTRING(0);
	Oid			result;
	List	   *names;
	int			nargs;
	Oid			argtypes[FUNC_MAX_ARGS];

	/* '0' ? */
	if (strcmp(opr_name_or_oid, "0") == 0)
		PG_RETURN_OID(InvalidOid);

	/* Numeric OID? */
	if (opr_name_or_oid[0] >= '0' &&
		opr_name_or_oid[0] <= '9' &&
		strspn(opr_name_or_oid, "0123456789") == strlen(opr_name_or_oid))
	{
		result = DatumGetObjectId(DirectFunctionCall1(oidin,
										  CStringGetDatum(opr_name_or_oid)));
		PG_RETURN_OID(result);
	}

	/*
	 * Else it's a name and arguments.  Parse the name and arguments, look up
	 * potential matches in the current namespace search list, and scan to see
	 * which one exactly matches the given argument types.	(There will not be
	 * more than one match.)
	 *
	 * XXX at present, this code will not work in bootstrap mode, hence this
	 * datatype cannot be used for any system column that needs to receive
	 * data during bootstrap.
	 */
	parseNameAndArgTypes(opr_name_or_oid, true, &names, &nargs, argtypes);
	if (nargs == 1)
		ereport(ERROR,
				(errcode(ERRCODE_UNDEFINED_PARAMETER),
				 errmsg("missing argument"),
				 errhint("Use NONE to denote the missing argument of a unary operator.")));
	if (nargs != 2)
		ereport(ERROR,
				(errcode(ERRCODE_TOO_MANY_ARGUMENTS),
				 errmsg("too many arguments"),
				 errhint("Provide two argument types for operator.")));

	result = OpernameGetOprid(names, argtypes[0], argtypes[1]);

	if (!OidIsValid(result))
		ereport(ERROR,
				(errcode(ERRCODE_UNDEFINED_FUNCTION),
				 errmsg("operator does not exist: %s", opr_name_or_oid)));

	PG_RETURN_OID(result);
}

/*
 * format_operator		- converts operator OID to "opr_name(args)"
 *
 * This exports the useful functionality of regoperatorout for use
 * in other backend modules.  The result is a palloc'd string.
 */
char *
format_operator(Oid operator_oid)
{
	char	   *result;
	HeapTuple	opertup;

	opertup = SearchSysCache(OPEROID,
							 ObjectIdGetDatum(operator_oid),
							 0, 0, 0);

	if (HeapTupleIsValid(opertup))
	{
		Form_pg_operator operform = (Form_pg_operator) GETSTRUCT(opertup);
		char	   *oprname = NameStr(operform->oprname);
		char	   *nspname;
		StringInfoData buf;

		/* XXX no support here for bootstrap mode */

		initStringInfo(&buf);

		/*
		 * Would this oper be found (given the right args) by regoperatorin?
		 * If not, we need to qualify it.
		 */
		if (!OperatorIsVisible(operator_oid))
		{
			nspname = get_namespace_name(operform->oprnamespace);
			appendStringInfo(&buf, "%s.",
							 quote_identifier(nspname));
		}

		appendStringInfo(&buf, "%s(", oprname);

		if (operform->oprleft)
			appendStringInfo(&buf, "%s,",
							 format_type_be(operform->oprleft));
		else
			appendStringInfo(&buf, "NONE,");

		if (operform->oprright)
			appendStringInfo(&buf, "%s)",
							 format_type_be(operform->oprright));
		else
			appendStringInfo(&buf, "NONE)");

		result = buf.data;

		ReleaseSysCache(opertup);
	}
	else
	{
		/*
		 * If OID doesn't match any pg_operator entry, return it numerically
		 */
		result = (char *) palloc(NAMEDATALEN);
		snprintf(result, NAMEDATALEN, "%u", operator_oid);
	}

	return result;
}

/*
 * regoperatorout		- converts operator OID to "opr_name(args)"
 */
Datum
regoperatorout(PG_FUNCTION_ARGS)
{
	Oid			oprid = PG_GETARG_OID(0);
	char	   *result;

	if (oprid == InvalidOid)
		result = pstrdup("0");
	else
		result = format_operator(oprid);

	PG_RETURN_CSTRING(result);
}

/*
 *		regoperatorrecv			- converts external binary format to regoperator
 */
Datum
regoperatorrecv(PG_FUNCTION_ARGS)
{
	/* Exactly the same as oidrecv, so share code */
	return oidrecv(fcinfo);
}

/*
 *		regoperatorsend			- converts regoperator to binary format
 */
Datum
regoperatorsend(PG_FUNCTION_ARGS)
{
	/* Exactly the same as oidsend, so share code */
	return oidsend(fcinfo);
}


/*
 * regclassin		- converts "classname" to class OID
 *
 * We also accept a numeric OID, for symmetry with the output routine.
 *
 * '-' signifies unknown (OID 0).  In all other cases, the input must
 * match an existing pg_class entry.
 */
Datum
regclassin(PG_FUNCTION_ARGS)
{
	char	   *class_name_or_oid = PG_GETARG_CSTRING(0);
	Oid			result = InvalidOid;
	List	   *names;

	/* '-' ? */
	if (strcmp(class_name_or_oid, "-") == 0)
		PG_RETURN_OID(InvalidOid);

	/* Numeric OID? */
	if (class_name_or_oid[0] >= '0' &&
		class_name_or_oid[0] <= '9' &&
		strspn(class_name_or_oid, "0123456789") == strlen(class_name_or_oid))
	{
		result = DatumGetObjectId(DirectFunctionCall1(oidin,
										CStringGetDatum(class_name_or_oid)));
		PG_RETURN_OID(result);
	}

	/* Else it's a name, possibly schema-qualified */

	/*
	 * In bootstrap mode we assume the given name is not schema-qualified, and
	 * just search pg_class for a match.  This is needed for initializing
	 * other system catalogs (pg_namespace may not exist yet, and certainly
	 * there are no schemas other than pg_catalog).
	 */
	if (IsBootstrapProcessingMode())
	{
		Relation	hdesc;
		ScanKeyData skey[1];
		SysScanDesc sysscan;
		HeapTuple	tuple;

		ScanKeyInit(&skey[0],
					Anum_pg_class_relname,
					BTEqualStrategyNumber, F_NAMEEQ,
					CStringGetDatum(class_name_or_oid));

		hdesc = heap_open(RelationRelationId, AccessShareLock);
		sysscan = systable_beginscan(hdesc, ClassNameNspIndexId, true,
									 SnapshotNow, 1, skey);

		if (HeapTupleIsValid(tuple = systable_getnext(sysscan)))
			result = HeapTupleGetOid(tuple);
		else
			ereport(ERROR,
					(errcode(ERRCODE_UNDEFINED_TABLE),
			   errmsg("relation \"%s\" does not exist", class_name_or_oid)));

		/* We assume there can be only one match */

		systable_endscan(sysscan);
		heap_close(hdesc, AccessShareLock);

		PG_RETURN_OID(result);
	}

	/*
	 * Normal case: parse the name into components and see if it matches any
	 * pg_class entries in the current search path.
	 */
	names = stringToQualifiedNameList(class_name_or_oid);

	result = RangeVarGetRelid(makeRangeVarFromNameList(names), false);

	PG_RETURN_OID(result);
}

/*
 * regclassout		- converts class OID to "class_name"
 */
Datum
regclassout(PG_FUNCTION_ARGS)
{
	Oid			classid = PG_GETARG_OID(0);
	char	   *result;
	HeapTuple	classtup;

	if (classid == InvalidOid)
	{
		result = pstrdup("-");
		PG_RETURN_CSTRING(result);
	}

	classtup = SearchSysCache(RELOID,
							  ObjectIdGetDatum(classid),
							  0, 0, 0);

	if (HeapTupleIsValid(classtup))
	{
		Form_pg_class classform = (Form_pg_class) GETSTRUCT(classtup);
		char	   *classname = NameStr(classform->relname);

		/*
		 * In bootstrap mode, skip the fancy namespace stuff and just return
		 * the class name.	(This path is only needed for debugging output
		 * anyway.)
		 */
		if (IsBootstrapProcessingMode())
			result = pstrdup(classname);
		else
		{
			char	   *nspname;

			/*
			 * Would this class be found by regclassin? If not, qualify it.
			 */
			if (RelationIsVisible(classid))
				nspname = NULL;
			else
				nspname = get_namespace_name(classform->relnamespace);

			result = quote_qualified_identifier(nspname, classname);
		}

		ReleaseSysCache(classtup);
	}
	else
	{
		/* If OID doesn't match any pg_class entry, return it numerically */
		result = (char *) palloc(NAMEDATALEN);
		snprintf(result, NAMEDATALEN, "%u", classid);
	}

	PG_RETURN_CSTRING(result);
}

/*
 *		regclassrecv			- converts external binary format to regclass
 */
Datum
regclassrecv(PG_FUNCTION_ARGS)
{
	/* Exactly the same as oidrecv, so share code */
	return oidrecv(fcinfo);
}

/*
 *		regclasssend			- converts regclass to binary format
 */
Datum
regclasssend(PG_FUNCTION_ARGS)
{
	/* Exactly the same as oidsend, so share code */
	return oidsend(fcinfo);
}


/*
 * regtypein		- converts "typename" to type OID
 *
 * We also accept a numeric OID, for symmetry with the output routine.
 *
 * '-' signifies unknown (OID 0).  In all other cases, the input must
 * match an existing pg_type entry.
 *
 * In bootstrap mode the name must just equal some existing name in pg_type.
 * In normal mode the type name can be specified using the full type syntax
 * recognized by the parser; for example, DOUBLE PRECISION and INTEGER[] will
 * work and be translated to the correct type names.  (We ignore any typmod
 * info generated by the parser, however.)
 */
Datum
regtypein(PG_FUNCTION_ARGS)
{
	char	   *typ_name_or_oid = PG_GETARG_CSTRING(0);
	Oid			result = InvalidOid;
	int32		typmod;

	/* '-' ? */
	if (strcmp(typ_name_or_oid, "-") == 0)
		PG_RETURN_OID(InvalidOid);

	/* Numeric OID? */
	if (typ_name_or_oid[0] >= '0' &&
		typ_name_or_oid[0] <= '9' &&
		strspn(typ_name_or_oid, "0123456789") == strlen(typ_name_or_oid))
	{
		result = DatumGetObjectId(DirectFunctionCall1(oidin,
										  CStringGetDatum(typ_name_or_oid)));
		PG_RETURN_OID(result);
	}

	/* Else it's a type name, possibly schema-qualified or decorated */

	/*
	 * In bootstrap mode we assume the given name is not schema-qualified, and
	 * just search pg_type for a match.  This is needed for initializing other
	 * system catalogs (pg_namespace may not exist yet, and certainly there
	 * are no schemas other than pg_catalog).
	 */
	if (IsBootstrapProcessingMode())
	{
		Relation	hdesc;
		ScanKeyData skey[1];
		SysScanDesc sysscan;
		HeapTuple	tuple;

		ScanKeyInit(&skey[0],
					Anum_pg_type_typname,
					BTEqualStrategyNumber, F_NAMEEQ,
					CStringGetDatum(typ_name_or_oid));

		hdesc = heap_open(TypeRelationId, AccessShareLock);
		sysscan = systable_beginscan(hdesc, TypeNameNspIndexId, true,
									 SnapshotNow, 1, skey);

		if (HeapTupleIsValid(tuple = systable_getnext(sysscan)))
			result = HeapTupleGetOid(tuple);
		else
			ereport(ERROR,
					(errcode(ERRCODE_UNDEFINED_OBJECT),
					 errmsg("type \"%s\" does not exist", typ_name_or_oid)));

		/* We assume there can be only one match */

		systable_endscan(sysscan);
		heap_close(hdesc, AccessShareLock);

		PG_RETURN_OID(result);
	}

	/*
	 * Normal case: invoke the full parser to deal with special cases such as
	 * array syntax.
	 */
	parseTypeString(typ_name_or_oid, &result, &typmod);

	PG_RETURN_OID(result);
}

/*
 * regtypeout		- converts type OID to "typ_name"
 */
Datum
regtypeout(PG_FUNCTION_ARGS)
{
	Oid			typid = PG_GETARG_OID(0);
	char	   *result;
	HeapTuple	typetup;

	if (typid == InvalidOid)
	{
		result = pstrdup("-");
		PG_RETURN_CSTRING(result);
	}

	typetup = SearchSysCache(TYPEOID,
							 ObjectIdGetDatum(typid),
							 0, 0, 0);

	if (HeapTupleIsValid(typetup))
	{
		Form_pg_type typeform = (Form_pg_type) GETSTRUCT(typetup);

		/*
		 * In bootstrap mode, skip the fancy namespace stuff and just return
		 * the type name.  (This path is only needed for debugging output
		 * anyway.)
		 */
		if (IsBootstrapProcessingMode())
		{
			char	   *typname = NameStr(typeform->typname);

			result = pstrdup(typname);
		}
		else
			result = format_type_be(typid);

		ReleaseSysCache(typetup);
	}
	else
	{
		/* If OID doesn't match any pg_type entry, return it numerically */
		result = (char *) palloc(NAMEDATALEN);
		snprintf(result, NAMEDATALEN, "%u", typid);
	}

	PG_RETURN_CSTRING(result);
}

/*
 *		regtyperecv			- converts external binary format to regtype
 */
Datum
regtyperecv(PG_FUNCTION_ARGS)
{
	/* Exactly the same as oidrecv, so share code */
	return oidrecv(fcinfo);
}

/*
 *		regtypesend			- converts regtype to binary format
 */
Datum
regtypesend(PG_FUNCTION_ARGS)
{
	/* Exactly the same as oidsend, so share code */
	return oidsend(fcinfo);
}

/*
 * regconfigin		- converts "tsconfigname" to tsconfig OID
 *
 * We also accept a numeric OID, for symmetry with the output routine.
 *
 * '-' signifies unknown (OID 0).  In all other cases, the input must
 * match an existing pg_ts_config entry.
 *
 * This function is not needed in bootstrap mode, so we don't worry about
 * making it work then.
 */
Datum
regconfigin(PG_FUNCTION_ARGS)
{
	char	   *cfg_name_or_oid = PG_GETARG_CSTRING(0);
	Oid			result;
	List	   *names;

	/* '-' ? */
	if (strcmp(cfg_name_or_oid, "-") == 0)
		PG_RETURN_OID(InvalidOid);

	/* Numeric OID? */
	if (cfg_name_or_oid[0] >= '0' &&
		cfg_name_or_oid[0] <= '9' &&
		strspn(cfg_name_or_oid, "0123456789") == strlen(cfg_name_or_oid))
	{
		result = DatumGetObjectId(DirectFunctionCall1(oidin,
										  CStringGetDatum(cfg_name_or_oid)));
		PG_RETURN_OID(result);
	}

	/*
	 * Normal case: parse the name into components and see if it matches any
	 * pg_ts_config entries in the current search path.
	 */
	names = stringToQualifiedNameList(cfg_name_or_oid);

	result = TSConfigGetCfgid(names, false);

	PG_RETURN_OID(result);
}

/*
 * regconfigout		- converts tsconfig OID to "tsconfigname"
 */
Datum
regconfigout(PG_FUNCTION_ARGS)
{
	Oid			cfgid = PG_GETARG_OID(0);
	char	   *result;
	HeapTuple	cfgtup;

	if (cfgid == InvalidOid)
	{
		result = pstrdup("-");
		PG_RETURN_CSTRING(result);
	}

	cfgtup = SearchSysCache(TSCONFIGOID,
							ObjectIdGetDatum(cfgid),
							0, 0, 0);

	if (HeapTupleIsValid(cfgtup))
	{
		Form_pg_ts_config cfgform = (Form_pg_ts_config) GETSTRUCT(cfgtup);
		char	   *cfgname = NameStr(cfgform->cfgname);
		char	   *nspname;

		/*
		 * Would this config be found by regconfigin? If not, qualify it.
		 */
		if (TSConfigIsVisible(cfgid))
			nspname = NULL;
		else
			nspname = get_namespace_name(cfgform->cfgnamespace);

		result = quote_qualified_identifier(nspname, cfgname);

		ReleaseSysCache(cfgtup);
	}
	else
	{
		/* If OID doesn't match any pg_ts_config row, return it numerically */
		result = (char *) palloc(NAMEDATALEN);
		snprintf(result, NAMEDATALEN, "%u", cfgid);
	}

	PG_RETURN_CSTRING(result);
}

/*
 *		regconfigrecv			- converts external binary format to regconfig
 */
Datum
regconfigrecv(PG_FUNCTION_ARGS)
{
	/* Exactly the same as oidrecv, so share code */
	return oidrecv(fcinfo);
}

/*
 *		regconfigsend			- converts regconfig to binary format
 */
Datum
regconfigsend(PG_FUNCTION_ARGS)
{
	/* Exactly the same as oidsend, so share code */
	return oidsend(fcinfo);
}


/*
 * regdictionaryin		- converts "tsdictionaryname" to tsdictionary OID
 *
 * We also accept a numeric OID, for symmetry with the output routine.
 *
 * '-' signifies unknown (OID 0).  In all other cases, the input must
 * match an existing pg_ts_dict entry.
 *
 * This function is not needed in bootstrap mode, so we don't worry about
 * making it work then.
 */
Datum
regdictionaryin(PG_FUNCTION_ARGS)
{
	char	   *dict_name_or_oid = PG_GETARG_CSTRING(0);
	Oid			result;
	List	   *names;

	/* '-' ? */
	if (strcmp(dict_name_or_oid, "-") == 0)
		PG_RETURN_OID(InvalidOid);

	/* Numeric OID? */
	if (dict_name_or_oid[0] >= '0' &&
		dict_name_or_oid[0] <= '9' &&
		strspn(dict_name_or_oid, "0123456789") == strlen(dict_name_or_oid))
	{
		result = DatumGetObjectId(DirectFunctionCall1(oidin,
										 CStringGetDatum(dict_name_or_oid)));
		PG_RETURN_OID(result);
	}

	/*
	 * Normal case: parse the name into components and see if it matches any
	 * pg_ts_dict entries in the current search path.
	 */
	names = stringToQualifiedNameList(dict_name_or_oid);

	result = TSDictionaryGetDictid(names, false);

	PG_RETURN_OID(result);
}

/*
 * regdictionaryout		- converts tsdictionary OID to "tsdictionaryname"
 */
Datum
regdictionaryout(PG_FUNCTION_ARGS)
{
	Oid			dictid = PG_GETARG_OID(0);
	char	   *result;
	HeapTuple	dicttup;

	if (dictid == InvalidOid)
	{
		result = pstrdup("-");
		PG_RETURN_CSTRING(result);
	}

	dicttup = SearchSysCache(TSDICTOID,
							 ObjectIdGetDatum(dictid),
							 0, 0, 0);

	if (HeapTupleIsValid(dicttup))
	{
		Form_pg_ts_dict dictform = (Form_pg_ts_dict) GETSTRUCT(dicttup);
		char	   *dictname = NameStr(dictform->dictname);
		char	   *nspname;

		/*
		 * Would this dictionary be found by regdictionaryin? If not, qualify
		 * it.
		 */
		if (TSDictionaryIsVisible(dictid))
			nspname = NULL;
		else
			nspname = get_namespace_name(dictform->dictnamespace);

		result = quote_qualified_identifier(nspname, dictname);

		ReleaseSysCache(dicttup);
	}
	else
	{
		/* If OID doesn't match any pg_ts_dict row, return it numerically */
		result = (char *) palloc(NAMEDATALEN);
		snprintf(result, NAMEDATALEN, "%u", dictid);
	}

	PG_RETURN_CSTRING(result);
}

/*
 *		regdictionaryrecv	- converts external binary format to regdictionary
 */
Datum
regdictionaryrecv(PG_FUNCTION_ARGS)
{
	/* Exactly the same as oidrecv, so share code */
	return oidrecv(fcinfo);
}

/*
 *		regdictionarysend	- converts regdictionary to binary format
 */
Datum
regdictionarysend(PG_FUNCTION_ARGS)
{
	/* Exactly the same as oidsend, so share code */
	return oidsend(fcinfo);
}


/*
 * text_regclass: convert text to regclass
 *
 * This could be replaced by CoerceViaIO, except that we need to treat
 * text-to-regclass as an implicit cast to support legacy forms of nextval()
 * and related functions.
 */
Datum
text_regclass(PG_FUNCTION_ARGS)
{
	text	   *relname = PG_GETARG_TEXT_P(0);
	Oid			result;
	RangeVar   *rv;

	rv = makeRangeVarFromNameList(textToQualifiedNameList(relname));
	result = RangeVarGetRelid(rv, false);

	PG_RETURN_OID(result);
}


/*
 * Given a C string, parse it into a qualified-name list.
 */
List *
stringToQualifiedNameList(const char *string)
{
	char	   *rawname;
	List	   *result = NIL;
	List	   *namelist;
	ListCell   *l;

	/* We need a modifiable copy of the input string. */
	rawname = pstrdup(string);

	if (!SplitIdentifierString(rawname, '.', &namelist))
		ereport(ERROR,
				(errcode(ERRCODE_INVALID_NAME),
				 errmsg("invalid name syntax")));

	if (namelist == NIL)
		ereport(ERROR,
				(errcode(ERRCODE_INVALID_NAME),
				 errmsg("invalid name syntax")));

	foreach(l, namelist)
	{
		char	   *curname = (char *) lfirst(l);

		result = lappend(result, makeString(pstrdup(curname)));
	}

	pfree(rawname);
	list_free(namelist);

	return result;
}

/*****************************************************************************
 *	 SUPPORT ROUTINES														 *
 *****************************************************************************/

/*
 * Given a C string, parse it into a qualified function or operator name
 * followed by a parenthesized list of type names.	Reduce the
 * type names to an array of OIDs (returned into *nargs and *argtypes;
 * the argtypes array should be of size FUNC_MAX_ARGS).  The function or
 * operator name is returned to *names as a List of Strings.
 *
 * If allowNone is TRUE, accept "NONE" and return it as InvalidOid (this is
 * for unary operators).
 */
static void
parseNameAndArgTypes(const char *string, bool allowNone, List **names,
					 int *nargs, Oid *argtypes)
{
	char	   *rawname;
	char	   *ptr;
	char	   *ptr2;
	char	   *typename;
	bool		in_quote;
	bool		had_comma;
	int			paren_count;
	Oid			typeid;
	int32		typmod;

	/* We need a modifiable copy of the input string. */
	rawname = pstrdup(string);

	/* Scan to find the expected left paren; mustn't be quoted */
	in_quote = false;
	for (ptr = rawname; *ptr; ptr++)
	{
		if (*ptr == '"')
			in_quote = !in_quote;
		else if (*ptr == '(' && !in_quote)
			break;
	}
	if (*ptr == '\0')
		ereport(ERROR,
				(errcode(ERRCODE_INVALID_TEXT_REPRESENTATION),
				 errmsg("expected a left parenthesis")));

	/* Separate the name and parse it into a list */
	*ptr++ = '\0';
	*names = stringToQualifiedNameList(rawname);

	/* Check for the trailing right parenthesis and remove it */
	ptr2 = ptr + strlen(ptr);
	while (--ptr2 > ptr)
	{
		if (!isspace((unsigned char) *ptr2))
			break;
	}
	if (*ptr2 != ')')
		ereport(ERROR,
				(errcode(ERRCODE_INVALID_TEXT_REPRESENTATION),
				 errmsg("expected a right parenthesis")));

	*ptr2 = '\0';

	/* Separate the remaining string into comma-separated type names */
	*nargs = 0;
	had_comma = false;

	for (;;)
	{
		/* allow leading whitespace */
		while (isspace((unsigned char) *ptr))
			ptr++;
		if (*ptr == '\0')
		{
			/* End of string.  Okay unless we had a comma before. */
			if (had_comma)
				ereport(ERROR,
						(errcode(ERRCODE_INVALID_TEXT_REPRESENTATION),
						 errmsg("expected a type name")));
			break;
		}
		typename = ptr;
		/* Find end of type name --- end of string or comma */
		/* ... but not a quoted or parenthesized comma */
		in_quote = false;
		paren_count = 0;
		for (; *ptr; ptr++)
		{
			if (*ptr == '"')
				in_quote = !in_quote;
			else if (*ptr == ',' && !in_quote && paren_count == 0)
				break;
			else if (!in_quote)
			{
				switch (*ptr)
				{
					case '(':
					case '[':
						paren_count++;
						break;
					case ')':
					case ']':
						paren_count--;
						break;
				}
			}
		}
		if (in_quote || paren_count != 0)
			ereport(ERROR,
					(errcode(ERRCODE_INVALID_TEXT_REPRESENTATION),
					 errmsg("improper type name")));

		ptr2 = ptr;
		if (*ptr == ',')
		{
			had_comma = true;
			*ptr++ = '\0';
		}
		else
		{
			had_comma = false;
			Assert(*ptr == '\0');
		}
		/* Lop off trailing whitespace */
		while (--ptr2 >= typename)
		{
			if (!isspace((unsigned char) *ptr2))
				break;
			*ptr2 = '\0';
		}

		if (allowNone && pg_strcasecmp(typename, "none") == 0)
		{
			/* Special case for NONE */
			typeid = InvalidOid;
			typmod = -1;
		}
		else
		{
			/* Use full parser to resolve the type name */
			parseTypeString(typename, &typeid, &typmod);
		}
		if (*nargs >= FUNC_MAX_ARGS)
			ereport(ERROR,
					(errcode(ERRCODE_TOO_MANY_ARGUMENTS),
					 errmsg("too many arguments")));

		argtypes[*nargs] = typeid;
		(*nargs)++;
	}

	pfree(rawname);
}<|MERGE_RESOLUTION|>--- conflicted
+++ resolved
@@ -189,12 +189,8 @@
 			 * Would this proc be found (uniquely!) by regprocin? If not,
 			 * qualify it.
 			 */
-<<<<<<< HEAD
-			clist = FuncnameGetCandidates(list_make1(makeString(proname)), -1, false, false);
-=======
 			clist = FuncnameGetCandidates(list_make1(makeString(proname)),
 										  -1, false, false);
->>>>>>> 38e93482
 			if (clist != NULL && clist->next == NULL &&
 				clist->oid == proid)
 				nspname = NULL;
