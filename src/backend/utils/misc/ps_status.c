--- conflicted
+++ resolved
@@ -93,11 +93,7 @@
 #else							/* PS_USE_CLOBBER_ARGV */
 static char *ps_buffer;			/* will point to argv area */
 static size_t ps_buffer_size;	/* space determined at run time */
-<<<<<<< HEAD
 static size_t last_status_len;  /* use to minimize length of clobber */
-=======
-static size_t last_status_len;	/* use to minimize length of clobber */
->>>>>>> 37a22932
 #endif   /* PS_USE_CLOBBER_ARGV */
 
 static size_t ps_buffer_fixed_size;		/* size of the constant prefix */
@@ -168,7 +164,6 @@
 			return argv;
 		}
 
-<<<<<<< HEAD
 #if (defined(sun) && !defined(BSD))
 		ps_argument_size = strlen(argv[0]);
 #endif
@@ -188,22 +183,6 @@
 		 * being too small to display the status information because it's
 		 * fairly large with all the arguments we pass and if that ever does
 		 * become an issue we can always just have gpstart add more arguments.
-=======
-		/*
-		 * check for contiguous environ strings following argv
-		 */
-		for (i = 0; environ[i] != NULL; i++)
-		{
-			if (end_of_area + 1 == environ[i])
-				end_of_area = environ[i] + strlen(environ[i]);
-		}
-
-		ps_buffer = argv[0];
-		last_status_len = ps_buffer_size = end_of_area - argv[0];
-		
-		/*
-		 * move the environment out of the way
->>>>>>> 37a22932
 		 */
 		ps_buffer = argv[0];
 		last_status_len = ps_buffer_size = (end_of_area - ps_buffer);
@@ -465,7 +444,6 @@
 		int         request_buflen = 2 * ps_argument_size + 1;
 #endif
 
-<<<<<<< HEAD
         /* pad unused memory */
         buflen = strlen(ps_buffer);
 
@@ -486,19 +464,11 @@
 		}
 #endif
 
+		/* clobber remainder of old status string */
 		if (last_status_len > buflen)
 			MemSet(ps_buffer + buflen, PS_PADDING, last_status_len - buflen);
 		last_status_len = buflen;
     }
-=======
-		/* pad unused memory */
-		buflen = strlen(ps_buffer);
-		/* clobber remainder of old status string */
-		if (last_status_len > buflen)
-			MemSet(ps_buffer + buflen, PS_PADDING, last_status_len - buflen);
-		last_status_len = buflen;
-	}
->>>>>>> 37a22932
 #endif   /* PS_USE_CLOBBER_ARGV */
 
 #ifdef PS_USE_WIN32
