--- conflicted
+++ resolved
@@ -3,21 +3,13 @@
  * clauses.c
  *	  routines to manipulate qualification clauses
  *
-<<<<<<< HEAD
  * Portions Copyright (c) 2005-2008, Greenplum inc
  * Portions Copyright (c) 1996-2008, PostgreSQL Global Development Group
-=======
- * Portions Copyright (c) 1996-2007, PostgreSQL Global Development Group
->>>>>>> 29dccf5f
  * Portions Copyright (c) 1994, Regents of the University of California
  *
  *
  * IDENTIFICATION
-<<<<<<< HEAD
- *	  $PostgreSQL: pgsql/src/backend/optimizer/util/clauses.c,v 1.225 2006/12/23 00:43:10 tgl Exp $
-=======
  *	  $PostgreSQL: pgsql/src/backend/optimizer/util/clauses.c,v 1.227 2007/01/05 22:19:32 momjian Exp $
->>>>>>> 29dccf5f
  *
  * HISTORY
  *	  AUTHOR			DATE			MAJOR EVENT
