/*-------------------------------------------------------------------------
 *
 * joininfo.c
 *	  joininfo list manipulation routines
 *
 * Portions Copyright (c) 1996-2008, PostgreSQL Global Development Group
 * Portions Copyright (c) 1994, Regents of the University of California
 *
 *
 * IDENTIFICATION
 *	  $PostgreSQL: pgsql/src/backend/optimizer/util/joininfo.c,v 1.47 2007/01/20 20:45:39 tgl Exp $
 *
 *-------------------------------------------------------------------------
 */
#include "postgres.h"

#include "optimizer/joininfo.h"
#include "optimizer/pathnode.h"
#include "optimizer/paths.h"


/*
 * have_relevant_joinclause
 *		Detect whether there is a joinclause that can be used to join
 *		the two given relations.
 */
bool
have_relevant_joinclause(PlannerInfo *root,
						 RelOptInfo *rel1, RelOptInfo *rel2)
{
	bool		result = false;
	Relids		join_relids;
	List	   *joininfo;
	ListCell   *l;

	join_relids = bms_union(rel1->relids, rel2->relids);

	/*
	 * We could scan either relation's joininfo list; may as well use the
	 * shorter one.
	 */
	if (list_length(rel1->joininfo) <= list_length(rel2->joininfo))
		joininfo = rel1->joininfo;
	else
		joininfo = rel2->joininfo;

	foreach(l, joininfo)
	{
		RestrictInfo *rinfo = (RestrictInfo *) lfirst(l);

		if (bms_is_subset(rinfo->required_relids, join_relids))
		{
			result = true;
			break;
		}
	}

<<<<<<< HEAD
=======
	/*
	 * We also need to check the EquivalenceClass data structure, which
	 * might contain relationships not emitted into the joininfo lists.
	 */
	if (!result && rel1->has_eclass_joins && rel2->has_eclass_joins)
		result = have_relevant_eclass_joinclause(root, rel1, rel2);

	/*
	 * It's possible that the rels correspond to the left and right sides
	 * of a degenerate outer join, that is, one with no joinclause mentioning
	 * the non-nullable side.  The above scan will then have failed to locate
	 * any joinclause indicating we should join, but nonetheless we must
	 * allow the join to occur.
	 *
	 * Note: we need no comparable check for IN-joins because we can handle
	 * sequential buildup of an IN-join to multiple outer-side rels; therefore
	 * the "last ditch" case in make_rels_by_joins() always succeeds.  We
	 * could dispense with this hack if we were willing to try bushy plans
	 * in the "last ditch" case, but that seems too expensive.
	 */
	if (!result)
	{
		foreach(l, root->oj_info_list)
		{
			OuterJoinInfo *ojinfo = (OuterJoinInfo *) lfirst(l);

			/* ignore full joins --- other mechanisms handle them */
			if (ojinfo->is_full_join)
				continue;

			if ((bms_is_subset(ojinfo->min_lefthand, rel1->relids) &&
				 bms_is_subset(ojinfo->min_righthand, rel2->relids)) ||
				(bms_is_subset(ojinfo->min_lefthand, rel2->relids) &&
				 bms_is_subset(ojinfo->min_righthand, rel1->relids)))
			{
				result = true;
				break;
			}
		}
	}

>>>>>>> ebef17c7
	bms_free(join_relids);

	return result;
}


/*
 * add_join_clause_to_rels
 *	  Add 'restrictinfo' to the joininfo list of each relation it requires.
 *
 * Note that the same copy of the restrictinfo node is linked to by all the
 * lists it is in.	This allows us to exploit caching of information about
 * the restriction clause (but we must be careful that the information does
 * not depend on context).
 *
 * 'restrictinfo' describes the join clause
 * 'join_relids' is the list of relations participating in the join clause
 *				 (there must be more than one)
 */
void
add_join_clause_to_rels(PlannerInfo *root,
						RestrictInfo *restrictinfo,
						Relids join_relids)
{
	Relids		tmprelids;
	int			cur_relid;

	tmprelids = bms_copy(join_relids);
	while ((cur_relid = bms_first_member(tmprelids)) >= 0)
	{
		RelOptInfo *rel = find_base_rel(root, cur_relid);

		rel->joininfo = lappend(rel->joininfo, restrictinfo);
	}
	bms_free(tmprelids);
}<|MERGE_RESOLUTION|>--- conflicted
+++ resolved
@@ -55,8 +55,6 @@
 		}
 	}
 
-<<<<<<< HEAD
-=======
 	/*
 	 * We also need to check the EquivalenceClass data structure, which
 	 * might contain relationships not emitted into the joininfo lists.
@@ -84,7 +82,7 @@
 			OuterJoinInfo *ojinfo = (OuterJoinInfo *) lfirst(l);
 
 			/* ignore full joins --- other mechanisms handle them */
-			if (ojinfo->is_full_join)
+			if (ojinfo->join_type == JOIN_FULL)
 				continue;
 
 			if ((bms_is_subset(ojinfo->min_lefthand, rel1->relids) &&
@@ -98,7 +96,6 @@
 		}
 	}
 
->>>>>>> ebef17c7
 	bms_free(join_relids);
 
 	return result;
