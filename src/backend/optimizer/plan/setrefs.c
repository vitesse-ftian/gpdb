/*-------------------------------------------------------------------------
 *
 * setrefs.c
 *	  Post-processing of a completed plan tree: fix references to subplan
 *	  vars, compute regproc values for operators, etc
 *
<<<<<<< HEAD
 * Portions Copyright (c) 2005-2008, Greenplum inc
 * Portions Copyright (c) 2012-Present Pivotal Software, Inc.
 * Portions Copyright (c) 1996-2008, PostgreSQL Global Development Group
=======
 * Portions Copyright (c) 1996-2009, PostgreSQL Global Development Group
>>>>>>> b0a6ad70
 * Portions Copyright (c) 1994, Regents of the University of California
 *
 *
 * IDENTIFICATION
<<<<<<< HEAD
 *	  $PostgreSQL: pgsql/src/backend/optimizer/plan/setrefs.c,v 1.146 2008/10/21 20:42:53 tgl Exp $
=======
 *	  $PostgreSQL: pgsql/src/backend/optimizer/plan/setrefs.c,v 1.148 2009/01/01 17:23:44 momjian Exp $
>>>>>>> b0a6ad70
 *
 *-------------------------------------------------------------------------
 */
#include "postgres.h"

#include "access/transam.h"
#include "catalog/pg_type.h"
#include "nodes/makefuncs.h"
#include "nodes/nodeFuncs.h"
#include "optimizer/clauses.h"
#include "optimizer/pathnode.h"
#include "optimizer/planmain.h"
#include "optimizer/tlist.h"
#include "parser/parse_relation.h"
#include "parser/parsetree.h"
#include "utils/lsyscache.h"
#include "utils/syscache.h"
#include "cdb/cdbhash.h"


typedef struct
{
	Index		varno;			/* RT index of Var */
	AttrNumber	varattno;		/* attr number of Var */
	AttrNumber	resno;			/* TLE position of Var */
} tlist_vinfo;

typedef struct
{
	List	   *tlist;			/* underlying target list */
	int			num_vars;		/* number of plain Var tlist entries */
	bool		has_ph_vars;	/* are there PlaceHolderVar entries? */
	bool		has_non_vars;	/* are there other entries? */
	/* array of num_vars entries: */
	tlist_vinfo vars[1];		/* VARIABLE LENGTH ARRAY */
} indexed_tlist;				/* VARIABLE LENGTH STRUCT */

typedef struct
{
	PlannerGlobal *glob;
	int			rtoffset;
} fix_scan_expr_context;

typedef struct
{
	PlannerGlobal *glob;
	indexed_tlist *outer_itlist;
	indexed_tlist *inner_itlist;
	Index		acceptable_rel;
	int			rtoffset;
	bool        use_outer_tlist_for_matching_nonvars;
	bool        use_inner_tlist_for_matching_nonvars;
} fix_join_expr_context;

typedef struct
{
	PlannerGlobal *glob;
	indexed_tlist *subplan_itlist;
	int			rtoffset;
} fix_upper_expr_context;

typedef struct
{
	plan_tree_base_prefix base;

	PlannerGlobal *glob;

} cdb_extract_plan_dependencies_context;

/*
 * Check if a Const node is a regclass value.  We accept plain OID too,
 * since a regclass Const will get folded to that type if it's an argument
 * to oideq or similar operators.  (This might result in some extraneous
 * values in a plan's list of relation dependencies, but the worst result
 * would be occasional useless replans.)
 */
#define ISREGCLASSCONST(con) \
	(((con)->consttype == REGCLASSOID || (con)->consttype == OIDOID) && \
	 !(con)->constisnull)

#define fix_scan_list(glob, lst, rtoffset) \
	((List *) fix_scan_expr(glob, (Node *) (lst), rtoffset))

static Plan *set_plan_refs(PlannerGlobal *glob, Plan *plan, int rtoffset);
static Plan *set_subqueryscan_references(PlannerGlobal *glob,
							SubqueryScan *plan,
							int rtoffset);
static bool trivial_subqueryscan(SubqueryScan *plan);
static Node *fix_scan_expr(PlannerGlobal *glob, Node *node, int rtoffset);
static Node *fix_scan_expr_mutator(Node *node, fix_scan_expr_context *context);
static bool fix_scan_expr_walker(Node *node, fix_scan_expr_context *context);
static void set_join_references(PlannerGlobal *glob, Join *join, int rtoffset);
static void set_inner_join_references(PlannerGlobal *glob, Plan *inner_plan,
						  indexed_tlist *outer_itlist);
static void set_upper_references(PlannerGlobal *glob, Plan *plan, int rtoffset);
static void set_dummy_tlist_references(Plan *plan, int rtoffset);
static indexed_tlist *build_tlist_index(List *tlist);
static Var *search_indexed_tlist_for_var(Var *var,
							 indexed_tlist *itlist,
							 Index newvarno,
							 int rtoffset);
static Var *search_indexed_tlist_for_non_var(Node *node,
								 indexed_tlist *itlist,
								 Index newvarno);
static List *fix_join_expr(PlannerGlobal *glob,
			  List *clauses,
			  indexed_tlist *outer_itlist,
			  indexed_tlist *inner_itlist,
			  Index acceptable_rel, int rtoffset);
static Node *fix_join_expr_mutator(Node *node,
					  fix_join_expr_context *context);
static List *fix_hashclauses(PlannerGlobal *glob,
				List *clauses,
				indexed_tlist *outer_itlist,
				indexed_tlist *inner_itlist,
				Index acceptable_rel, int rtoffset);
static List *fix_child_hashclauses(PlannerGlobal *glob,
					  List *clauses,
					  indexed_tlist *outer_itlist,
					  indexed_tlist *inner_itlist,
					  Index acceptable_rel, int rtoffset,
					  Index child);
static Node *fix_upper_expr(PlannerGlobal *glob,
			   Node *node,
			   indexed_tlist *subplan_itlist,
			   int rtoffset);
static Node *fix_upper_expr_mutator(Node *node,
					   fix_upper_expr_context *context);
static bool fix_opfuncids_walker(Node *node, void *context);
static  bool cdb_expr_requires_full_eval(Node *node);
static Plan *cdb_insert_result_node(PlannerGlobal *glob, 
									Plan *plan, 
									int rtoffset);

static bool extract_query_dependencies_walker(Node *node,
								  PlannerGlobal *context);
static bool cdb_extract_plan_dependencies_walker(Node *node,
									 cdb_extract_plan_dependencies_context *context);

#ifdef USE_ASSERT_CHECKING
#include "cdb/cdbplan.h"

/**
 * This method establishes asserts on the inputs to set_plan_references.
 */
static void set_plan_references_input_asserts(PlannerGlobal *glob, Plan *plan, List *rtable)
{
	/* Note that rtable MAY be NULL */

	/* Ensure that plan refers to vars that have varlevelsup = 0 AND varno is in the rtable */
	List *allVars = extract_nodes(glob, (Node *) plan, T_Var);
	ListCell *lc = NULL;
	List *allParams;

	foreach (lc, allVars)
	{
		Var *var = (Var *) lfirst(lc);
		Assert(var->varlevelsup == 0 && "Plan contains vars that refer to outer plan.");
		/**
		 * Append plans set varno = OUTER very early on.
		 */
		/**
		 * If shared input node exists, a subquery scan may refer to varnos outside
		 * its current rtable.
		 */
		Assert((var->varno == OUTER
				|| (var->varno > 0 && var->varno <= list_length(rtable) + list_length(glob->finalrtable)))
				&& "Plan contains var that refer outside the rtable.");
		Assert(var->varno == var->varnoold && "Varno and varnoold do not agree!");

		/** If a pseudo column, there should be a corresponding entry in the relation */
		if (var->varattno <= FirstLowInvalidHeapAttributeNumber)
		{
			RangeTblEntry *rte = rt_fetch(var->varno, rtable);
			Assert(rte);
			Assert(rte->pseudocols);
			Assert(list_length(rte->pseudocols) > var->varattno - FirstLowInvalidHeapAttributeNumber);
		}

	}

	/* Ensure that all params that the plan refers to has a corresponding subplan */
	allParams = extract_nodes(glob, (Node *) plan, T_Param);

	foreach (lc, allParams)
	{
		Param *param = lfirst(lc);
		if (param->paramkind == PARAM_EXEC)
		{
			Assert(param->paramid < list_length(glob->paramlist) && "Parameter ID outside range of parameters known at the global level.");
			PlannerParamItem *paramItem = list_nth(glob->paramlist, param->paramid);
			Assert(paramItem);

			if (IsA(paramItem->item, Var))
			{
				Var *var = (Var *) paramItem->item;
				Assert(param->paramtype == var->vartype && "Parameter type and var type do not match!");
			}
			else if (IsA(paramItem->item, Aggref))
			{
				Aggref *aggRef = (Aggref *) paramItem->item;
				Assert(param->paramtype == aggRef->aggtype && "Param type and aggref type do not match!");
			}
			else
			{
				Assert("Global PlannerParamItem is not a var or an aggref node");
			}

		}
	}

}

/**
 * This method establishes asserts on the output of set_plan_references.
 */
static void set_plan_references_output_asserts(PlannerGlobal *glob, Plan *plan)
{
	/**
	 * Ensure that all OpExprs have regproc OIDs.
	 */
	List *allOpExprs = extract_nodes(glob, (Node *) plan, T_OpExpr);

	ListCell *lc = NULL;

	foreach (lc, allOpExprs)
	{
		OpExpr *opExpr = (OpExpr *) lfirst(lc);
		Assert(opExpr->opfuncid != InvalidOid && "No function associated with OpExpr!");
	}

	/**
	 * All vars should be INNER or OUTER or point to a relation in the glob->finalrtable.
	 */

	List *allVars = extract_nodes(glob, (Node *) plan, T_Var);

	foreach (lc, allVars)
	{
		Var *var = (Var *) lfirst(lc);
		Assert((var->varno == INNER
				|| var->varno == OUTER
				|| (var->varno > 0 && var->varno <= list_length(glob->finalrtable)))
				&& "Plan contains var that refer outside the rtable.");
		Assert(var->varattno > FirstLowInvalidHeapAttributeNumber && "Invalid attribute number in plan");

		if (var->varno > 0 && var->varno <= list_length(glob->finalrtable))
		{
			List *colNames = NULL;
			RangeTblEntry *rte = rt_fetch(var->varno, glob->finalrtable);
			Assert(rte && "Invalid RTE");
			Assert(rte->rtekind != RTE_VOID && "Var points to a void RTE!");

			/* Make sure attnum refers to a column in the relation */
			expandRTE(rte, var->varno, 0, -1, true, &colNames, NULL);

			AssertImply(var->varattno >= 0, var->varattno <= list_length(colNames) + list_length(rte->pseudocols)); /* Only asserting on non-system attributes */
		}

	}

	/** All subquery scan nodes should have their scanrelids point to a subquery entry in the finalrtable */
	List *allSubQueryScans = extract_nodes(glob, (Node *) plan, T_SubqueryScan);

	foreach (lc, allSubQueryScans)
	{
		SubqueryScan *subQueryScan = (SubqueryScan *) lfirst(lc);
		Assert(subQueryScan->scan.scanrelid <= list_length(glob->finalrtable) && "Subquery scan's scanrelid out of range");
		RangeTblEntry *rte = rt_fetch(subQueryScan->scan.scanrelid, glob->finalrtable);
		Assert((rte->rtekind == RTE_SUBQUERY || rte->rtekind == RTE_CTE) && "Subquery scan should correspond to a subquery RTE or cte RTE!");
	}
}

/* End of debug code */
#endif

/*****************************************************************************
 *
 *		SUBPLAN REFERENCES
 *
 *****************************************************************************/

/*
 * set_plan_references
 *
 * This is the final processing pass of the planner/optimizer.	The plan
 * tree is complete; we just have to adjust some representational details
 * for the convenience of the executor:
 *
 * 1. We flatten the various subquery rangetables into a single list, and
 * zero out RangeTblEntry fields that are not useful to the executor.
 *
 * 2. We adjust Vars in scan nodes to be consistent with the flat rangetable.
 *
 * 3. We adjust Vars in upper plan nodes to refer to the outputs of their
 * subplans.
 *
 * 4. We compute regproc OIDs for operators (ie, we look up the function
 * that implements each op).
 *
 * 5. We create lists of specific objects that the plan depends on.
 * This will be used by plancache.c to drive invalidation of cached plans.
 * Relation dependencies are represented by OIDs, and everything else by
 * PlanInvalItems (this distinction is motivated by the shared-inval APIs).
 * Currently, relations and user-defined functions are the only types of
 * objects that are explicitly tracked this way.
 *
 * We also perform one final optimization step, which is to delete
 * SubqueryScan plan nodes that aren't doing anything useful (ie, have
 * no qual and a no-op targetlist).  The reason for doing this last is that
 * it can't readily be done before set_plan_references, because it would
 * break set_upper_references: the Vars in the subquery's top tlist
 * wouldn't match up with the Vars in the outer plan tree.  The SubqueryScan
 * serves a necessary function as a buffer between outer query and subquery
 * variable numbering ... but after we've flattened the rangetable this is
 * no longer a problem, since then there's only one rtindex namespace.
 *
 * set_plan_references recursively traverses the whole plan tree.
 *
 * Inputs:
 *	glob: global data for planner run
 *	plan: the topmost node of the plan
 *	rtable: the rangetable for the current subquery
 *
 * The return value is normally the same Plan node passed in, but can be
 * different when the passed-in Plan is a SubqueryScan we decide isn't needed.
 *
 * The flattened rangetable entries are appended to glob->finalrtable, and
 * plan dependencies are appended to glob->relationOids (for relations)
 * and glob->invalItems (for everything else).
 *
 * Notice that we modify Plan nodes in-place, but use expression_tree_mutator
 * to process targetlist and qual expressions.	We can assume that the Plan
 * nodes were just built by the planner and are not multiply referenced, but
 * it's not so safe to assume that for expression tree nodes.
 */
Plan *
set_plan_references(PlannerGlobal *glob, Plan *plan, List *rtable)
{
	int			rtoffset = list_length(glob->finalrtable);
	ListCell   *lc;

#ifdef USE_ASSERT_CHECKING
	/* 
	 * This method formalizes our assumptions about the input to set_plan_references.
	 * This will hopefully, help us debug any problems.
	 */
	set_plan_references_input_asserts(glob, plan, rtable);
#endif

	/*
	 * In the flat rangetable, we zero out substructure pointers that are not
	 * needed by the executor; this reduces the storage space and copying cost
	 * for cached plans.  We keep only the alias and eref Alias fields, which
	 * are needed by EXPLAIN, and the selectedCols and modifiedCols bitmaps,
	 * which are needed for executor-startup permissions checking.
	 */
	foreach(lc, rtable)
	{
		RangeTblEntry *rte = (RangeTblEntry *) lfirst(lc);
		RangeTblEntry *newrte;

		/* flat copy to duplicate all the scalar fields */
		newrte = copyObject(rte);

		/** Need to fix up some of the references in the newly created newrte */
		fix_scan_expr(glob, (Node *) newrte->funcexpr, rtoffset);
		fix_scan_expr(glob, (Node *) newrte->joinaliasvars, rtoffset);
		fix_scan_expr(glob, (Node *) newrte->values_lists, rtoffset);

		glob->finalrtable = lappend(glob->finalrtable, newrte);

		/*
		 * If it's a plain relation RTE, add the table to relationOids.
		 *
		 * We do this even though the RTE might be unreferenced in the plan
		 * tree; this would correspond to cases such as views that were
		 * expanded, child tables that were eliminated by constraint
		 * exclusion, etc.	Schema invalidation on such a rel must still force
		 * rebuilding of the plan.
		 *
		 * Note we don't bother to avoid duplicate list entries.  We could,
		 * but it would probably cost more cycles than it would save.
		 */
		if (newrte->rtekind == RTE_RELATION)
			glob->relationOids = lappend_oid(glob->relationOids,
											 newrte->relid);
	}

	/* Now fix the Plan tree */
	Plan *retPlan = set_plan_refs(glob, plan, rtoffset);

#ifdef USE_ASSERT_CHECKING
	/**
	 * Ensuring that the output of setrefs behaves as expected.
	 */
	set_plan_references_output_asserts(glob, retPlan);
#endif

	return retPlan;
}

/*
 * set_plan_refs: recurse through the Plan nodes of a single subquery level
 */
static Plan *
set_plan_refs(PlannerGlobal *glob, Plan *plan, int rtoffset)
{
	ListCell   *l;

	if (plan == NULL)
		return NULL;

    /*
     * CDB: If plan has a Flow node, fix up its hashExpr to refer to the
     * plan's own targetlist.
     */
	if (plan->flow && plan->flow->hashExpr)
    {
        indexed_tlist  *plan_itlist = build_tlist_index(plan->targetlist);

        plan->flow->hashExpr =
		(List *)fix_upper_expr(glob,
							   (Node *)plan->flow->hashExpr,
							   plan_itlist,
							   rtoffset);
        pfree(plan_itlist);
    }

	/*
	 * Plan-type-specific fixes
	 */
	switch (nodeTag(plan))
	{
		case T_SeqScan: /* Rely on structure equivalence */
		case T_AppendOnlyScan: /* Rely on structure equivalence */
		case T_AOCSScan: /* Rely on structure equivalence */
		case T_ExternalScan: /* Rely on structure equivalence */
			{
				Scan    *splan = (Scan *) plan;

				if (cdb_expr_requires_full_eval((Node *)plan->targetlist))
					return cdb_insert_result_node(glob, plan, rtoffset);

				splan->scanrelid += rtoffset;

				/* If the scan appears below a shareinput, we hit this assert. */
#ifdef USE_ASSERT_CHECKING
				Assert(splan->scanrelid <= list_length(glob->finalrtable) && "Scan node's relid is outside the finalrtable!");
				RangeTblEntry *rte = rt_fetch(splan->scanrelid, glob->finalrtable);
				Assert((rte->rtekind == RTE_RELATION || rte->rtekind == RTE_CTE) && "Scan plan should refer to a scan relation");
#endif

				splan->plan.targetlist =
					fix_scan_list(glob, splan->plan.targetlist, rtoffset);
				splan->plan.qual =
					fix_scan_list(glob, splan->plan.qual, rtoffset);
			}
			break;
		case T_IndexScan:
			{
				IndexScan  *splan = (IndexScan *) plan;

				if (cdb_expr_requires_full_eval((Node *)plan->targetlist))
					return cdb_insert_result_node(glob, plan, rtoffset);

				splan->scan.scanrelid += rtoffset;

#ifdef USE_ASSERT_CHECKING
				RangeTblEntry *rte = rt_fetch(splan->scan.scanrelid, glob->finalrtable);
				char relstorage = get_rel_relstorage(rte->relid);
				Assert(relstorage != RELSTORAGE_AOROWS &&
					   relstorage != RELSTORAGE_AOCOLS);
#endif

				splan->scan.plan.targetlist =
					fix_scan_list(glob, splan->scan.plan.targetlist, rtoffset);
				splan->scan.plan.qual =
					fix_scan_list(glob, splan->scan.plan.qual, rtoffset);
				splan->indexqual =
					fix_scan_list(glob, splan->indexqual, rtoffset);
				splan->indexqualorig =
					fix_scan_list(glob, splan->indexqualorig, rtoffset);
			}
			break;
		case T_BitmapIndexScan:
			{
				BitmapIndexScan *splan = (BitmapIndexScan *) plan;

				splan->scan.scanrelid += rtoffset;
				/* no need to fix targetlist and qual */
				Assert(splan->scan.plan.targetlist == NIL);
				Assert(splan->scan.plan.qual == NIL);
				splan->indexqual =
					fix_scan_list(glob, splan->indexqual, rtoffset);
				splan->indexqualorig =
					fix_scan_list(glob, splan->indexqualorig, rtoffset);
			}
			break;
		case T_BitmapHeapScan:
			{
				BitmapHeapScan *splan = (BitmapHeapScan *) plan;

				if (cdb_expr_requires_full_eval((Node *)plan->targetlist))
					return cdb_insert_result_node(glob, plan, rtoffset);

				splan->scan.scanrelid += rtoffset;

#ifdef USE_ASSERT_CHECKING
				RangeTblEntry *rte = rt_fetch(splan->scan.scanrelid, glob->finalrtable);
				char relstorage = get_rel_relstorage(rte->relid);
				Assert(relstorage != RELSTORAGE_AOROWS &&
					   relstorage != RELSTORAGE_AOCOLS);
#endif
				splan->scan.plan.targetlist =
					fix_scan_list(glob, splan->scan.plan.targetlist, rtoffset);
				splan->scan.plan.qual =
					fix_scan_list(glob, splan->scan.plan.qual, rtoffset);
				splan->bitmapqualorig =
					fix_scan_list(glob, splan->bitmapqualorig, rtoffset);
			}
			break;
		case T_BitmapAppendOnlyScan:
			{
				BitmapAppendOnlyScan *splan = (BitmapAppendOnlyScan *) plan;

				if (cdb_expr_requires_full_eval((Node *)plan->targetlist))
					return cdb_insert_result_node(glob, plan, rtoffset);

				splan->scan.scanrelid += rtoffset;

#ifdef USE_ASSERT_CHECKING
				RangeTblEntry *rte = rt_fetch(splan->scan.scanrelid, glob->finalrtable);
				char relstorage = get_rel_relstorage(rte->relid);
				Assert(relstorage == RELSTORAGE_AOROWS ||
					   relstorage == RELSTORAGE_AOCOLS);
#endif

				splan->scan.plan.targetlist =
					fix_scan_list(glob, splan->scan.plan.targetlist, rtoffset);
				splan->scan.plan.qual =
					fix_scan_list(glob, splan->scan.plan.qual, rtoffset);
				splan->bitmapqualorig =
					fix_scan_list(glob, splan->bitmapqualorig, rtoffset);
			}
			break;
		case T_BitmapTableScan:
			{
				BitmapTableScan *splan = (BitmapTableScan *) plan;

				if (cdb_expr_requires_full_eval((Node *)plan->targetlist))
					return cdb_insert_result_node(glob, plan, rtoffset);

				splan->scan.scanrelid += rtoffset;

				splan->scan.plan.targetlist =
					fix_scan_list(glob, splan->scan.plan.targetlist, rtoffset);
				splan->scan.plan.qual =
					fix_scan_list(glob, splan->scan.plan.qual, rtoffset);
				splan->bitmapqualorig =
					fix_scan_list(glob, splan->bitmapqualorig, rtoffset);
			}
			break;
		case T_TidScan:
			{
				TidScan    *splan = (TidScan *) plan;

				if (cdb_expr_requires_full_eval((Node *)plan->targetlist))
					return cdb_insert_result_node(glob, plan, rtoffset);

				splan->scan.scanrelid += rtoffset;

#ifdef USE_ASSERT_CHECKING
				/* We only support TidScans on heap tables currently */
				RangeTblEntry *rte = rt_fetch(splan->scan.scanrelid, glob->finalrtable);
				char relstorage = get_rel_relstorage(rte->relid);
				Assert(relstorage == RELSTORAGE_HEAP);
#endif

				splan->scan.plan.targetlist =
					fix_scan_list(glob, splan->scan.plan.targetlist, rtoffset);
				splan->scan.plan.qual =
					fix_scan_list(glob, splan->scan.plan.qual, rtoffset);
				splan->tidquals =
					fix_scan_list(glob, splan->tidquals, rtoffset);
			}
			break;
		case T_SubqueryScan:

			if (cdb_expr_requires_full_eval((Node *)plan->targetlist))
				return cdb_insert_result_node(glob, plan, rtoffset);

			/* Needs special treatment, see comments below */
			return set_subqueryscan_references(glob,
											   (SubqueryScan *) plan,
											   rtoffset);
		case T_TableFunctionScan:
			{
				TableFunctionScan	*tplan	   = (TableFunctionScan *) plan;
				Plan				*subplan   = tplan->scan.plan.lefttree;
				List				*subrtable = tplan->subrtable;

				if (cdb_expr_requires_full_eval((Node *)plan->targetlist))
					return cdb_insert_result_node(glob, plan, rtoffset);

				/* recursively process the subplan */
				plan->lefttree = set_plan_references(glob, subplan, subrtable);

				/* subrtable is no longer needed in the plan tree */
				tplan->subrtable = NIL;

				/* adjust for the new range table offset */
				tplan->scan.scanrelid += rtoffset;
				tplan->scan.plan.targetlist =
					fix_scan_list(glob, tplan->scan.plan.targetlist, rtoffset);
				tplan->scan.plan.qual =
					fix_scan_list(glob, tplan->scan.plan.qual, rtoffset);

				return plan;
			}
		case T_FunctionScan:
			{
				FunctionScan *splan = (FunctionScan *) plan;

				if (cdb_expr_requires_full_eval((Node *)plan->targetlist))
					return cdb_insert_result_node(glob, plan, rtoffset);

				splan->scan.scanrelid += rtoffset;
				splan->scan.plan.targetlist =
					fix_scan_list(glob, splan->scan.plan.targetlist, rtoffset);
				splan->scan.plan.qual =
					fix_scan_list(glob, splan->scan.plan.qual, rtoffset);
				splan->funcexpr =
					fix_scan_expr(glob, splan->funcexpr, rtoffset);
			}
			break;
		case T_ValuesScan:
			{
				ValuesScan *splan = (ValuesScan *) plan;

				if (cdb_expr_requires_full_eval((Node *)plan->targetlist))
					return cdb_insert_result_node(glob, plan, rtoffset);

				splan->scan.scanrelid += rtoffset;
				splan->scan.plan.targetlist =
					fix_scan_list(glob, splan->scan.plan.targetlist, rtoffset);
				splan->scan.plan.qual =
					fix_scan_list(glob, splan->scan.plan.qual, rtoffset);
				splan->values_lists =
					fix_scan_list(glob, splan->values_lists, rtoffset);
			}
			break;
		case T_CteScan:
			{
				CteScan *splan = (CteScan *) plan;

				splan->scan.scanrelid += rtoffset;
				splan->scan.plan.targetlist =
					fix_scan_list(glob, splan->scan.plan.targetlist, rtoffset);
				splan->scan.plan.qual =
					fix_scan_list(glob, splan->scan.plan.qual, rtoffset);
			}
			break;
		case T_WorkTableScan:
			{
				WorkTableScan *splan = (WorkTableScan *) plan;

				splan->scan.scanrelid += rtoffset;
				splan->scan.plan.targetlist =
					fix_scan_list(glob, splan->scan.plan.targetlist, rtoffset);
				splan->scan.plan.qual =
					fix_scan_list(glob, splan->scan.plan.qual, rtoffset);
			}
			break;
		case T_NestLoop:
		case T_MergeJoin:
		case T_HashJoin:
			if (cdb_expr_requires_full_eval((Node *)plan->targetlist))
				return cdb_insert_result_node(glob, plan, rtoffset);
			set_join_references(glob, (Join *) plan, rtoffset);
			break;
		case T_Plan:
			/*
			 * Occurs only as a temporary fake outer subplan (created just
			 * above) for Adaptive NJ's HJ child.  This allows the HJ's outer
			 * subplan references to be fixed up normally while avoiding double
			 * fixup of the real outer subplan.  By the time we arrive here,
			 * this node has served its purpose and is no longer needed.
			 * Vanish, returning a null ptr to replace the temporary fake ptr.
			 *
			 * XXX is this still needed.  It it right??? bch 2010-02-07
			 */
			Assert(!plan->lefttree && !plan->righttree && !plan->initPlan);
			break;

		case T_Sort:
		case T_Hash:
		case T_Material:
		case T_Unique:
		case T_SetOp:

			/*
			 * These plan types don't actually bother to evaluate their
			 * targetlists, because they just return their unmodified input
			 * tuples.	Even though the targetlist won't be used by the
			 * executor, we fix it up for possible use by EXPLAIN (not to
			 * mention ease of debugging --- wrong varnos are very confusing).
			 */
			set_dummy_tlist_references(plan, rtoffset);

			/*
			 * Since these plan types don't check quals either, we should not
			 * find any qual expression attached to them.
			 */
			Assert(plan->qual == NIL);
			break;

		case T_ShareInputScan:
			{
				ShareInputScan *sisc = (ShareInputScan *) plan;
				Plan *childPlan = plan->lefttree;

				if (childPlan == NULL)
				{
					ShareInputScan *producer;

					Assert(sisc->share_type != SHARE_NOTSHARED);
					Assert(sisc->share_id >= 0 && sisc->share_id < glob->share.producer_count);
					producer = glob->share.producers[sisc->share_id];
					childPlan = producer->scan.plan.lefttree;
				}

#ifdef DEBUG
				Assert(childPlan && IsA(childPlan,Material) || IsA(childPlan, Sort));
				if (IsA(childPlan, Material))
				{
					Material *shared = (Material *) childPlan;
					Assert(shared->share_type != SHARE_NOTSHARED
						   && shared->share_id == sisc->share_id);
				}
				else
				{
					Sort *shared = (Sort *) childPlan;
					Assert(shared->share_type != SHARE_NOTSHARED
						   && shared->share_id == sisc->share_id);
				}
#endif
				set_dummy_tlist_references(plan, rtoffset);
			}
			break;

		case T_PartitionSelector:
			{
				PartitionSelector *ps = (PartitionSelector *) plan;
				indexed_tlist *childplan_itlist =
					build_tlist_index(plan->lefttree->targetlist);

				set_upper_references(glob, plan, rtoffset);

				//set_dummy_tlist_references(plan, rtoffset);
				Assert(ps->plan.qual == NIL);

				ps->levelEqExpressions = (List *)
					fix_upper_expr(glob, (Node *) ps->levelEqExpressions, childplan_itlist, rtoffset);
				ps->levelExpressions = (List *)
					fix_upper_expr(glob, (Node *) ps->levelExpressions, childplan_itlist, rtoffset);
				ps->residualPredicate =
					fix_upper_expr(glob, ps->residualPredicate, childplan_itlist, rtoffset);
				ps->propagationExpression =
					fix_upper_expr(glob, ps->propagationExpression, childplan_itlist, rtoffset);
				ps->printablePredicate =
					fix_upper_expr(glob, ps->printablePredicate, childplan_itlist, rtoffset);
				ps->partTabTargetlist = (List *)
					fix_upper_expr(glob, (Node *) ps->partTabTargetlist, childplan_itlist, rtoffset);
			}
			break;
			
		case T_Limit:
			{
				Limit	   *splan = (Limit *) plan;

				/*
				 * Like the plan types above, Limit doesn't evaluate its tlist
				 * or quals.  It does have live expressions for limit/offset,
				 * however; and those cannot contain subplan variable refs, so
				 * fix_scan_expr works for them.
				 */
				set_dummy_tlist_references(plan, rtoffset);
				Assert(splan->plan.qual == NIL);

				splan->limitOffset =
					fix_scan_expr(glob, splan->limitOffset, rtoffset);
				splan->limitCount =
					fix_scan_expr(glob, splan->limitCount, rtoffset);
			}
			break;
		case T_Agg:
			set_upper_references(glob, plan, rtoffset);
			break;
		case T_WindowAgg:
			{
				WindowAgg  *wplan = (WindowAgg *) plan;
				indexed_tlist  *subplan_itlist;

				set_upper_references(glob, plan, rtoffset);

				if ( plan->targetlist == NIL )
					set_dummy_tlist_references(plan, rtoffset);

				/*
				 * Fix frame edges. PostgreSQL uses fix_scan_expr here, but
				 * in GPDB, we allow the ROWS/RANGE expressions to contain
				 * references to the subplan, so we have to use fix_upper_expr.
				 */
				if (wplan->startOffset || wplan->endOffset)
				{
					subplan_itlist =
						build_tlist_index(plan->lefttree->targetlist);

					wplan->startOffset =
						fix_upper_expr(glob, wplan->startOffset,
									   subplan_itlist, rtoffset);
					wplan->endOffset =
						fix_upper_expr(glob, wplan->endOffset,
									   subplan_itlist, rtoffset);
					pfree(subplan_itlist);
				}
			}
			break;
		case T_Result:
			{
				Result	   *splan = (Result *) plan;

				/*
				 * Result may or may not have a subplan; if not, it's more
				 * like a scan node than an upper node.
				 */
				if (splan->plan.lefttree != NULL)
				{
					set_upper_references(glob, plan, rtoffset);
				}
				splan->plan.targetlist =
					fix_scan_list(glob, splan->plan.targetlist, rtoffset);
				splan->plan.qual =
					fix_scan_list(glob, splan->plan.qual, rtoffset);

				/* resconstantqual can't contain any subplan variable refs */
				splan->resconstantqual =
					fix_scan_expr(glob, splan->resconstantqual, rtoffset);
			}
			break;
		case T_Repeat:
			set_upper_references(glob, plan, rtoffset);
			break;
		case T_Append:
			{
				Append	   *splan = (Append *) plan;

				/*
				 * Append, like Sort et al, doesn't actually evaluate its
				 * targetlist or check quals.
				 */
				set_dummy_tlist_references(plan, rtoffset);
				Assert(splan->plan.qual == NIL);
				foreach(l, splan->appendplans)
				{
					lfirst(l) = set_plan_refs(glob,
											  (Plan *) lfirst(l),
											  rtoffset);
				}
			}
			break;
		case T_RecursiveUnion:
			/* This doesn't evaluate targetlist or check quals either */
			set_dummy_tlist_references(plan, rtoffset);
			Assert(plan->qual == NIL);
			break;
		case T_BitmapAnd:
			{
				BitmapAnd  *splan = (BitmapAnd *) plan;

				/* BitmapAnd works like Append, but has no tlist */
				Assert(splan->plan.targetlist == NIL);
				Assert(splan->plan.qual == NIL);
				foreach(l, splan->bitmapplans)
				{
					lfirst(l) = set_plan_refs(glob,
											  (Plan *) lfirst(l),
											  rtoffset);
				}
			}
			break;
		case T_BitmapOr:
			{
				BitmapOr   *splan = (BitmapOr *) plan;

				/* BitmapOr works like Append, but has no tlist */
				Assert(splan->plan.targetlist == NIL);
				Assert(splan->plan.qual == NIL);
				foreach(l, splan->bitmapplans)
				{
					lfirst(l) = set_plan_refs(glob,
											  (Plan *) lfirst(l),
											  rtoffset);
				}
			}
			break;
		case T_Motion:
			{
				Motion	   *motion = (Motion *) plan;
				/* test flag to prevent processing the node multi times */
				indexed_tlist *childplan_itlist =
					build_tlist_index(plan->lefttree->targetlist);

				motion->hashExpr = (List *)
					fix_upper_expr(glob, (Node*) motion->hashExpr, childplan_itlist, rtoffset);

#ifdef USE_ASSERT_CHECKING
				/* 1. Assert that the Motion node has same number of hash data types as that of hash expressions*/
				/* 2. Motion node must have atleast one hash expression */
				/* 3. If the Motion node is of type hash_motion: ensure that the expression that it is hashed on is a hashable datatype in gpdb*/

				Assert(list_length(motion->hashExpr) == list_length(motion->hashDataTypes)  && "Number of hash expression not equal to number of hash data types!");

				if (MOTIONTYPE_HASH == motion->motionType)
				{
					Assert(1 <= list_length(motion->hashExpr) && "Motion node must have atleast one hash expression!");

					ListCell *lcNode;
					foreach(lcNode, motion->hashExpr)
					{
						Assert(isGreenplumDbHashable(exprType((Node *) lfirst(lcNode)))  && "The expression is not GPDB hashable!");
					}
				}

#endif			/* USE_ASSERT_CHECKING */

				/* no need to fix targetlist and qual */
				Assert(plan->qual == NIL);
				set_dummy_tlist_references(plan, rtoffset);
				pfree(childplan_itlist);
			}
			break;
		default:
			elog(ERROR, "unrecognized node type: %d",
				 (int) nodeTag(plan));
			break;
	}

	/*
	 * Now recurse into child plans, if any
	 *
	 * NOTE: it is essential that we recurse into child plans AFTER we set
	 * subplan references in this plan's tlist and quals.  If we did the
	 * reference-adjustments bottom-up, then we would fail to match this
	 * plan's var nodes against the already-modified nodes of the children.
	 */
	plan->lefttree = set_plan_refs(glob, plan->lefttree, rtoffset);
	plan->righttree = set_plan_refs(glob, plan->righttree, rtoffset);

	return plan;
}

/*
 * set_subqueryscan_references
 *		Do set_plan_references processing on a SubqueryScan
 *
 * We try to strip out the SubqueryScan entirely; if we can't, we have
 * to do the normal processing on it.
 */
static Plan *
set_subqueryscan_references(PlannerGlobal *glob,
							SubqueryScan *plan,
							int rtoffset)
{
	Plan	   *result;

	/* First, recursively process the subplan */
	plan->subplan = set_plan_references(glob, plan->subplan, plan->subrtable);

	/* subrtable is no longer needed in the plan tree */
	plan->subrtable = NIL;

	if (trivial_subqueryscan(plan))
	{
		/*
		 * We can omit the SubqueryScan node and just pull up the subplan.
		 */
		ListCell   *lp,
				   *lc;

		result = plan->subplan;

		/* We have to be sure we don't lose any initplans */
		result->initPlan = list_concat(plan->scan.plan.initPlan,
									   result->initPlan);

		/*
		 * We also have to transfer the SubqueryScan's result-column names
		 * into the subplan, else columns sent to client will be improperly
		 * labeled if this is the topmost plan level.  Copy the "source
		 * column" information too.
		 */
		forboth(lp, plan->scan.plan.targetlist, lc, result->targetlist)
		{
			TargetEntry *ptle = (TargetEntry *) lfirst(lp);
			TargetEntry *ctle = (TargetEntry *) lfirst(lc);

			ctle->resname = ptle->resname;
			ctle->resorigtbl = ptle->resorigtbl;
			ctle->resorigcol = ptle->resorigcol;
		}
	}
	else
	{
		/*
		 * Keep the SubqueryScan node.	We have to do the processing that
		 * set_plan_references would otherwise have done on it.  Notice we do
		 * not do set_upper_references() here, because a SubqueryScan will
		 * always have been created with correct references to its subplan's
		 * outputs to begin with.
		 */
		plan->scan.scanrelid += rtoffset;

		//Assert(plan->scan.scanrelid <= list_length(glob->finalrtable) && "Scan node's relid is outside the finalrtable!");

		plan->scan.plan.targetlist =
			fix_scan_list(glob, plan->scan.plan.targetlist, rtoffset);
		plan->scan.plan.qual =
			fix_scan_list(glob, plan->scan.plan.qual, rtoffset);

		result = (Plan *) plan;
	}

	return result;
}

/*
 * trivial_subqueryscan
 *		Detect whether a SubqueryScan can be deleted from the plan tree.
 *
 * We can delete it if it has no qual to check and the targetlist just
 * regurgitates the output of the child plan.
 */
static bool
trivial_subqueryscan(SubqueryScan *plan)
{
	int			attrno;
	ListCell   *lp,
			   *lc;

	if (plan->scan.plan.qual != NIL)
		return false;

	if (list_length(plan->scan.plan.targetlist) !=
		list_length(plan->subplan->targetlist))
		return false;			/* tlists not same length */

	attrno = 1;
	forboth(lp, plan->scan.plan.targetlist, lc, plan->subplan->targetlist)
	{
		TargetEntry *ptle = (TargetEntry *) lfirst(lp);
		TargetEntry *ctle = (TargetEntry *) lfirst(lc);

		if (ptle->resjunk != ctle->resjunk)
			return false;		/* tlist doesn't match junk status */

		/*
		 * We accept either a Var referencing the corresponding element of the
		 * subplan tlist, or a Const equaling the subplan element. See
		 * generate_setop_tlist() for motivation.
		 */
		if (ptle->expr && IsA(ptle->expr, Var))
		{
			Var		   *var = (Var *) ptle->expr;

			Assert(var->varlevelsup == 0);
			if (var->varattno != attrno)
				return false;	/* out of order */
		}
		else if (ptle->expr && IsA(ptle->expr, Const))
		{
			if (!equal(ptle->expr, ctle->expr))
				return false;
		}
		else
			return false;

		attrno++;
	}

	return true;
}

/*
 * copyVar
 *		Copy a Var node.
 *
 * fix_scan_expr and friends do this enough times that it's worth having
 * a bespoke routine instead of using the generic copyObject() function.
 */
static inline Var *
copyVar(Var *var)
{
	Var		   *newvar = (Var *) palloc(sizeof(Var));

	*newvar = *var;
	return newvar;
}

/*
 * fix_expr_common
 *		Do generic set_plan_references processing on an expression node
 *
 * This is code that is common to all variants of expression-fixing.
 * We must look up operator opcode info for OpExpr and related nodes,
 * add OIDs from regclass Const nodes into glob->relationOids,
 * and add catalog TIDs for user-defined functions into glob->invalItems.
 *
 * We assume it's okay to update opcode info in-place.  So this could possibly
 * scribble on the planner's input data structures, but it's OK.
 */
static void
fix_expr_common(PlannerGlobal *glob, Node *node)
{
	/* We assume callers won't call us on a NULL pointer */
	if (IsA(node, Aggref))
	{
		record_plan_function_dependency(glob,
										((Aggref *) node)->aggfnoid);
	}
	else if (IsA(node, WindowFunc))
	{
		record_plan_function_dependency(glob,
										((WindowFunc *) node)->winfnoid);
	}
	else if (IsA(node, FuncExpr))
	{
		record_plan_function_dependency(glob,
										((FuncExpr *) node)->funcid);
	}
	else if (IsA(node, OpExpr))
	{
		set_opfuncid((OpExpr *) node);
		record_plan_function_dependency(glob,
										((OpExpr *) node)->opfuncid);
	}
	else if (IsA(node, DistinctExpr))
	{
		set_opfuncid((OpExpr *) node);	/* rely on struct equivalence */
		record_plan_function_dependency(glob,
										((DistinctExpr *) node)->opfuncid);
	}
	else if (IsA(node, NullIfExpr))
	{
		set_opfuncid((OpExpr *) node);	/* rely on struct equivalence */
		record_plan_function_dependency(glob,
										((NullIfExpr *) node)->opfuncid);
	}
	else if (IsA(node, ScalarArrayOpExpr))
	{
		set_sa_opfuncid((ScalarArrayOpExpr *) node);
		record_plan_function_dependency(glob,
										((ScalarArrayOpExpr *) node)->opfuncid);
	}
	else if (IsA(node, ArrayCoerceExpr))
	{
		if (OidIsValid(((ArrayCoerceExpr *) node)->elemfuncid))
			record_plan_function_dependency(glob,
											((ArrayCoerceExpr *) node)->elemfuncid);
	}
	else if (IsA(node, Const))
	{
		Const	   *con = (Const *) node;

		/* Check for regclass reference */
		if (ISREGCLASSCONST(con))
			glob->relationOids =
				lappend_oid(glob->relationOids,
							DatumGetObjectId(con->constvalue));
	}
    else if (IsA(node, Var))
    {
        Var    *var = (Var *)node;

        /*
         * CDB: If Var node refers to a pseudo column, note its varno.
         * By this point, no such Var nodes should be seen except for
         * local references in Scan or Append exprs.
         *
         * XXX callers must reinitialize this appropriately.  Ought
         *     to find a better way.
         */
        if (var->varattno <= FirstLowInvalidHeapAttributeNumber)
        {
            Assert(var->varlevelsup == 0 &&
                   var->varno > 0 &&
                   var->varno <= list_length(glob->finalrtable));
        }
    }
}

/*
 * fix_scan_expr
 *		Do set_plan_references processing on a scan-level expression
 *
 * This consists of incrementing all Vars' varnos by rtoffset,
 * looking up operator opcode info for OpExpr and related nodes,
 * and adding OIDs from regclass Const nodes into glob->relationOids.
 *
 * TODO: rename to reflect functionality more accurately.
 */
static Node *
fix_scan_expr(PlannerGlobal *glob, Node *node, int rtoffset)
{
	fix_scan_expr_context context;

	context.glob = glob;
	context.rtoffset = rtoffset;

	/*
	 * Postgres has an optimization to mutate the expression tree only if
	 * rtoffset is non-zero. However, this optimization does not work for
	 * GPDB planner. The planner in GPDB produces plans where rtoffset
	 * may be zero, but it uses gp_subplan_id as a pseudo column
	 * to deduplicate all the partition scans. This pseudo var needs
	 * to be unnested (i.e., the underlying expr needs to replace the Var)
	 * using mutation. Therefore, in GPDB we need to unconditionally mutate the tree.
	 */
	return fix_scan_expr_mutator(node, &context);
}

static Node *
fix_scan_expr_mutator(Node *node, fix_scan_expr_context *context)
{
	if (node == NULL)
		return NULL;
	if (IsA(node, Var))
	{
		Var		   *var = copyVar((Var *) node);

		Assert(var->varlevelsup == 0);

		/*
		 * We should not see any Vars marked INNER, but in a nestloop inner
		 * scan there could be OUTER Vars.	Leave them alone.
		 */
		Assert(var->varno != INNER);
		if (var->varno > 0 && var->varno != OUTER)
			var->varno += context->rtoffset;
		if (var->varnoold > 0)
			var->varnoold += context->rtoffset;

        /* Pseudo column reference? */
        if (var->varattno <= FirstLowInvalidHeapAttributeNumber)
        {
            RangeTblEntry          *rte = NULL;
            CdbRelColumnInfo       *rci = NULL;
            Node 				   *exprCopy = NULL;
            
            /* Look up the pseudo column definition. */
            rte = rt_fetch(var->varno, context->glob->finalrtable);
            rci = cdb_rte_find_pseudo_column(rte, var->varattno);
            Assert(rci && rci->defexpr && "No expression for pseudo column");

            exprCopy = copyObject((Node *) rci->defexpr);
            /* Fill in OpExpr operator ids. */
            fix_scan_expr_walker(exprCopy, context);

            /* Replace the Var node with a copy of the defining expr. */
			return (Node *) exprCopy;
		}
		else
		{
			return (Node *) var;
		}
	}
	if (IsA(node, PlaceHolderVar))
	{
		/* At scan level, we should always just evaluate the contained expr */
		PlaceHolderVar *phv = (PlaceHolderVar *) node;

		return fix_scan_expr_mutator((Node *) phv->phexpr, context);
	}
	fix_expr_common(context->glob, node);
	return expression_tree_mutator(node, fix_scan_expr_mutator,
								   (void *) context);
}

static bool
fix_scan_expr_walker(Node *node, fix_scan_expr_context *context)
{
	if (node == NULL)
		return false;
	Assert(!IsA(node, PlaceHolderVar));

	/*
	 * fix_expr_common will look up and set operator opcodes in the
	 * nodes. That's not needed, as ORCA has set those already, but
	 * shouldn't do any harm either.
	 */
	fix_expr_common(context->glob, node);
	return expression_tree_walker(node, fix_scan_expr_walker,
								  (void *) context);
}

/*
 * set_join_references
 *	  Modify the target list and quals of a join node to reference its
 *	  subplans, by setting the varnos to OUTER or INNER and setting attno
 *	  values to the result domain number of either the corresponding outer
 *	  or inner join tuple item.  Also perform opcode lookup for these
 *	  expressions. and add regclass OIDs to glob->relationOids.
 *
 * In the case of a nestloop with inner indexscan, we will also need to
 * apply the same transformation to any outer vars appearing in the
 * quals of the child indexscan.  set_inner_join_references does that.
 */
static void
set_join_references(PlannerGlobal *glob, Join *join, int rtoffset)
{
	Plan	   *outer_plan = join->plan.lefttree;
	Plan	   *inner_plan = join->plan.righttree;
	indexed_tlist *outer_itlist;
	indexed_tlist *inner_itlist;

	outer_itlist = build_tlist_index(outer_plan->targetlist);
	inner_itlist = build_tlist_index(inner_plan->targetlist);

	/* All join plans have tlist, qual, and joinqual */
	join->plan.targetlist = fix_join_expr(glob,
										  join->plan.targetlist,
										  outer_itlist,
										  inner_itlist,
										  (Index) 0,
										  rtoffset);
	join->plan.qual = fix_join_expr(glob,
									join->plan.qual,
									outer_itlist,
									inner_itlist,
									(Index) 0,
									rtoffset);
	join->joinqual = fix_join_expr(glob,
								   join->joinqual,
								   outer_itlist,
								   inner_itlist,
								   (Index) 0,
								   rtoffset);

	/* Now do join-type-specific stuff */
	if (IsA(join, NestLoop))
	{
		/* This processing is split out to handle possible recursion */
		set_inner_join_references(glob, inner_plan, outer_itlist);
	}
	else if (IsA(join, MergeJoin))
	{
		MergeJoin  *mj = (MergeJoin *) join;

		mj->mergeclauses = fix_join_expr(glob,
										 mj->mergeclauses,
										 outer_itlist,
										 inner_itlist,
										 (Index) 0,
										 rtoffset);
	}
	else if (IsA(join, HashJoin))
	{
		HashJoin   *hj = (HashJoin *) join;

		hj->hashclauses = fix_hashclauses(glob,
										hj->hashclauses,
										outer_itlist,
										inner_itlist,
										(Index) 0,
										rtoffset);

		hj->hashqualclauses = fix_join_expr(glob,
											hj->hashqualclauses,
											outer_itlist,
											inner_itlist,
											(Index) 0,
											rtoffset);
	}

	pfree(outer_itlist);
	pfree(inner_itlist);
}

/*
 * set_inner_join_references
 *		Handle join references appearing in an inner indexscan's quals
 *
 * To handle bitmap-scan plan trees, we have to be able to recurse down
 * to the bottom BitmapIndexScan nodes; likewise, appendrel indexscans
 * require recursing through Append nodes.	This is split out as a separate
 * function so that it can recurse.
 *
 * Note we do *not* apply any rtoffset for non-join Vars; this is because
 * the quals will be processed again by fix_scan_expr when the set_plan_refs
 * recursion reaches the inner indexscan, and so we'd have done it twice.
 */
static void
set_inner_join_references(PlannerGlobal *glob, Plan *inner_plan,
						  indexed_tlist *outer_itlist)
{
	if (IsA(inner_plan, IndexScan))
	{
		/*
		 * An index is being used to reduce the number of tuples scanned in
		 * the inner relation.	If there are join clauses being used with the
		 * index, we must update their outer-rel var nodes to refer to the
		 * outer side of the join.
		 */
		IndexScan  *innerscan = (IndexScan *) inner_plan;
		List	   *indexqualorig = innerscan->indexqualorig;

		/* No work needed if indexqual refers only to its own rel... */
		if (NumRelids((Node *) indexqualorig) > 1)
		{
			Index		innerrel = innerscan->scan.scanrelid;

			/* only refs to outer vars get changed in the inner qual */
			innerscan->indexqualorig = fix_join_expr(glob,
													 indexqualorig,
													 outer_itlist,
													 NULL,
													 innerrel,
													 0);
			innerscan->indexqual = fix_join_expr(glob,
												 innerscan->indexqual,
												 outer_itlist,
												 NULL,
												 innerrel,
												 0);

			/*
			 * We must fix the inner qpqual too, if it has join clauses (this
			 * could happen if special operators are involved: some indexquals
			 * may get rechecked as qpquals).
			 */
			if (NumRelids((Node *) inner_plan->qual) > 1)
				inner_plan->qual = fix_join_expr(glob,
												 inner_plan->qual,
												 outer_itlist,
												 NULL,
												 innerrel,
												 0);
		}
	}
	else if (IsA(inner_plan, BitmapIndexScan))
	{
		/*
		 * Same, but index is being used within a bitmap plan.
		 */
		BitmapIndexScan *innerscan = (BitmapIndexScan *) inner_plan;
		List	   *indexqualorig = innerscan->indexqualorig;

		/* No work needed if indexqual refers only to its own rel... */
		if (NumRelids((Node *) indexqualorig) > 1)
		{
			Index		innerrel = innerscan->scan.scanrelid;

			/* only refs to outer vars get changed in the inner qual */
			innerscan->indexqualorig = fix_join_expr(glob,
													 indexqualorig,
													 outer_itlist,
													 NULL,
													 innerrel,
													 0);
			innerscan->indexqual = fix_join_expr(glob,
												 innerscan->indexqual,
												 outer_itlist,
												 NULL,
												 innerrel,
												 0);
			/* no need to fix inner qpqual */
			Assert(inner_plan->qual == NIL);
		}
	}
	else if (IsA(inner_plan, BitmapHeapScan) ||
			 IsA(inner_plan, BitmapAppendOnlyScan))
	{
		/*
		 * The inner side is a bitmap scan plan.  Fix the top node, and
		 * recurse to get the lower nodes.
		 *
		 * Note: create_bitmap_scan_plan removes clauses from bitmapqualorig
		 * if they are duplicated in qpqual, so must test these independently.
		 */
		Index innerrel;
		List **bitmapqualorig_p;
		if (IsA(inner_plan, BitmapHeapScan))
		{
			BitmapHeapScan *innerscan = (BitmapHeapScan *) inner_plan;
			innerrel = innerscan->scan.scanrelid;
			bitmapqualorig_p = &(innerscan->bitmapqualorig);
		}
		else
		{
			Assert(IsA(inner_plan, BitmapAppendOnlyScan));

			BitmapAppendOnlyScan *innerscan = (BitmapAppendOnlyScan *) inner_plan;
			innerrel = innerscan->scan.scanrelid;
			bitmapqualorig_p = &(innerscan->bitmapqualorig);
		}

		/* only refs to outer vars get changed in the inner qual */
		if (NumRelids((Node *) (*bitmapqualorig_p)) > 1)
			*bitmapqualorig_p = fix_join_expr(glob,
											  *bitmapqualorig_p,
											  outer_itlist,
											  NULL,
											  innerrel,
											  0);

		/*
		 * We must fix the inner qpqual too, if it has join clauses (this
		 * could happen if special operators are involved: some indexquals may
		 * get rechecked as qpquals).
		 */
		if (NumRelids((Node *) inner_plan->qual) > 1)
			inner_plan->qual = fix_join_expr(glob,
											 inner_plan->qual,
											 outer_itlist,
											 NULL,
											 innerrel,
											 0);

		/* Now recurse */
		set_inner_join_references(glob, inner_plan->lefttree, outer_itlist);
	}
	else if (IsA(inner_plan, BitmapAnd))
	{
		/* All we need do here is recurse */
		BitmapAnd  *innerscan = (BitmapAnd *) inner_plan;
		ListCell   *l;

		foreach(l, innerscan->bitmapplans)
		{
			set_inner_join_references(glob, (Plan *) lfirst(l), outer_itlist);
		}
	}
	else if (IsA(inner_plan, BitmapOr))
	{
		/* All we need do here is recurse */
		BitmapOr   *innerscan = (BitmapOr *) inner_plan;
		ListCell   *l;

		foreach(l, innerscan->bitmapplans)
		{
			set_inner_join_references(glob, (Plan *) lfirst(l), outer_itlist);
		}
	}
	else if (IsA(inner_plan, TidScan))
	{
		TidScan    *innerscan = (TidScan *) inner_plan;
		Index		innerrel = innerscan->scan.scanrelid;

		innerscan->tidquals = fix_join_expr(glob,
											innerscan->tidquals,
											outer_itlist,
											NULL,
											innerrel,
											0);
	}
	else if (IsA(inner_plan, Append))
	{
		/*
		 * The inner side is an append plan.  Recurse to see if it contains
		 * indexscans that need to be fixed.
		 */
		Append	   *appendplan = (Append *) inner_plan;
		ListCell   *l;

		foreach(l, appendplan->appendplans)
		{
			set_inner_join_references(glob, (Plan *) lfirst(l), outer_itlist);
		}
	}
	else if (IsA(inner_plan, Result))
	{
		/* Recurse through a gating Result node (similar to Append case) */
		Result	   *result = (Result *) inner_plan;

		if (result->plan.lefttree)
			set_inner_join_references(glob, result->plan.lefttree, outer_itlist);
	}
}

/*
 * set_upper_references
 *	  Update the targetlist and quals of an upper-level plan node
 *	  to refer to the tuples returned by its lefttree subplan.
 *	  Also perform opcode lookup for these expressions, and
 *	  add regclass OIDs to glob->relationOids.
 *
 * This is used for single-input plan types like Agg, Group, Result.
 *
 * In most cases, we have to match up individual Vars in the tlist and
 * qual expressions with elements of the subplan's tlist (which was
 * generated by flatten_tlist() from these selfsame expressions, so it
 * should have all the required variables).  There is an important exception,
 * however: GROUP BY and ORDER BY expressions will have been pushed into the
 * subplan tlist unflattened.  If these values are also needed in the output
 * then we want to reference the subplan tlist element rather than recomputing
 * the expression.
 */
static void
set_upper_references(PlannerGlobal *glob, Plan *plan, int rtoffset)
{
	Plan	   *subplan = plan->lefttree;
	indexed_tlist *subplan_itlist;
	List	   *output_targetlist;
	ListCell   *l;

	subplan_itlist = build_tlist_index(subplan->targetlist);

	output_targetlist = NIL;
	foreach(l, plan->targetlist)
	{
		TargetEntry *tle = (TargetEntry *) lfirst(l);
		Node	   *newexpr;

		if (IsA(tle->expr, Grouping) ||
				IsA(tle->expr, GroupId))
			newexpr = copyObject(tle->expr);
		else
			newexpr = fix_upper_expr(glob,
					(Node *) tle->expr,
					subplan_itlist,
					rtoffset);
		tle = flatCopyTargetEntry(tle);
		tle->expr = (Expr *) newexpr;
		output_targetlist = lappend(output_targetlist, tle);
	}
	plan->targetlist = output_targetlist;

	plan->qual = (List *)
		fix_upper_expr(glob,
					   (Node *) plan->qual,
					   subplan_itlist,
					   rtoffset);

	pfree(subplan_itlist);
}

/*
 * set_dummy_tlist_references
 *	  Replace the targetlist of an upper-level plan node with a simple
 *	  list of OUTER references to its child.
 *
 * This is used for plan types like Sort and Append that don't evaluate
 * their targetlists.  Although the executor doesn't care at all what's in
 * the tlist, EXPLAIN needs it to be realistic.
 *
 * Note: we could almost use set_upper_references() here, but it fails for
 * Append for lack of a lefttree subplan.  Single-purpose code is faster
 * anyway.
 */
static void
set_dummy_tlist_references(Plan *plan, int rtoffset)
{
	List	   *output_targetlist;
	ListCell   *l;

	output_targetlist = NIL;
	foreach(l, plan->targetlist)
	{
		TargetEntry *tle = (TargetEntry *) lfirst(l);
		Var		   *oldvar = (Var *) tle->expr;
		Var		   *newvar;

		newvar = makeVar(OUTER,
						 tle->resno,
						 exprType((Node *) oldvar),
						 exprTypmod((Node *) oldvar),
						 0);
		if (IsA(oldvar, Var))
		{
			newvar->varnoold = oldvar->varno + rtoffset;
			newvar->varoattno = oldvar->varattno;
		}
		else
		{
			newvar->varnoold = 0;		/* wasn't ever a plain Var */
			newvar->varoattno = 0;
		}

		tle = flatCopyTargetEntry(tle);
		tle->expr = (Expr *) newvar;
		output_targetlist = lappend(output_targetlist, tle);
	}
	plan->targetlist = output_targetlist;

	/* We don't touch plan->qual here */
}


/*
 * build_tlist_index --- build an index data structure for a child tlist
 *
 * In most cases, subplan tlists will be "flat" tlists with only Vars,
 * so we try to optimize that case by extracting information about Vars
 * in advance.	Matching a parent tlist to a child is still an O(N^2)
 * operation, but at least with a much smaller constant factor than plain
 * tlist_member() searches.
 *
 * The result of this function is an indexed_tlist struct to pass to
 * search_indexed_tlist_for_var() or search_indexed_tlist_for_non_var().
 * When done, the indexed_tlist may be freed with a single pfree().
 */
static indexed_tlist *
build_tlist_index(List *tlist)
{
	indexed_tlist *itlist;
	tlist_vinfo *vinfo;
	ListCell   *l;

	/* Create data structure with enough slots for all tlist entries */
	itlist = (indexed_tlist *)
		palloc(offsetof(indexed_tlist, vars) +
			   list_length(tlist) * sizeof(tlist_vinfo));

	itlist->tlist = tlist;
	itlist->has_ph_vars = false;
	itlist->has_non_vars = false;

	/* Find the Vars and fill in the index array */
	vinfo = itlist->vars;
	foreach(l, tlist)
	{
		TargetEntry *tle = (TargetEntry *) lfirst(l);
		Expr	   *expr = tle->expr;

		Assert(expr);

		/*
		 * Allow a Var in parent node's expr to find matching Var in tlist
		 * ignoring any RelabelType nodes atop the tlist Var.  Also set
		 * has_non_vars so tlist expr can be matched as a whole.
		 */
		while (IsA(expr, RelabelType))
		{
			expr = ((RelabelType *)expr)->arg;
			itlist->has_non_vars = true;
		}

		if (expr && IsA(expr, Var))
		{
			Var		   *var = (Var *) expr;

			vinfo->varno = var->varno;
			vinfo->varattno = var->varattno;
			vinfo->resno = tle->resno;
			vinfo++;
		}
		else if (tle->expr && IsA(tle->expr, PlaceHolderVar))
			itlist->has_ph_vars = true;
		else
			itlist->has_non_vars = true;
	}

	itlist->num_vars = (vinfo - itlist->vars);

	return itlist;
}

/*
 * build_tlist_index_other_vars --- build a restricted tlist index
 *
 * This is like build_tlist_index, but we only index tlist entries that
 * are Vars belonging to some rel other than the one specified.  We will set
 * has_ph_vars (allowing PlaceHolderVars to be matched), but not has_non_vars
 * (so nothing other than Vars and PlaceHolderVars can be matched).
 */
static indexed_tlist *
build_tlist_index_other_vars(List *tlist, Index ignore_rel)
{
	indexed_tlist *itlist;
	tlist_vinfo *vinfo;
	ListCell   *l;

	/* Create data structure with enough slots for all tlist entries */
	itlist = (indexed_tlist *)
		palloc(offsetof(indexed_tlist, vars) +
			   list_length(tlist) * sizeof(tlist_vinfo));

	itlist->tlist = tlist;
	itlist->has_ph_vars = false;
	itlist->has_non_vars = false;

	/* Find the desired Vars and fill in the index array */
	vinfo = itlist->vars;
	foreach(l, tlist)
	{
		TargetEntry *tle = (TargetEntry *) lfirst(l);

		if (tle->expr && IsA(tle->expr, Var))
		{
			Var		   *var = (Var *) tle->expr;

			if (var->varno != ignore_rel)
			{
				vinfo->varno = var->varno;
				vinfo->varattno = var->varattno;
				vinfo->resno = tle->resno;
				vinfo++;
			}
		}
		else if (tle->expr && IsA(tle->expr, PlaceHolderVar))
			itlist->has_ph_vars = true;
	}

	itlist->num_vars = (vinfo - itlist->vars);

	return itlist;
}

/*
 * search_indexed_tlist_for_var --- find a Var in an indexed tlist
 *
 * If a match is found, return a copy of the given Var with suitably
 * modified varno/varattno (to wit, newvarno and the resno of the TLE entry).
 * Also ensure that varnoold is incremented by rtoffset.
 * If no match, return NULL.
 */
static Var *
search_indexed_tlist_for_var(Var *var, indexed_tlist *itlist,
							 Index newvarno, int rtoffset)
{
	Index		varno = var->varno;
	AttrNumber	varattno = var->varattno;
	tlist_vinfo *vinfo;
	int			i;

	vinfo = itlist->vars;
	i = itlist->num_vars;
	while (i-- > 0)
	{
		if (vinfo->varno == varno && vinfo->varattno == varattno)
		{
			/* Found a match */
			Var		   *newvar = copyVar(var);

			newvar->varno = newvarno;
			newvar->varattno = vinfo->resno;
			if (newvar->varnoold > 0)
				newvar->varnoold += rtoffset;
			return newvar;
		}
		vinfo++;
	}
	return NULL;				/* no match */
}

/*
 * search_indexed_tlist_for_non_var --- find a non-Var in an indexed tlist
 *
 * If a match is found, return a Var constructed to reference the tlist item.
 * If no match, return NULL.
 *
 * NOTE: it is a waste of time to call this unless itlist->has_ph_vars or
 * itlist->has_non_vars
 */
static Var *
search_indexed_tlist_for_non_var(Node *node,
								 indexed_tlist *itlist, Index newvarno)
{
	TargetEntry *tle;

	tle = tlist_member(node, itlist->tlist);
	if (tle)
	{
		/* Found a matching subplan output expression */
		Var		   *newvar;

		newvar = makeVar(newvarno,
						 tle->resno,
						 exprType((Node *) tle->expr),
						 exprTypmod((Node *) tle->expr),
						 0);
		newvar->varnoold = 0;	/* wasn't ever a plain Var */
		newvar->varoattno = 0;
		return newvar;
	}
	return NULL;				/* no match */
}

/*
 * fix_join_expr
 *	   Create a new set of targetlist entries or join qual clauses by
 *	   changing the varno/varattno values of variables in the clauses
 *	   to reference target list values from the outer and inner join
 *	   relation target lists.  Also perform opcode lookup and add
 *	   regclass OIDs to glob->relationOids.
 *
 * This is used in two different scenarios: a normal join clause, where
 * all the Vars in the clause *must* be replaced by OUTER or INNER references;
 * and an indexscan being used on the inner side of a nestloop join.
 * In the latter case we want to replace the outer-relation Vars by OUTER
 * references, while Vars of the inner relation should be returned without change
 * (those will later be adjusted in fix_scan_list).
 * (We also implement RETURNING clause fixup using this second scenario.)
 *
 * For a normal join, acceptable_rel should be zero so that any failure to
 * match a Var will be reported as an error.  For the indexscan case,
 * pass inner_itlist = NULL and acceptable_rel = the (not-offseted-yet) ID
 * of the inner relation.
 *
 * 'clauses' is the targetlist or list of join clauses
 * 'outer_itlist' is the indexed target list of the outer join relation
 * 'inner_itlist' is the indexed target list of the inner join relation,
 *		or NULL
 * 'acceptable_rel' is either zero or the rangetable index of a relation
 *		whose Vars may appear in the clause without provoking an error.
 * 'rtoffset' is what to add to varno for Vars of relations other than acceptable_rel.
 *
 * Returns the new expression tree.  The original clause structure is
 * not modified.
 */
static List *
fix_join_expr(PlannerGlobal *glob,
			  List *clauses,
			  indexed_tlist *outer_itlist,
			  indexed_tlist *inner_itlist,
			  Index acceptable_rel,
			  int rtoffset)
{
	fix_join_expr_context context;

	context.glob = glob;
	context.outer_itlist = outer_itlist;
	context.inner_itlist = inner_itlist;
	context.acceptable_rel = acceptable_rel;
	context.rtoffset = rtoffset;
	context.use_outer_tlist_for_matching_nonvars = true;
	context.use_inner_tlist_for_matching_nonvars = true;

	return (List *) fix_join_expr_mutator((Node *) clauses, &context);
}

/*
 * fix_hashclauses
 *
 *  make sure that inner argument of each hashclause does not refer to
 *  target entries found in the target list of join's outer child
 *
 */
static List *fix_hashclauses(PlannerGlobal *glob,
                           List *clauses,
                           indexed_tlist *outer_itlist,
                           indexed_tlist *inner_itlist,
                           Index acceptable_rel, int rtoffset)
{
    Assert(clauses);
    ListCell *lc = NULL;
    foreach(lc, clauses)
    {
        Node *node = (Node *) lfirst(lc);
        Assert(IsA(node, OpExpr));
        OpExpr     *opexpr = (OpExpr *) node;
        Assert(list_length(opexpr->args) == 2);
        /* extract clause arguments */
        List *outer_arg = linitial(opexpr->args);
        List *inner_arg = lsecond(opexpr->args);
        List *new_args = NIL;
        /*
         * for outer argument, we cannot refer to target entries
         * in join's inner child target list
         * we change walker's context to guarantee this
         */
        List *new_outer_arg = fix_child_hashclauses(glob,
                outer_arg,
                outer_itlist,
                inner_itlist,
                (Index) 0,
                rtoffset,
                OUTER);
        /*
         * for inner argument, we cannot refer to target entries
         * in join's outer child target list, otherwise hash table
         * creation could fail,
         * we change walker's context to guarantee this
         */
        List *new_inner_arg = fix_child_hashclauses(glob,
                inner_arg,
                outer_itlist,
                inner_itlist,
                (Index) 0,
                rtoffset,
                INNER);
        new_args = lappend(new_args, new_outer_arg);
        new_args = lappend(new_args, new_inner_arg);
        /* replace old arguments with the fixed arguments */
        list_free(opexpr->args);
        opexpr->args = new_args;
        /* fix opexpr */
        fix_expr_common(glob, node);
    }
    return clauses;
}
/*
 * fix_child_hashclauses
 *     A special case of fix_join_expr used to process hash join's child hashclauses.
 *     The main use case is MPP-18537 and MPP-21564, where we have a constant in the
 *     target list of hash join's child, and the constant is used when computing hash
 *     value of hash join's other child.
 *
 *     Example: select * from A, B where A.i = least(B.i,4) and A.j=4;
 *     Here, B's hash value is least(B.i,4), and constant 4 is defined by A's target list
 *
 *     Since during computing the hash value for a tuple on one side of hash join, we cannot access
 *     the target list of hash join's other child, this function skips using other target list
 *     when matching non-vars.
 *
 */
static List *
fix_child_hashclauses(PlannerGlobal *glob,
              List *clauses,
              indexed_tlist *outer_itlist,
              indexed_tlist *inner_itlist,
              Index acceptable_rel,
              int rtoffset,
              Index child)
{
    fix_join_expr_context context;
    context.glob = glob;
    context.outer_itlist = outer_itlist;
    context.inner_itlist = inner_itlist;
    context.acceptable_rel = acceptable_rel;
    context.rtoffset = rtoffset;
    if (INNER == child)
    {
    	/* skips using outer target list when matching non-vars */
    	context.use_outer_tlist_for_matching_nonvars = false;
    	context.use_inner_tlist_for_matching_nonvars = true;
	}
	else
	{
    	/* skips using inner target list when matching non-vars */
    	context.use_inner_tlist_for_matching_nonvars = false;
    	context.use_outer_tlist_for_matching_nonvars = true;
	}
    return (List *) fix_join_expr_mutator((Node *) clauses, &context);
}


static Node *
fix_join_expr_mutator(Node *node, fix_join_expr_context *context)
{
	Var		   *newvar;

	if (node == NULL)
		return NULL;
	if (IsA(node, Var))
	{
		Var		   *var = (Var *) node;

		/* First look for the var in the input tlists */
		newvar = search_indexed_tlist_for_var(var,
											  context->outer_itlist,
											  OUTER,
											  context->rtoffset);
		if (newvar)
			return (Node *) newvar;
		if (context->inner_itlist)
		{
			newvar = search_indexed_tlist_for_var(var,
												  context->inner_itlist,
												  INNER,
												  context->rtoffset);
			if (newvar)
				return (Node *) newvar;
		}

		/* If it's for an acceptable_rel (the inner relation in an index nested loop join), return it */
		if (var->varno == context->acceptable_rel)
		{
			var = copyVar(var);
			var->varno += context->rtoffset;
			var->varnoold += context->rtoffset;
			return (Node *) var;
		}

		/* No referent found for Var */
		elog(ERROR, "variable not found in subplan target lists");
	}
	if (IsA(node, PlaceHolderVar))
	{
		PlaceHolderVar *phv = (PlaceHolderVar *) node;

		/* See if the PlaceHolderVar has bubbled up from a lower plan node */
		if (context->outer_itlist->has_ph_vars)
		{
			newvar = search_indexed_tlist_for_non_var((Node *) phv,
													  context->outer_itlist,
													  OUTER);
			if (newvar)
				return (Node *) newvar;
		}
		if (context->inner_itlist && context->inner_itlist->has_ph_vars)
		{
			newvar = search_indexed_tlist_for_non_var((Node *) phv,
													  context->inner_itlist,
													  INNER);
			if (newvar)
				return (Node *) newvar;
		}

		/* If not supplied by input plans, evaluate the contained expr */
		return fix_join_expr_mutator((Node *) phv->phexpr, context);
	}

	/* Try matching more complex expressions too, if tlists have any */
	if (context->outer_itlist && context->outer_itlist->has_non_vars &&
	        context->use_outer_tlist_for_matching_nonvars)
	{
		newvar = search_indexed_tlist_for_non_var(node,
												  context->outer_itlist,
												  OUTER);
		if (newvar)
			return (Node *) newvar;
	}
	if (context->inner_itlist && context->inner_itlist->has_non_vars &&
	        context->use_inner_tlist_for_matching_nonvars)

	if (context->inner_itlist && context->inner_itlist->has_non_vars)
	{
		newvar = search_indexed_tlist_for_non_var(node,
												  context->inner_itlist,
												  INNER);
		if (newvar)
			return (Node *) newvar;
	}
	fix_expr_common(context->glob, node);
	return expression_tree_mutator(node,
								   fix_join_expr_mutator,
								   (void *) context);
}

/*
 * fix_upper_expr
 *		Modifies an expression tree so that all Var nodes reference outputs
 *		of a subplan.  Also performs opcode lookup, and adds regclass OIDs to
 *		glob->relationOids.
 *
 * This is used to fix up target and qual expressions of non-join upper-level
 * plan nodes.
 *
 * An error is raised if no matching var can be found in the subplan tlist
 * --- so this routine should only be applied to nodes whose subplans'
 * targetlists were generated via flatten_tlist() or some such method.
 *
 * If itlist->has_non_vars is true, then we try to match whole subexpressions
 * against elements of the subplan tlist, so that we can avoid recomputing
 * expressions that were already computed by the subplan.  (This is relatively
 * expensive, so we don't want to try it in the common case where the
 * subplan tlist is just a flattened list of Vars.)
 *
 * 'node': the tree to be fixed (a target item or qual)
 * 'subplan_itlist': indexed target list for subplan
 * 'rtoffset': how much to increment varnoold by
 *
 * The resulting tree is a copy of the original in which all Var nodes have
 * varno = OUTER, varattno = resno of corresponding subplan target.
 * The original tree is not modified.
 */
static Node *
fix_upper_expr(PlannerGlobal *glob,
			   Node *node,
			   indexed_tlist *subplan_itlist,
			   int rtoffset)
{
	fix_upper_expr_context context;

	context.glob = glob;
	context.subplan_itlist = subplan_itlist;
	context.rtoffset = rtoffset;
	return fix_upper_expr_mutator(node, &context);
}

static Node *
fix_upper_expr_mutator(Node *node, fix_upper_expr_context *context)
{
	Var		   *newvar;

	if (node == NULL)
		return NULL;
	if (IsA(node, Var))
	{
		Var		   *var = (Var *) node;

		newvar = search_indexed_tlist_for_var(var,
											  context->subplan_itlist,
											  OUTER,
											  context->rtoffset);
		if (!newvar)
			elog(ERROR, "variable not found in subplan target list");
		return (Node *) newvar;
	}
	if (IsA(node, PlaceHolderVar))
	{
		PlaceHolderVar *phv = (PlaceHolderVar *) node;

		/* See if the PlaceHolderVar has bubbled up from a lower plan node */
		if (context->subplan_itlist->has_ph_vars)
		{
			newvar = search_indexed_tlist_for_non_var((Node *) phv,
													  context->subplan_itlist,
													  OUTER);
			if (newvar)
				return (Node *) newvar;
		}
		/* If not supplied by input plan, evaluate the contained expr */
		return fix_upper_expr_mutator((Node *) phv->phexpr, context);
	}
	/* Try matching more complex expressions too, if tlist has any */
	if (context->subplan_itlist->has_non_vars && !IsA(node, GroupId))
	{
		newvar = search_indexed_tlist_for_non_var(node,
												  context->subplan_itlist,
												  OUTER);
		if (newvar)
			return (Node *) newvar;
	}
	fix_expr_common(context->glob, node);
	return expression_tree_mutator(node,
								   fix_upper_expr_mutator,
								   (void *) context);
}

/*
 * set_returning_clause_references
 *		Perform setrefs.c's work on a RETURNING targetlist
 *
 * If the query involves more than just the result table, we have to
 * adjust any Vars that refer to other tables to reference junk tlist
 * entries in the top plan's targetlist.  Vars referencing the result
 * table should be left alone, however (the executor will evaluate them
 * using the actual heap tuple, after firing triggers if any).	In the
 * adjusted RETURNING list, result-table Vars will still have their
 * original varno, but Vars for other rels will have varno OUTER.
 *
 * We also must perform opcode lookup and add regclass OIDs to
 * glob->relationOids.
 *
 * 'rlist': the RETURNING targetlist to be fixed
 * 'topplan': the top Plan node for the query (not yet passed through
 *		set_plan_references)
 * 'resultRelation': RT index of the associated result relation
 *
 * Note: we assume that result relations will have rtoffset zero, that is,
 * they are not coming from a subplan.
 */
List *
set_returning_clause_references(PlannerGlobal *glob,
								List *rlist,
								Plan *topplan,
								Index resultRelation)
{
	indexed_tlist *itlist;

	/*
	 * We can perform the desired Var fixup by abusing the fix_join_expr
	 * machinery that normally handles inner indexscan fixup.  We search the
	 * top plan's targetlist for Vars of non-result relations, and use
	 * fix_join_expr to convert RETURNING Vars into references to those tlist
	 * entries, while leaving result-rel Vars as-is.
	 *
	 * PlaceHolderVars will also be sought in the targetlist, but no
	 * more-complex expressions will be.  Note that it is not possible for
	 * a PlaceHolderVar to refer to the result relation, since the result
	 * is never below an outer join.  If that case could happen, we'd have
	 * to be prepared to pick apart the PlaceHolderVar and evaluate its
	 * contained expression instead.
	 */
	itlist = build_tlist_index_other_vars(topplan->targetlist, resultRelation);

	rlist = fix_join_expr(glob,
						  rlist,
						  itlist,
						  NULL,
						  resultRelation,
						  0);

	pfree(itlist);

	return rlist;
}

/*****************************************************************************
 *					OPERATOR REGPROC LOOKUP
 *****************************************************************************/

/*
 * fix_opfuncids
 *	  Calculate opfuncid field from opno for each OpExpr node in given tree.
 *	  The given tree can be anything expression_tree_walker handles.
 *
 * The argument is modified in-place.  (This is OK since we'd want the
 * same change for any node, even if it gets visited more than once due to
 * shared structure.)
 */
void
fix_opfuncids(Node *node)
{
	/* This tree walk requires no special setup, so away we go... */
	fix_opfuncids_walker(node, NULL);
}

static bool
fix_opfuncids_walker(Node *node, void *context)
{
	if (node == NULL)
		return false;
	if (IsA(node, Grouping))
		return false;
	if (IsA(node, GroupId))
		return false;
	if (IsA(node, OpExpr))
		set_opfuncid((OpExpr *) node);
	else if (IsA(node, DistinctExpr))
		set_opfuncid((OpExpr *) node);	/* rely on struct equivalence */
	else if (IsA(node, NullIfExpr))
		set_opfuncid((OpExpr *) node);	/* rely on struct equivalence */
	else if (IsA(node, ScalarArrayOpExpr))
		set_sa_opfuncid((ScalarArrayOpExpr *) node);
	return expression_tree_walker(node, fix_opfuncids_walker, context);
}

/*
 * set_opfuncid
 *		Set the opfuncid (procedure OID) in an OpExpr node,
 *		if it hasn't been set already.
 *
 * Because of struct equivalence, this can also be used for
 * DistinctExpr and NullIfExpr nodes.
 */
void
set_opfuncid(OpExpr *opexpr)
{
	if (opexpr->opfuncid == InvalidOid)
		opexpr->opfuncid = get_opcode(opexpr->opno);
}

/*
 * set_sa_opfuncid
 *		As above, for ScalarArrayOpExpr nodes.
 */
void
set_sa_opfuncid(ScalarArrayOpExpr *opexpr)
{
	if (opexpr->opfuncid == InvalidOid)
		opexpr->opfuncid = get_opcode(opexpr->opno);
}

/*****************************************************************************
 *					QUERY DEPENDENCY MANAGEMENT
 *****************************************************************************/

/*
 * record_plan_function_dependency
 *		Mark the current plan as depending on a particular function.
 *
 * This is exported so that the function-inlining code can record a
 * dependency on a function that it's removed from the plan tree.
 */
void
record_plan_function_dependency(PlannerGlobal *glob, Oid funcid)
{
	/*
	 * For performance reasons, we don't bother to track built-in functions;
	 * we just assume they'll never change (or at least not in ways that'd
	 * invalidate plans using them).  For this purpose we can consider a
	 * built-in function to be one with OID less than FirstBootstrapObjectId.
	 * Note that the OID generator guarantees never to generate such an
	 * OID after startup, even at OID wraparound.
	 */
	if (funcid >= (Oid) FirstBootstrapObjectId)
	{
		HeapTuple	func_tuple;
		PlanInvalItem *inval_item;

		func_tuple = SearchSysCache(PROCOID,
									ObjectIdGetDatum(funcid),
									0, 0, 0);
		if (!HeapTupleIsValid(func_tuple))
			elog(ERROR, "cache lookup failed for function %u", funcid);

		inval_item = makeNode(PlanInvalItem);

		/*
		 * It would work to use any syscache on pg_proc, but plancache.c
		 * expects us to use PROCOID.
		 */
		inval_item->cacheId = PROCOID;
		inval_item->tupleId = func_tuple->t_self;

		glob->invalItems = lappend(glob->invalItems, inval_item);

		ReleaseSysCache(func_tuple);
	}
}

/*
 * extract_query_dependencies
 *		Given a list of not-yet-planned queries (i.e. Query nodes),
 *		extract their dependencies just as set_plan_references would do.
 *
 * This is needed by plancache.c to handle invalidation of cached unplanned
 * queries.
 */
void
extract_query_dependencies(List *queries,
						   List **relationOids,
						   List **invalItems)
{
	PlannerGlobal glob;

	/* Make up a dummy PlannerGlobal so we can use this module's machinery */
	MemSet(&glob, 0, sizeof(glob));
	glob.type = T_PlannerGlobal;
	glob.relationOids = NIL;
	glob.invalItems = NIL;

	(void) extract_query_dependencies_walker((Node *) queries, &glob);

	*relationOids = glob.relationOids;
	*invalItems = glob.invalItems;
}

static bool
extract_query_dependencies_walker(Node *node, PlannerGlobal *context)
{
	if (node == NULL)
		return false;
	Assert(!IsA(node, PlaceHolderVar));
	/* Extract function dependencies and check for regclass Consts */
	fix_expr_common(context, node);
	if (IsA(node, Query))
	{
		Query	   *query = (Query *) node;
		ListCell   *lc;

		/* Collect relation OIDs in this Query's rtable */
		foreach(lc, query->rtable)
		{
			RangeTblEntry *rte = (RangeTblEntry *) lfirst(lc);

			if (rte->rtekind == RTE_RELATION)
				context->relationOids = lappend_oid(context->relationOids,
													rte->relid);
		}

		/* And recurse into the query's subexpressions */
		return query_tree_walker(query, extract_query_dependencies_walker,
								 (void *) context, 0);
	}
	return expression_tree_walker(node, extract_query_dependencies_walker,
								  (void *) context);
}

/*
 * cdb_extract_plan_dependencies()
 *		Given a fully built Plan tree, extract their dependencies just as
 *		set_plan_references_ would have done.
 *
 * This is used to extract dependencies from a plan that has been created
 * by ORCA (set_plan_references() does this usually, but ORCA doesn't use
 * it). This adds the new entries directly to PlannerGlobal.relationOids
 * and invalItems.
 *
 * Note: This recurses into SubPlans. You better still call this for
 * every subplan in a overall plan, to make sure you capture dependencies
 * from subplans that are not referenced from the main plan, because
 * changes to the relations in eliminated subplans might require
 * re-planning, too. (XXX: it would be better to not recurse into SubPlans
 * here, as that's a waste of time.)
 */
void
cdb_extract_plan_dependencies(PlannerGlobal *glob, Plan *plan)
{
	cdb_extract_plan_dependencies_context context;

	context.base.node = (Node *) glob;
	context.glob = glob;

	(void) cdb_extract_plan_dependencies_walker((Node *) plan, &context);
}

static bool
cdb_extract_plan_dependencies_walker(Node *node, cdb_extract_plan_dependencies_context *context)
{
	if (node == NULL)
		return false;
	/* Extract function dependencies and check for regclass Consts */
	fix_expr_common(context->glob, node);

	return plan_tree_walker(node, cdb_extract_plan_dependencies_walker,
								  (void *) context);
}

/*
 * cdb_expr_requires_full_eval
 *
 * Returns true if expr could call a set-returning function.
 */
bool
cdb_expr_requires_full_eval(Node *node)
{
    return expression_returns_set(node);
}                               /* cdb_expr_requires_full_eval */


/*
 * cdb_insert_result_node
 *
 * Adjusts the tree so that the target list of the given Plan node
 * will contain only Var nodes.  The old target list is moved onto
 * a new Result node which will be inserted above the given node.
 * Returns the new result node.
 *
 * This is needed, because we have gutted out the support for evaluating
 * set-returning-functions in targetlists in the executor, in all
 * nodes except the Result node. That gives a marginal performance
 * gain when there are no set-returning-functions in the target list,
 * which is the common case.
 */
Plan *
cdb_insert_result_node(PlannerGlobal *glob, Plan *plan, int rtoffset)
{
    Plan   *resultplan;
    Flow   *flow;

    Assert(!IsA(plan, Result) &&
           cdb_expr_requires_full_eval((Node *)plan->targetlist));

    /* Unhook the Flow node temporarily.  Caller has already fixed it up. */
    flow = plan->flow;
	plan->flow = NULL;

	/*
	 * Build a Result node to take over the targetlist from the given Plan.
	 *
	 * XXX: We don't have a PlannerInfo struct at hand here, so we pass NULL
	 * and hope that make_result doesn't really need it. It's really too late
	 * to insert Result nodes at this late stage in the planner, we should
	 * eliminate the need for this.
	 */
    resultplan = (Plan *) make_result(NULL, plan->targetlist, NULL, plan);

    /* Build a new targetlist for the given Plan, with Var nodes only. */
    plan->targetlist = flatten_tlist(plan->targetlist,
									 PVC_RECURSE_AGGREGATES,
									 PVC_INCLUDE_PLACEHOLDERS);

    /* Fix up the Result node and the Plan tree below it. */
    resultplan = set_plan_refs(glob, resultplan, rtoffset);

    /* Reattach the Flow node. */
    resultplan->flow = flow;
	plan->flow = flow;

    return resultplan;
}                               /* cdb_insert_result_node */<|MERGE_RESOLUTION|>--- conflicted
+++ resolved
@@ -4,22 +4,14 @@
  *	  Post-processing of a completed plan tree: fix references to subplan
  *	  vars, compute regproc values for operators, etc
  *
-<<<<<<< HEAD
  * Portions Copyright (c) 2005-2008, Greenplum inc
  * Portions Copyright (c) 2012-Present Pivotal Software, Inc.
- * Portions Copyright (c) 1996-2008, PostgreSQL Global Development Group
-=======
  * Portions Copyright (c) 1996-2009, PostgreSQL Global Development Group
->>>>>>> b0a6ad70
  * Portions Copyright (c) 1994, Regents of the University of California
  *
  *
  * IDENTIFICATION
-<<<<<<< HEAD
- *	  $PostgreSQL: pgsql/src/backend/optimizer/plan/setrefs.c,v 1.146 2008/10/21 20:42:53 tgl Exp $
-=======
  *	  $PostgreSQL: pgsql/src/backend/optimizer/plan/setrefs.c,v 1.148 2009/01/01 17:23:44 momjian Exp $
->>>>>>> b0a6ad70
  *
  *-------------------------------------------------------------------------
  */
