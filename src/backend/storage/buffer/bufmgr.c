--- conflicted
+++ resolved
@@ -3,12 +3,8 @@
  * bufmgr.c
  *	  buffer manager interface routines
  *
-<<<<<<< HEAD
  * Portions Copyright (c) 2006-2009, Greenplum inc
  * Portions Copyright (c) 1996-2009, PostgreSQL Global Development Group
-=======
- * Portions Copyright (c) 1996-2008, PostgreSQL Global Development Group
->>>>>>> d13f41d2
  * Portions Copyright (c) 1994, Regents of the University of California
  *
  *
@@ -92,12 +88,9 @@
 static volatile BufferDesc *PinCountWaitBuf = NULL;
 
 static Buffer ReadBuffer_common(SMgrRelation reln, bool isLocalBuf,
-				  bool isTemp, BlockNumber blockNum,
+				  bool isTemp, BlockNumber blockNum, bool zeroPage,
+				  BufferAccessStrategy strategy,
 				  const char *relErrMsgString, bool *pHit);
-
-static Buffer ReadBuffer_common(Relation reln, BlockNumber blockNum,
-				  bool zeroPage,
-				  BufferAccessStrategy strategy);
 static bool PinBuffer(volatile BufferDesc *buf, BufferAccessStrategy strategy);
 static void PinBuffer_Locked(volatile BufferDesc *buf);
 static void UnpinBuffer(volatile BufferDesc *buf, bool fixOwner);
@@ -108,18 +101,13 @@
 static void TerminateBufferIO(volatile BufferDesc *buf, bool clear_dirty,
 				  int set_flag_bits);
 static void buffer_write_error_callback(void *arg);
-<<<<<<< HEAD
 
 static volatile BufferDesc *BufferAlloc(SMgrRelation reln, BlockNumber blockNum,
-=======
-static volatile BufferDesc *BufferAlloc(Relation reln, BlockNumber blockNum,
 			BufferAccessStrategy strategy,
->>>>>>> d13f41d2
 			bool *foundPtr);
 
 static void FlushBuffer(volatile BufferDesc *buf, SMgrRelation reln);
 static void AtProcExit_Buffers(int code, Datum arg);
-static Buffer ReadBuffer_Ex(Relation reln, BlockNumber blockNum, volatile BufferDesc* availBufHdr);
 
 
 #define ShouldMemoryProtect(buf) (ShouldMemoryProtectBufferPool() && ! BufferIsLocal(buf->buf_id+1) && ! BufferIsInvalid(buf->buf_id+1))
@@ -193,7 +181,28 @@
 Buffer
 ReadBuffer(Relation reln, BlockNumber blockNum)
 {
-	return ReadBuffer_Ex(reln, blockNum, NULL);
+	bool		isHit;
+	Buffer		returnBuffer;
+
+	/* Open it at the smgr level if not already done */
+	RelationOpenSmgr(reln);
+	Assert(RelFileNodeEquals(reln->rd_node, reln->rd_smgr->smgr_rnode));
+
+	pgstat_count_buffer_read(reln);
+
+	returnBuffer = ReadBuffer_common(reln->rd_smgr,
+									 reln->rd_isLocalBuf,
+									 reln->rd_istemp,
+									 blockNum,
+									 false, /* zeroPage */
+									 NULL, /* strategy */
+									 NULL,
+									 &isHit);
+
+	if (isHit)
+		pgstat_count_buffer_hit(reln);
+
+	return returnBuffer;
 }
 
 /*
@@ -208,48 +217,10 @@
 							 false, /* isLocalBuf */
 							 false, /* isTemp */
 							 blockNum,
+							 false, /* zeroPage */
+							 NULL,	/* strategy */
 							 relidstr,
 							 &isHit);
-}
-
-/*
- * ReadBuffer_Ex -- returns a buffer containing the requested
- *		block of the requested relation.  If the blknum
- *		requested is P_NEW, extend the relation file and
- *		allocate a new block.  (Caller is responsible for
- *		ensuring that only one backend tries to extend a
- *		relation at the same time!)
- *
- * Returns: the buffer number for the buffer containing
- *		the block read.  The returned buffer has been pinned.
- *		Does not return on error --- elog's instead.
- *
- * Assume when this function is called, that reln has been
- *		opened already.
- */
-static Buffer
-ReadBuffer_Ex(Relation reln, BlockNumber blockNum, volatile BufferDesc *availBufHdr)
-{
-	bool		isHit;
-	Buffer		returnBuffer;
-
-	/* Open it at the smgr level if not already done */
-	RelationOpenSmgr(reln);
-	Assert(RelFileNodeEquals(reln->rd_node, reln->rd_smgr->smgr_rnode));
-
-	pgstat_count_buffer_read(reln);
-
-	returnBuffer = ReadBuffer_common(reln->rd_smgr,
-									 reln->rd_isLocalBuf,
-									 reln->rd_istemp,
-									 blockNum,
-									 NULL,
-									 &isHit);
-
-	if (isHit)
-		pgstat_count_buffer_hit(reln);
-
-	return returnBuffer;
 }
 
 /*
@@ -272,52 +243,13 @@
 				  bool isLocalBuf,
 				  bool isTemp,
 				  BlockNumber blockNum,
+				  bool zeroPage,
+				  BufferAccessStrategy strategy,
 				  const char *relErrMsgString,
 				  bool *pHit)
 {
-<<<<<<< HEAD
 		//MIRROREDLOCK_BUFMGR_DECLARE;
 
-=======
-	return ReadBuffer_common(reln, blockNum, false, NULL);
-}
-
-/*
- * ReadBufferWithStrategy -- same as ReadBuffer, except caller can specify
- *		a nondefault buffer access strategy.  See buffer/README for details.
- */
-Buffer
-ReadBufferWithStrategy(Relation reln, BlockNumber blockNum,
-					   BufferAccessStrategy strategy)
-{
-	return ReadBuffer_common(reln, blockNum, false, strategy);
-}
-
-/*
- * ReadOrZeroBuffer -- like ReadBuffer, but if the page isn't in buffer
- *		cache already, it's filled with zeros instead of reading it from
- *		disk.  Useful when the caller intends to fill the page from scratch,
- *		since this saves I/O and avoids unnecessary failure if the
- *		page-on-disk has corrupt page headers.
- *
- *		Caution: do not use this to read a page that is beyond the relation's
- *		current physical EOF; that is likely to cause problems in md.c when
- *		the page is modified and written out.  P_NEW is OK, though.
- */
-Buffer
-ReadOrZeroBuffer(Relation reln, BlockNumber blockNum)
-{
-	return ReadBuffer_common(reln, blockNum, true, NULL);
-}
-
-/*
- * ReadBuffer_common -- common logic for ReadBuffer variants
- */
-static Buffer
-ReadBuffer_common(Relation reln, BlockNumber blockNum, bool zeroPage,
-				  BufferAccessStrategy strategy)
-{
->>>>>>> d13f41d2
 	volatile BufferDesc *bufHdr;
 	Block		bufBlock;
 	bool		found;
@@ -335,7 +267,6 @@
 
 	/* Substitute proper block number if caller asked for P_NEW */
 	if (isExtend)
-<<<<<<< HEAD
 		blockNum = smgrnblocks(reln);
 
 //	pgstat_count_buffer_read(reln);
@@ -344,12 +275,6 @@
 	// UNDONE: Unfortunately, I think we write temp relations to the mirror...
 	//MIRROREDLOCK_BUFMGR_LOCK;
 	
-=======
-		blockNum = smgrnblocks(reln->rd_smgr);
-
-	pgstat_count_buffer_read(reln);
-
->>>>>>> d13f41d2
 	if (isLocalBuf)
 	{
 		ReadLocalBufferCount++;
@@ -378,18 +303,9 @@
 		if (!isExtend)
 		{
 			/* Just need to update stats before we exit */
-<<<<<<< HEAD
 //			pgstat_count_buffer_hit(reln);
 			*pHit = true;
 			goto done;
-=======
-			pgstat_count_buffer_hit(reln);
-
-			if (VacuumCostActive)
-				VacuumCostBalance += VacuumCostPageHit;
-
-			return BufferDescriptorGetBuffer(bufHdr);
->>>>>>> d13f41d2
 		}
 
 		/*
@@ -468,9 +384,6 @@
 	}
 	else
 	{
-<<<<<<< HEAD
-		smgrread(reln, blockNum, (char *) bufBlock);
-=======
 		/*
 		 * Read in the page, unless the caller intends to overwrite it and
 		 * just wants us to allocate a buffer.
@@ -478,8 +391,7 @@
 		if (zeroPage)
 			MemSet((char *) bufBlock, 0, BLCKSZ);
 		else
-			smgrread(reln->rd_smgr, blockNum, (char *) bufBlock);
->>>>>>> d13f41d2
+			smgrread(reln, blockNum, (char *) bufBlock);
 		/* check for garbage data */
 		if (!PageHeaderIsValid((PageHeader) bufBlock))
 		{
@@ -650,6 +562,23 @@
 		if (oldFlags & BM_DIRTY ||
 				(flush_buffer_pages_when_evicted && (oldFlags & BM_VALID)))
 		{
+			/*
+			 * If using a nondefault strategy, and writing the buffer
+			 * would require a WAL flush, let the strategy decide whether
+			 * to go ahead and write/reuse the buffer or to choose another
+			 * victim.	We need lock to inspect the page LSN, so this
+			 * can't be done inside StrategyGetBuffer.
+			 */
+			if (strategy != NULL &&
+				XLogNeedsFlush(BufferGetLSN(buf)) &&
+				StrategyRejectBuffer(strategy, buf))
+			{
+				/* Drop lock/pin and loop around for another buffer */
+				LWLockRelease(buf->content_lock);
+				UnpinBuffer(buf, true);
+				continue;
+			}
+
 			/*
 			 * We need a share-lock on the buffer contents to write it out
 			 * (else we might write invalid data, eg because someone else is
@@ -667,24 +596,6 @@
 			 */
 			if ( ConditionalAcquireContentLock(buf, LW_SHARED))
 			{
-				/*
-				 * If using a nondefault strategy, and writing the buffer
-				 * would require a WAL flush, let the strategy decide whether
-				 * to go ahead and write/reuse the buffer or to choose another
-				 * victim.	We need lock to inspect the page LSN, so this
-				 * can't be done inside StrategyGetBuffer.
-				 */
-				if (strategy != NULL &&
-					XLogNeedsFlush(BufferGetLSN(buf)) &&
-					StrategyRejectBuffer(strategy, buf))
-				{
-					/* Drop lock/pin and loop around for another buffer */
-					LWLockRelease(buf->content_lock);
-					UnpinBuffer(buf, true);
-					continue;
-				}
-
-				/* OK, do the I/O */
 				FlushBuffer(buf, NULL);
 				ReleaseContentLock(buf);
 			}
@@ -829,12 +740,8 @@
 	 *
 	 * Clearing BM_VALID here is necessary, clearing the dirtybits is just
 	 * paranoia.  We also reset the usage_count since any recency of use of
-<<<<<<< HEAD
-	 * the old content is no longer relevant.
-=======
 	 * the old content is no longer relevant.  (The usage_count starts out at
 	 * 1 so that the buffer can survive one clock-sweep pass.)
->>>>>>> d13f41d2
 	 */
 	buf->tag = newTag;
 	buf->flags &= ~(BM_VALID | BM_DIRTY | BM_JUST_DIRTIED | BM_CHECKPOINT_NEEDED | BM_IO_ERROR);
@@ -990,14 +897,10 @@
 	/*
 	 * Insert the buffer at the head of the list of free buffers.
 	 */
-<<<<<<< HEAD
 	if (putInFreeList)
-		StrategyFreeBuffer(buf, true);
+		StrategyFreeBuffer(buf);
 
 	return true;
-=======
-	StrategyFreeBuffer(buf);
->>>>>>> d13f41d2
 }
 
 /*
@@ -1041,6 +944,76 @@
 	bufHdr->flags |= (BM_DIRTY | BM_JUST_DIRTIED);
 
 	UnlockBufHdr(bufHdr);
+}
+
+/*
+ * ReadBufferWithStrategy -- same as ReadBuffer, except caller can specify
+ *		a nondefault buffer access strategy.  See buffer/README for details.
+ */
+Buffer
+ReadBufferWithStrategy(Relation reln, BlockNumber blockNum,
+					   BufferAccessStrategy strategy)
+{
+	bool		isHit;
+	Buffer		returnBuffer;
+
+	/* Open it at the smgr level if not already done */
+	RelationOpenSmgr(reln);
+	Assert(RelFileNodeEquals(reln->rd_node, reln->rd_smgr->smgr_rnode));
+
+	pgstat_count_buffer_read(reln);
+
+	returnBuffer = ReadBuffer_common(reln->rd_smgr,
+									 reln->rd_isLocalBuf,
+									 reln->rd_istemp,
+									 blockNum,
+									 false, /* zeroPage */
+									 strategy,
+									 NULL,
+									 &isHit);
+
+	if (isHit)
+		pgstat_count_buffer_hit(reln);
+
+	return returnBuffer;
+}
+
+/*
+ * ReadOrZeroBuffer -- like ReadBuffer, but if the page isn't in buffer
+ *		cache already, it's filled with zeros instead of reading it from
+ *		disk.  Useful when the caller intends to fill the page from scratch,
+ *		since this saves I/O and avoids unnecessary failure if the
+ *		page-on-disk has corrupt page headers.
+ *
+ *		Caution: do not use this to read a page that is beyond the relation's
+ *		current physical EOF; that is likely to cause problems in md.c when
+ *		the page is modified and written out.  P_NEW is OK, though.
+ */
+Buffer
+ReadOrZeroBuffer(Relation reln, BlockNumber blockNum)
+{
+	bool		isHit;
+	Buffer		returnBuffer;
+
+	/* Open it at the smgr level if not already done */
+	RelationOpenSmgr(reln);
+	Assert(RelFileNodeEquals(reln->rd_node, reln->rd_smgr->smgr_rnode));
+
+	pgstat_count_buffer_read(reln);
+
+	returnBuffer = ReadBuffer_common(reln->rd_smgr,
+									 reln->rd_isLocalBuf,
+									 reln->rd_istemp,
+									 blockNum,
+									 true, /* zeroPage */
+									 NULL, /* strategy */
+									 NULL,
+									 &isHit);
+
+	if (isHit)
+		pgstat_count_buffer_hit(reln);
+
+	return returnBuffer;
 }
 
 /*
@@ -1097,53 +1070,17 @@
 					 Relation relation,
 					 BlockNumber blockNum)
 {
-	volatile BufferDesc* bufHdr;
-
 	MIRROREDLOCK_BUFMGR_MUST_ALREADY_BE_HELD;
 
-	if (!BufferIsValid(buffer) || BufferIsLocal(buffer)) 
-	{
-		return ReleaseAndReadBuffer(buffer, relation, blockNum);
-	}
-
-	/* buffer is valid and it is not local */
-	Assert(PrivateRefCount[buffer - 1] > 0);
-	bufHdr = &BufferDescriptors[buffer - 1];
-	/* we have pin, so it's ok to examine tag without spinlock */
-	if (bufHdr->tag.blockNum == blockNum 
-		&& RelFileNodeEquals(bufHdr->tag.rnode, relation->rd_node))
-		return buffer;
-
-
-	/* don't kill the buffer if someone else is using it or used it recently, 
-	   or if it's dirty */
-	UnpinBuffer(bufHdr, true, true);
-	LockBufHdr(bufHdr);
-	if (PrivateRefCount[buffer - 1] > 0 
-		|| bufHdr->refcount > 0
-		|| bufHdr->usage_count > 1 
-		|| (bufHdr->flags & (BM_IO_IN_PROGRESS | BM_DIRTY)))  
-	{
-		UnlockBufHdr(bufHdr);
-		return ReadBuffer(relation, blockNum);
-	}
-
-	/* now, invalidate the buffer, but don't put on freelist */
-	/* XXX MPP-4192. Pass down a flag saying we will not spin.  
-	 * In vanilla postgres the InvalidateBuffer assumes that the only case that 
-	 * someone else is holding a refcount on the buffer is that the other guy 
-	 * is flushing.  Therefore, it spins, to wait to become the sole owner and 
-	 * then it can invalidate the buffer.  Here is greenplum code,
-	 * which invalidate a buffer aggressively during scan.  In case of a 
-	 * some other process is blocked by a Motion (so the other guy will hold a
-	 * ref count but will not progress), the spin can possibly cause a 
-	 * dead lock.
-	 */
-	if (! InvalidateBuffer(bufHdr, false, false)) /* this will unlock bufhdr */
-		return ReadBuffer(relation, blockNum);
-
-	/* reuse the freed buffer to read the new page if possible */
-	return ReadBuffer_Ex(relation, blockNum, bufHdr);
+	/*
+	 * TODO: This used to try to reuse the same buffer. This is used for
+	 * readahead in a seqscan. Instead of trying to make that work
+	 * efficiently, we should refactor the readahead code to use a bulk
+	 * BufferAccessStrategy instead. For now, just map this to
+	 * ReleaseAndReadBuffer(), which doesn't try to do anything particularly
+	 * efficient.
+	 */
+	return ReleaseAndReadBuffer(buffer, relation, blockNum);
 }
 
 /*
@@ -1295,6 +1232,7 @@
 
 	/* Make sure we can handle the pin inside SyncOneBuffer */
 	ResourceOwnerEnlargeBuffers(CurrentResourceOwner);
+
 
 	/*
 	 * Loop over all buffers, and mark the ones that need to be written with
@@ -1730,27 +1668,19 @@
 	{
 		/* Caller told us not to write recently-used buffers */
 		UnlockBufHdr(bufHdr);
-<<<<<<< HEAD
 		MIRROREDLOCK_BUFMGR_UNLOCK;
 		// -------- MirroredLock ----------
-		return false;
-=======
 		return result;
->>>>>>> d13f41d2
 	}
 
 	if (!(bufHdr->flags & BM_VALID) || !(bufHdr->flags & BM_DIRTY))
 	{
 		/* It's clean, so nothing to do */
 		UnlockBufHdr(bufHdr);
-<<<<<<< HEAD
 		MIRROREDLOCK_BUFMGR_UNLOCK;
 		// -------- MirroredLock ----------
 
-		return false;
-=======
 		return result;
->>>>>>> d13f41d2
 	}
 	
 	/*
@@ -1762,20 +1692,13 @@
 
 	FlushBuffer(bufHdr, NULL);
 
-<<<<<<< HEAD
 	ReleaseContentLock(bufHdr);
-	UnpinBuffer(bufHdr, true, false /* don't change freelist */ );
+	UnpinBuffer(bufHdr, true);
 
 	MIRROREDLOCK_BUFMGR_UNLOCK;
 	// -------- MirroredLock ----------
 
-	return true;
-=======
-	LWLockRelease(bufHdr->content_lock);
-	UnpinBuffer(bufHdr, true);
-
 	return result | BUF_WRITTEN;
->>>>>>> d13f41d2
 }
 
 
@@ -2413,55 +2336,8 @@
 			PinBuffer_Locked(bufHdr);
 			AcquireContentLock(bufHdr, LW_SHARED);
 			FlushBuffer(bufHdr, rel->rd_smgr);
-<<<<<<< HEAD
 			ReleaseContentLock(bufHdr);
-			UnpinBuffer(bufHdr, true, false /* no freelist change */ );
-=======
-			LWLockRelease(bufHdr->content_lock);
 			UnpinBuffer(bufHdr, true);
-		}
-		else
-			UnlockBufHdr(bufHdr);
-	}
-}
-
-/* ---------------------------------------------------------------------
- *		FlushDatabaseBuffers
- *
- *		This function writes all dirty pages of a database out to disk
- *		(or more accurately, out to kernel disk buffers), ensuring that the
- *		kernel has an up-to-date view of the database.
- *
- *		Generally, the caller should be holding an appropriate lock to ensure
- *		no other backend is active in the target database; otherwise more
- *		pages could get dirtied.
- *
- *		Note we don't worry about flushing any pages of temporary relations.
- *		It's assumed these wouldn't be interesting.
- * --------------------------------------------------------------------
- */
-void
-FlushDatabaseBuffers(Oid dbid)
-{
-	int			i;
-	volatile BufferDesc *bufHdr;
-
-	/* Make sure we can handle the pin inside the loop */
-	ResourceOwnerEnlargeBuffers(CurrentResourceOwner);
-
-	for (i = 0; i < NBuffers; i++)
-	{
-		bufHdr = &BufferDescriptors[i];
-		LockBufHdr(bufHdr);
-		if (bufHdr->tag.rnode.dbNode == dbid &&
-			(bufHdr->flags & BM_VALID) && (bufHdr->flags & BM_DIRTY))
-		{
-			PinBuffer_Locked(bufHdr);
-			LWLockAcquire(bufHdr->content_lock, LW_SHARED);
-			FlushBuffer(bufHdr, NULL);
-			LWLockRelease(bufHdr->content_lock);
-			UnpinBuffer(bufHdr, true);
->>>>>>> d13f41d2
 		}
 		else
 			UnlockBufHdr(bufHdr);
@@ -2469,6 +2345,48 @@
 		MIRROREDLOCK_BUFMGR_UNLOCK;
 		// -------- MirroredLock ----------
 		
+	}
+}
+
+/* ---------------------------------------------------------------------
+ *		FlushDatabaseBuffers
+ *
+ *		This function writes all dirty pages of a database out to disk
+ *		(or more accurately, out to kernel disk buffers), ensuring that the
+ *		kernel has an up-to-date view of the database.
+ *
+ *		Generally, the caller should be holding an appropriate lock to ensure
+ *		no other backend is active in the target database; otherwise more
+ *		pages could get dirtied.
+ *
+ *		Note we don't worry about flushing any pages of temporary relations.
+ *		It's assumed these wouldn't be interesting.
+ * --------------------------------------------------------------------
+ */
+void
+FlushDatabaseBuffers(Oid dbid)
+{
+	int			i;
+	volatile BufferDesc *bufHdr;
+
+	/* Make sure we can handle the pin inside the loop */
+	ResourceOwnerEnlargeBuffers(CurrentResourceOwner);
+
+	for (i = 0; i < NBuffers; i++)
+	{
+		bufHdr = &BufferDescriptors[i];
+		LockBufHdr(bufHdr);
+		if (bufHdr->tag.rnode.dbNode == dbid &&
+			(bufHdr->flags & BM_VALID) && (bufHdr->flags & BM_DIRTY))
+		{
+			PinBuffer_Locked(bufHdr);
+			LWLockAcquire(bufHdr->content_lock, LW_SHARED);
+			FlushBuffer(bufHdr, NULL);
+			LWLockRelease(bufHdr->content_lock);
+			UnpinBuffer(bufHdr, true);
+		}
+		else
+			UnlockBufHdr(bufHdr);
 	}
 }
 
