--- conflicted
+++ resolved
@@ -3,20 +3,12 @@
  * md.c
  *	  This code manages relations that reside on magnetic disk.
  *
-<<<<<<< HEAD
  * Portions Copyright (c) 1996-2009, PostgreSQL Global Development Group
-=======
- * Portions Copyright (c) 1996-2008, PostgreSQL Global Development Group
->>>>>>> d13f41d2
  * Portions Copyright (c) 1994, Regents of the University of California
  *
  *
  * IDENTIFICATION
-<<<<<<< HEAD
- *	  $PostgreSQL: pgsql/src/backend/storage/smgr/md.c,v 1.125 2007/01/05 22:19:38 momjian Exp $
-=======
  *	  $PostgreSQL: pgsql/src/backend/storage/smgr/md.c,v 1.135.2.1 2008/04/18 06:48:50 heikki Exp $
->>>>>>> d13f41d2
  *
  *-------------------------------------------------------------------------
  */
@@ -169,8 +161,6 @@
 static CycleCtr mdsync_cycle_ctr = 0;
 static CycleCtr mdckpt_cycle_ctr = 0;
 
-static CycleCtr mdsync_cycle_ctr = 0;
-
 typedef enum					/* behavior for mdopen & _mdfd_getseg */
 {
 	EXTENSION_FAIL,				/* ereport if segment not present */
@@ -179,30 +169,18 @@
 } ExtensionBehavior;
 
 /* local routines */
-<<<<<<< HEAD
 static MdMirVec *mdopen(SMgrRelation reln, ExtensionBehavior behavior);
 static void register_dirty_segment(SMgrRelation reln, MdMirVec *seg);
+static void register_unlink(RelFileNode rnode);
 static MdMirVec *_mirvec_alloc(void);
-=======
-static MdfdVec *mdopen(SMgrRelation reln, ExtensionBehavior behavior);
-static void register_dirty_segment(SMgrRelation reln, MdfdVec *seg);
-static void register_unlink(RelFileNode rnode);
-static MdfdVec *_fdvec_alloc(void);
->>>>>>> d13f41d2
 
 #ifndef LET_OS_MANAGE_FILESIZE
 static MdMirVec *_mdmir_openseg(SMgrRelation reln, BlockNumber segno,
 			  bool createIfDoesntExist);
 #endif
-<<<<<<< HEAD
 static MdMirVec *_mdmir_getseg(SMgrRelation reln, BlockNumber blkno,
-							 bool isTemp, ExtensionBehavior behavior);
+			  bool isTemp, ExtensionBehavior behavior);
 static BlockNumber _mdnblocks(SMgrRelation reln, MdMirVec *seg);
-=======
-static MdfdVec *_mdfd_getseg(SMgrRelation reln, BlockNumber blkno,
-			 bool isTemp, ExtensionBehavior behavior);
-static BlockNumber _mdnblocks(SMgrRelation reln, MdfdVec *seg);
->>>>>>> d13f41d2
 
 
 /*
@@ -867,15 +845,10 @@
 
 	bool						*mirrorDataLossOccurred)
 {
-<<<<<<< HEAD
 	int			 primaryError = 0;
 	char		 tmp[MAXPGPATH];
-	char		*path;
+	char	   *path;
 	int			 segmentFileNum;
-=======
-	char	   *path;
-	int			ret;
->>>>>>> d13f41d2
 
 	/*
 	 * We have to clean out any pending fsync requests for the doomed
@@ -933,7 +906,6 @@
 		else
 			snprintf(tmp, sizeof(tmp), "%s.%d", path, segmentFileNum);
 
-<<<<<<< HEAD
 		if (stat(tmp, &sbuf) < 0)
 			break;  /* No such file, loop is done */
 	}
@@ -941,33 +913,6 @@
 
 	/* If the zero segment didn't exist raise an error if requested */
 	if (segmentFileNum == 0)
-=======
-	/*
-	 * Delete or truncate the first segment, or only segment if not doing
-	 * segmenting
-	 */
-	if (isRedo)
-		ret = unlink(path);
-	else
-	{
-		/* truncate(2) would be easier here, but Windows hasn't got it */
-		int			fd;
-
-		fd = BasicOpenFile(path, O_RDWR | PG_BINARY, 0);
-		if (fd >= 0)
-		{
-			int			save_errno;
-
-			ret = ftruncate(fd, 0);
-			save_errno = errno;
-			close(fd);
-			errno = save_errno;
-		}
-		else
-			ret = -1;
-	}
-	if (ret < 0)
->>>>>>> d13f41d2
 	{
 		if (!ignoreNonExistence)
 		{
@@ -1017,6 +962,10 @@
 			break;
 		}
 	}
+
+	/* Register request to unlink first segment later */
+	if (!isRedo)
+		register_unlink(rnode);
 }
 
 static void mdsetupdropobjmirroraccess(	
@@ -1214,12 +1163,7 @@
 	if (StorageManagerMirrorMode_DoPrimaryWork(mirrorMode))
 	{
 		/*
-<<<<<<< HEAD
 		 * We've removed all relations, so all that is left are PG* files and work files.
-=======
-		 * Note that because we loop until getting ENOENT, we will correctly
-		 * remove all inactive segments as well as active ones.
->>>>>>> d13f41d2
 		 */
 		FormTablespacePath(
 					tablespacePath,
@@ -1233,7 +1177,6 @@
 	else
 		result = true;
 
-<<<<<<< HEAD
 	if (StorageManagerMirrorMode_SendToMirror(mirrorMode) &&
 		!*mirrorDataLossOccurred)
 	{
@@ -1341,13 +1284,6 @@
 		pfree(mirrorFilespaceLocation);
 
 	return result;
-=======
-	pfree(path);
-
-	/* Register request to unlink first segment later */
-	if (!isRedo)
-		register_unlink(rnode);
->>>>>>> d13f41d2
 }
 
 
@@ -1686,31 +1622,6 @@
 						reln->smgr_rnode.dbNode,
 						reln->smgr_rnode.relNode)));
 
-<<<<<<< HEAD
-=======
-	if ((nbytes = FileWrite(v->mdfd_vfd, buffer, BLCKSZ)) != BLCKSZ)
-	{
-		if (nbytes < 0)
-			ereport(ERROR,
-					(errcode_for_file_access(),
-				  errmsg("could not write block %u of relation %u/%u/%u: %m",
-						 blocknum,
-						 reln->smgr_rnode.spcNode,
-						 reln->smgr_rnode.dbNode,
-						 reln->smgr_rnode.relNode)));
-		/* short write: complain appropriately */
-		ereport(ERROR,
-				(errcode(ERRCODE_DISK_FULL),
-				 errmsg("could not write block %u of relation %u/%u/%u: wrote only %d of %d bytes",
-						blocknum,
-						reln->smgr_rnode.spcNode,
-						reln->smgr_rnode.dbNode,
-						reln->smgr_rnode.relNode,
-						nbytes, BLCKSZ),
-				 errhint("Check free disk space.")));
-	}
-
->>>>>>> d13f41d2
 	if (!isTemp)
 		register_dirty_segment(reln, v);
 }
@@ -1847,15 +1758,9 @@
 		if (priorblocks > nblocks)
 		{
 			/*
-<<<<<<< HEAD
-			 * This segment is no longer active (and has already been
-			 * unlinked from the mdmir_chain). We truncate the file, but do
-			 * not delete it, for reasons explained in the header comments.
-=======
 			 * This segment is no longer active (and has already been unlinked
 			 * from the mdfd_chain). We truncate the file, but do not delete
 			 * it, for reasons explained in the header comments.
->>>>>>> d13f41d2
 			 */
 			if (!MirroredBufferPool_Truncate(&v->mdmir_open, 0))
 				ereport(ERROR,
@@ -1945,21 +1850,12 @@
 		if (!MirroredBufferPool_Flush(&v->mdmir_open))
 			ereport(ERROR,
 					(errcode_for_file_access(),
-<<<<<<< HEAD
-					 errmsg("could not fsync segment %u of relation %u/%u/%u: %m",
-							v->mdmir_segno,
-							reln->smgr_rnode.spcNode,
-							reln->smgr_rnode.dbNode,
-							reln->smgr_rnode.relNode)));
-		v = v->mdmir_chain;
-=======
 				errmsg("could not fsync segment %u of relation %u/%u/%u: %m",
-					   v->mdfd_segno,
+					   v->mdmir_segno,
 					   reln->smgr_rnode.spcNode,
 					   reln->smgr_rnode.dbNode,
 					   reln->smgr_rnode.relNode)));
-		v = v->mdfd_chain;
->>>>>>> d13f41d2
+		v = v->mdmir_chain;
 	}
 #else
 	if (!MirroredBufferPool_Flush(&v->mdmir_open) < 0)
@@ -1994,18 +1890,12 @@
 
 	/*
 	 * If we are in the bgwriter, the sync had better include all fsync
-<<<<<<< HEAD
-	 * requests that were queued by backends before the checkpoint REDO
-	 * point was determined.  We go that a little better by accepting all
-	 * requests queued up to the point where we start fsync'ing.
-=======
 	 * requests that were queued by backends up to this point.	The tightest
 	 * race condition that could occur is that a buffer that must be written
 	 * and fsync'd for the checkpoint could have been dumped by a backend just
 	 * before it was visited by BufferSync().  We know the backend will have
 	 * queued an fsync request before clearing the buffer's dirtybit, so we
 	 * are safe as long as we do an Absorb after completing BufferSync().
->>>>>>> d13f41d2
 	 */
 	AbsorbFsyncRequests();
 
@@ -2017,36 +1907,21 @@
 	 * ones: new ones will have cycle_ctr equal to the incremented value of
 	 * mdsync_cycle_ctr.
 	 *
-<<<<<<< HEAD
-	 * In normal circumstances, all entries present in the table at this
-	 * point will have cycle_ctr exactly equal to the current (about to be old)
-=======
 	 * In normal circumstances, all entries present in the table at this point
 	 * will have cycle_ctr exactly equal to the current (about to be old)
->>>>>>> d13f41d2
 	 * value of mdsync_cycle_ctr.  However, if we fail partway through the
 	 * fsync'ing loop, then older values of cycle_ctr might remain when we
 	 * come back here to try again.  Repeated checkpoint failures would
 	 * eventually wrap the counter around to the point where an old entry
 	 * might appear new, causing us to skip it, possibly allowing a checkpoint
-<<<<<<< HEAD
-	 * to succeed that should not have.  To forestall wraparound, any time
-	 * the previous mdsync() failed to complete, run through the table and
-=======
 	 * to succeed that should not have.  To forestall wraparound, any time the
 	 * previous mdsync() failed to complete, run through the table and
->>>>>>> d13f41d2
 	 * forcibly set cycle_ctr = mdsync_cycle_ctr.
 	 *
 	 * Think not to merge this loop with the main loop, as the problem is
 	 * exactly that that loop may fail before having visited all the entries.
-<<<<<<< HEAD
-	 * From a performance point of view it doesn't matter anyway, as this
-	 * path will never be taken in a system that's functioning normally.
-=======
 	 * From a performance point of view it doesn't matter anyway, as this path
 	 * will never be taken in a system that's functioning normally.
->>>>>>> d13f41d2
 	 */
 	if (mdsync_in_progress)
 	{
@@ -2080,17 +1955,10 @@
 		Assert((CycleCtr) (entry->cycle_ctr + 1) == mdsync_cycle_ctr);
 
 		/*
-<<<<<<< HEAD
-		 * If fsync is off then we don't have to bother opening the file
-		 * at all.  (We delay checking until this point so that changing
-		 * fsync on the fly behaves sensibly.)  Also, if the entry is
-		 * marked canceled, fall through to delete it.
-=======
 		 * If fsync is off then we don't have to bother opening the file at
 		 * all.  (We delay checking until this point so that changing fsync on
 		 * the fly behaves sensibly.)  Also, if the entry is marked canceled,
 		 * fall through to delete it.
->>>>>>> d13f41d2
 		 */
 		if (enableFsync && !entry->canceled)
 		{
@@ -2104,8 +1972,6 @@
 			 * process them anyway.
 			 */
 			if (--absorb_counter <= 0)
-<<<<<<< HEAD
-=======
 			{
 				AbsorbFsyncRequests();
 				absorb_counter = FSYNCS_PER_ABSORB;
@@ -2123,31 +1989,10 @@
 			 * before it starts deletions.
 			 */
 			for (failures = 0;; failures++)		/* loop exits at "break" */
->>>>>>> d13f41d2
-			{
-				AbsorbFsyncRequests();
-				absorb_counter = FSYNCS_PER_ABSORB;
-			}
-
-<<<<<<< HEAD
-			/*
-			 * The fsync table could contain requests to fsync segments that
-			 * have been deleted (unlinked) by the time we get to them.
-			 * Rather than just hoping an ENOENT (or EACCES on Windows) error
-			 * can be ignored, what we do on error is absorb pending requests
-			 * and then retry.  Since mdunlink() queues a "revoke" message
-			 * before actually unlinking, the fsync request is guaranteed to
-			 * be marked canceled after the absorb if it really was this case.
-			 * DROP DATABASE likewise has to tell us to forget fsync requests
-			 * before it starts deletions.
-			 */
-			for (failures = 0; ; failures++)	/* loop exits at "break" */
 			{
 				SMgrRelation reln;
 				MdMirVec    *seg;
 
-=======
->>>>>>> d13f41d2
 				/*
 				 * Find or create an smgr hash entry for this relation. This
 				 * may seem a bit unclean -- md calling smgr?  But it's really
@@ -2168,47 +2013,25 @@
 				/*
 				 * It is possible that the relation has been dropped or
 				 * truncated since the fsync request was entered.  Therefore,
-<<<<<<< HEAD
-				 * allow ENOENT, but only if we didn't fail already on
-				 * this file.  This applies both during _mdfd_getseg() and
-				 * during FileSync, since fd.c might have closed the file
-				 * behind our back.
-				 */
-				seg = _mdmir_getseg(reln,
-								   entry->tag.segno * ((BlockNumber) RELSEG_SIZE),
-								   false, EXTENSION_RETURN_NULL);
-				if (seg != NULL &&
-					MirroredBufferPool_Flush(&seg->mdmir_open))
-=======
 				 * allow ENOENT, but only if we didn't fail already on this
 				 * file.  This applies both during _mdfd_getseg() and during
 				 * FileSync, since fd.c might have closed the file behind our
 				 * back.
 				 */
-				seg = _mdfd_getseg(reln,
+				seg = _mdmir_getseg(reln,
 							  entry->tag.segno * ((BlockNumber) RELSEG_SIZE),
 								   false, EXTENSION_RETURN_NULL);
 				if (seg != NULL &&
-					FileSync(seg->mdfd_vfd) >= 0)
->>>>>>> d13f41d2
+					MirroredBufferPool_Flush(&seg->mdmir_open))
 					break;		/* success; break out of retry loop */
 
 				/*
 				 * XXX is there any point in allowing more than one retry?
-<<<<<<< HEAD
-				 * Don't see one at the moment, but easy to change the
-				 * test here if so.
-				 */
-				if (!FILE_POSSIBLY_DELETED(errno) ||
-					failures > 0)
-				{
-=======
 				 * Don't see one at the moment, but easy to change the test
 				 * here if so.
 				 */
 				if (!FILE_POSSIBLY_DELETED(errno) ||
 					failures > 0)
->>>>>>> d13f41d2
 					ereport(ERROR,
 							(errcode_for_file_access(),
 							 errmsg("could not fsync segment %u of relation %u/%u/%u: %m",
@@ -2216,10 +2039,6 @@
 									entry->tag.rnode.spcNode,
 									entry->tag.rnode.dbNode,
 									entry->tag.rnode.relNode)));
-<<<<<<< HEAD
-				}
-=======
->>>>>>> d13f41d2
 				else
 					ereport(DEBUG1,
 							(errcode_for_file_access(),
@@ -2228,32 +2047,6 @@
 									entry->tag.rnode.spcNode,
 									entry->tag.rnode.dbNode,
 									entry->tag.rnode.relNode)));
-<<<<<<< HEAD
-
-				/*
-				 * Absorb incoming requests and check to see if canceled.
-				 */
-				AbsorbFsyncRequests();
-				absorb_counter = FSYNCS_PER_ABSORB;	/* might as well... */
-
-				if (entry->canceled)
-					break;
-			}	/* end retry loop */
-		}
-
-		/*
-		 * If we get here, either we fsync'd successfully, or we don't have
-		 * to because enableFsync is off, or the entry is (now) marked
-		 * canceled.  Okay to delete it.
-		 */
-		if (hash_search(pendingOpsTable, &entry->tag,
-						HASH_REMOVE, NULL) == NULL)
-			elog(ERROR, "pendingOpsTable corrupted");
-	}	/* end loop over hashtable entries */
-
-	/* Flag successful completion of mdsync */
-	mdsync_in_progress = false;
-=======
 
 				/*
 				 * Absorb incoming requests and check to see if canceled.
@@ -2366,7 +2159,6 @@
 		pendingUnlinks = list_delete_first(pendingUnlinks);
 		pfree(entry);
 	}
->>>>>>> d13f41d2
 }
 
 /*
@@ -2390,18 +2182,15 @@
 	{
 		if (ForwardFsyncRequest(reln->smgr_rnode, seg->mdmir_segno))
 			return;				/* passed it off successfully */
-<<<<<<< HEAD
-=======
-
-		if (FileSync(seg->mdfd_vfd) < 0)
-			ereport(ERROR,
-					(errcode_for_file_access(),
+	}
+	if (!MirroredBufferPool_Flush(&seg->mdmir_open))
+		ereport(ERROR,
+				(errcode_for_file_access(),
 				errmsg("could not fsync segment %u of relation %u/%u/%u: %m",
-					   seg->mdfd_segno,
-					   reln->smgr_rnode.spcNode,
-					   reln->smgr_rnode.dbNode,
-					   reln->smgr_rnode.relNode)));
-	}
+				   seg->mdmir_segno,
+				   reln->smgr_rnode.spcNode,
+				   reln->smgr_rnode.dbNode,
+				   reln->smgr_rnode.relNode)));
 }
 
 /*
@@ -2430,17 +2219,7 @@
 		Assert(IsUnderPostmaster);
 		while (!ForwardFsyncRequest(rnode, UNLINK_RELATION_REQUEST))
 			pg_usleep(10000L);	/* 10 msec seems a good number */
->>>>>>> d13f41d2
-	}
-
-	if (!MirroredBufferPool_Flush(&seg->mdmir_open))
-		ereport(ERROR,
-				(errcode_for_file_access(),
-				errmsg("could not fsync segment %u of relation %u/%u/%u: %m",
-				   seg->mdmir_segno,
-				   reln->smgr_rnode.spcNode,
-				   reln->smgr_rnode.dbNode,
-				   reln->smgr_rnode.relNode)));
+	}
 }
 
 /*
@@ -2452,13 +2231,6 @@
  *
  * The range of possible segment numbers is way less than the range of
  * BlockNumber, so we can reserve high values of segno for special purposes.
-<<<<<<< HEAD
- * We define two: FORGET_RELATION_FSYNC means to cancel pending fsyncs for
- * a relation, and FORGET_DATABASE_FSYNC means to cancel pending fsyncs for
- * a whole database.  (These are a tad slow because the hash table has to be
- * searched linearly, but it doesn't seem worth rethinking the table structure
- * for them.)
-=======
  * We define three:
  * - FORGET_RELATION_FSYNC means to cancel pending fsyncs for a relation
  * - FORGET_DATABASE_FSYNC means to cancel pending fsyncs for a whole database
@@ -2468,7 +2240,6 @@
  * (Handling the FORGET_* requests is a tad slow because the hash table has
  * to be searched linearly, but it doesn't seem worth rethinking the table
  * structure for them.)
->>>>>>> d13f41d2
  */
 void
 RememberFsyncRequest(RelFileNode rnode, BlockNumber segno)
@@ -2514,16 +2285,11 @@
 			if (!OidIsValid(rnode.spcNode) ||
 				entry->tag.rnode.spcNode == rnode.spcNode)
 			{
-<<<<<<< HEAD
 				if (entry->tag.rnode.dbNode == rnode.dbNode)
 				{
 					/* Okay, cancel this entry */
 					entry->canceled = true;
 				}
-=======
-				/* Okay, cancel this entry */
-				entry->canceled = true;
->>>>>>> d13f41d2
 			}
 		}
 	
@@ -2579,16 +2345,10 @@
 			entry->canceled = false;
 			entry->cycle_ctr = mdsync_cycle_ctr;
 		}
-<<<<<<< HEAD
-		/*
-		 * NB: it's intentional that we don't change cycle_ctr if the entry
-		 * already exists.  The fsync request must be treated as old, even
-=======
 
 		/*
 		 * NB: it's intentional that we don't change cycle_ctr if the entry
 		 * already exists.	The fsync request must be treated as old, even
->>>>>>> d13f41d2
 		 * though the new request will be satisfied too by any subsequent
 		 * fsync.
 		 *
@@ -2596,13 +2356,8 @@
 		 * act just as though it wasn't there.  The only case where this could
 		 * happen would be if a file had been deleted, we received but did not
 		 * yet act on the cancel request, and the same relfilenode was then
-<<<<<<< HEAD
-		 * assigned to a new file.  We mustn't lose the new request, but
-		 * it should be considered new not old.
-=======
 		 * assigned to a new file.	We mustn't lose the new request, but it
 		 * should be considered new not old.
->>>>>>> d13f41d2
 		 */
 	}
 }
@@ -2846,19 +2601,11 @@
 	if (len < 0)
 		ereport(ERROR,
 				(errcode_for_file_access(),
-<<<<<<< HEAD
-				 errmsg("could not seek to end of segment %u of relation %u/%u/%u: %m",
-						seg->mdmir_segno,
-						reln->smgr_rnode.spcNode,
-						reln->smgr_rnode.dbNode,
-						reln->smgr_rnode.relNode)));
-=======
 		errmsg("could not seek to end of segment %u of relation %u/%u/%u: %m",
-			   seg->mdfd_segno,
+			   seg->mdmir_segno,
 			   reln->smgr_rnode.spcNode,
 			   reln->smgr_rnode.dbNode,
 			   reln->smgr_rnode.relNode)));
->>>>>>> d13f41d2
 	/* note that this calculation will ignore any partial block at EOF */
 	return (BlockNumber) (len / BLCKSZ);
 }