/*-------------------------------------------------------------------------
 *
 * explain.c
 *	  Explain query execution plans
 *
<<<<<<< HEAD
 * Portions Copyright (c) 2005-2010, Greenplum inc
 * Portions Copyright (c) 2012-Present Pivotal Software, Inc.
=======
>>>>>>> b0a6ad70
 * Portions Copyright (c) 1996-2009, PostgreSQL Global Development Group
 * Portions Copyright (c) 1994-5, Regents of the University of California
 *
 * IDENTIFICATION
<<<<<<< HEAD
 *	  $PostgreSQL: pgsql/src/backend/commands/explain.c,v 1.181 2008/11/19 01:10:23 tgl Exp $
=======
 *	  $PostgreSQL: pgsql/src/backend/commands/explain.c,v 1.184 2009/01/02 20:42:00 tgl Exp $
>>>>>>> b0a6ad70
 *
 *-------------------------------------------------------------------------
 */
#include "postgres.h"

#include "access/xact.h"
#include "catalog/pg_constraint.h"
#include "catalog/pg_type.h"
#include "commands/explain.h"
#include "commands/prepare.h"
#include "commands/trigger.h"
#include "commands/queue.h"
#include "executor/execUtils.h"
#include "executor/instrument.h"
#include "nodes/pg_list.h"
#include "nodes/print.h"
#include "optimizer/clauses.h"
#include "optimizer/planner.h"
#include "optimizer/var.h"
#include "parser/parsetree.h"
#include "rewrite/rewriteHandler.h"
#include "tcop/tcopprot.h"
#include "utils/builtins.h"
#include "utils/guc.h"
#include "utils/json.h"
#include "utils/lsyscache.h"
#include "utils/memutils.h"             /* AllocSetContextCreate() */
#include "utils/tuplesort.h"
#include "utils/snapmgr.h"

#include "cdb/cdbdisp.h"                /* CheckDispatchResult() */
#include "cdb/cdbexplain.h"             /* cdbexplain_recvExecStats */
#include "cdb/cdbpartition.h"
#include "cdb/cdbpullup.h"              /* cdbpullup_targetlist() */
#include "cdb/cdbutil.h"
#include "cdb/cdbvars.h"
#include "cdb/cdbpathlocus.h"
#include "cdb/memquota.h"
#include "miscadmin.h"
#include "utils/resscheduler.h"

#ifdef USE_ORCA
extern char *SzDXLPlan(Query *parse);
extern const char *OptVersion();
#endif


/* Hook for plugins to get control in ExplainOneQuery() */
ExplainOneQuery_hook_type ExplainOneQuery_hook = NULL;

/* Hook for plugins to get control in explain_get_index_name() */
explain_get_index_name_hook_type explain_get_index_name_hook = NULL;


typedef struct ExplainState
{
	/* options */
	bool		printTList;		/* print plan targetlists */
	bool		printAnalyze;	/* print actual times */
	/* other states */
	PlannedStmt *pstmt;			/* top of plan */
	List	   *rtable;			/* range table */

    /* CDB */
    struct CdbExplain_ShowStatCtx  *showstatctx;    /* EXPLAIN ANALYZE info */
    Slice          *currentSlice;   /* slice whose nodes we are visiting */
} ExplainState;

extern bool Test_print_direct_dispatch_info;

static void ExplainOneQuery(Query *query, ExplainStmt *stmt,
				const char *queryString,
				ParamListInfo params, TupOutputState *tstate);
static void report_triggers(ResultRelInfo *rInfo, bool show_relname,
				StringInfo buf);

#ifdef USE_ORCA
static void ExplainDXL(Query *query, ExplainStmt *stmt,
							const char *queryString,
							ParamListInfo params, TupOutputState *tstate);
#endif
#ifdef USE_CODEGEN
static void ExplainCodegen(PlanState *planstate, TupOutputState *tstate);
#endif
static double elapsed_time(instr_time *starttime);
static void explain_outNode(StringInfo str,
				Plan *plan, PlanState *planstate,
				Plan *outer_plan, Plan *parentPlan,
				int indent, ExplainState *es);
static void show_plan_tlist(Plan *plan,
							StringInfo str, int indent, ExplainState *es);
static void show_scan_qual(List *qual, const char *qlabel,
			   int scanrelid, Plan *scan_plan, Plan *outer_plan,
			   StringInfo str, int indent, ExplainState *es);
static void show_upper_qual(List *qual, const char *qlabel, Plan *plan,
				StringInfo str, int indent, ExplainState *es);
static void show_sort_keys(Plan *sortplan, int nkeys, AttrNumber *keycols,
			   const char *qlabel,
			   StringInfo str, int indent, ExplainState *es);
static const char *explain_get_index_name(Oid indexId);

static void
show_grouping_keys(Plan        *plan,
                   int          numCols,
                   AttrNumber  *subplanColIdx,
                   const char  *qlabel,
			       StringInfo str, int indent, ExplainState *es);
static void
show_motion_keys(Plan *plan, List *hashExpr, int nkeys, AttrNumber *keycols,
			     const char *qlabel,
                 StringInfo str, int indent, ExplainState *es);

static void
explain_partition_selector(PartitionSelector *ps, Plan *parent,
						   StringInfo str, int indent, ExplainState *es);

/*
 * ExplainQuery -
 *	  execute an EXPLAIN command
 */
void
ExplainQuery(ExplainStmt *stmt, const char *queryString,
			 ParamListInfo params, DestReceiver *dest)
{
	Oid		   *param_types;
	int			num_params;
	TupOutputState *tstate;
	List	   *rewritten;
	ListCell   *l;

	/* Convert parameter type data to the form parser wants */
	getParamListTypes(params, &param_types, &num_params);

	/*
	 * Run parse analysis and rewrite.	Note this also acquires sufficient
	 * locks on the source table(s).
	 *
	 * Because the parser and planner tend to scribble on their input, we make
	 * a preliminary copy of the source querytree.	This prevents problems in
	 * the case that the EXPLAIN is in a portal or plpgsql function and is
	 * executed repeatedly.  (See also the same hack in DECLARE CURSOR and
	 * PREPARE.)  XXX FIXME someday.
	 */
	rewritten = pg_analyze_and_rewrite((Node *) copyObject(stmt->query),
									   queryString, param_types, num_params);

	/* prepare for projection of tuples */
	tstate = begin_tup_output_tupdesc(dest, ExplainResultDesc(stmt));

	if (rewritten == NIL)
	{
		/* In the case of an INSTEAD NOTHING, tell at least that */
		do_text_output_oneline(tstate, "Query rewrites to nothing");
	}
	else
	{
		/* Explain every plan */
		foreach(l, rewritten)
		{
			ExplainOneQuery((Query *) lfirst(l), stmt,
							queryString, params, tstate);
			/* put a blank line between plans */
			if (lnext(l) != NULL)
				do_text_output_oneline(tstate, "");
		}
	}

	end_tup_output(tstate);
}

/*
 * ExplainResultDesc -
 *	  construct the result tupledesc for an EXPLAIN
 */
TupleDesc
ExplainResultDesc(ExplainStmt *stmt)
{
	TupleDesc	tupdesc;

	/* need a tuple descriptor representing a single TEXT column */
	tupdesc = CreateTemplateTupleDesc(1, false);
	TupleDescInitEntry(tupdesc, (AttrNumber) 1, "QUERY PLAN",
					   TEXTOID, -1, 0);
	return tupdesc;
}

#ifdef USE_ORCA
/*
 * ExplainDXL -
 *	  print out the execution plan for one Query in DXL format
 *	  this function implicitly uses optimizer
 */
static void
ExplainDXL(Query *query, ExplainStmt *stmt, const char *queryString,
				ParamListInfo params, TupOutputState *tstate)
{
	MemoryContext oldcxt = CurrentMemoryContext;
	ExplainState explainState;
	ExplainState *es = &explainState;
	StringInfoData buf;
	bool		save_enumerate;

	/* Initialize ExplainState structure. */
	memset(es, 0, sizeof(*es));
	es->showstatctx = NULL;
	es->pstmt = NULL;

	initStringInfo(&buf);

	save_enumerate = optimizer_enumerate_plans;

	/* Do the EXPLAIN. */
	PG_TRY();
	{
		// enable plan enumeration before calling optimizer
		optimizer_enumerate_plans = true;

		// optimize query using optimizer and get generated plan in DXL format
		char *dxl = SzDXLPlan(query);

		// restore old value of enumerate plans GUC
		optimizer_enumerate_plans = save_enumerate;

		if (dxl == NULL)
			elog(NOTICE, "Optimizer failed to produce plan");
		else
		{
			do_text_output_multiline(tstate, dxl);
			do_text_output_oneline(tstate, ""); /* separator line */
			pfree(dxl);
		}

		/* Free the memory we used. */
		MemoryContextSwitchTo(oldcxt);
	}
	PG_CATCH();
	{
		// restore old value of enumerate plans GUC
		optimizer_enumerate_plans = save_enumerate;

		/* Exit to next error handler. */
		PG_RE_THROW();
	}
	PG_END_TRY();
}
#endif

/*
 * ExplainOneQuery -
 *	  print out the execution plan for one Query
 */
static void
ExplainOneQuery(Query *query, ExplainStmt *stmt, const char *queryString,
				ParamListInfo params, TupOutputState *tstate)
{
#ifdef USE_ORCA
    if (stmt->dxl)
    {
    	ExplainDXL(query, stmt, queryString, params, tstate);
    	return;
    }
#endif

	/* planner will not cope with utility statements */
	if (query->commandType == CMD_UTILITY)
	{
		ExplainOneUtility(query->utilityStmt, stmt,
						  queryString, params, tstate);
		return;
	}

	/* if an advisor plugin is present, let it manage things */
	if (ExplainOneQuery_hook)
		(*ExplainOneQuery_hook) (query, stmt, queryString, params, tstate);
	else
	{
		PlannedStmt *plan;

		/* plan the query */
		plan = pg_plan_query(query, 0, params);

		/* run it (if needed) and produce output */
<<<<<<< HEAD
		ExplainOnePlan(plan, params, stmt, queryString, tstate);
=======
		ExplainOnePlan(plan, stmt, queryString, params, tstate);
>>>>>>> b0a6ad70
	}
}

/*
 * ExplainOneUtility -
 *	  print out the execution plan for one utility statement
 *	  (In general, utility statements don't have plans, but there are some
 *	  we treat as special cases)
 *
 * This is exported because it's called back from prepare.c in the
 * EXPLAIN EXECUTE case
 */
void
ExplainOneUtility(Node *utilityStmt, ExplainStmt *stmt,
				  const char *queryString, ParamListInfo params,
				  TupOutputState *tstate)
{
	if (utilityStmt == NULL)
		return;

	if (IsA(utilityStmt, ExecuteStmt))
		ExplainExecuteQuery((ExecuteStmt *) utilityStmt, stmt,
							queryString, params, tstate);
	else if (IsA(utilityStmt, NotifyStmt))
		do_text_output_oneline(tstate, "NOTIFY");
	else
		do_text_output_oneline(tstate,
							   "Utility statements have no plan structure");
}

#ifdef USE_CODEGEN
/*
 * ExplainCodegen -
 * 		given a PlanState tree, traverse its nodes, collect any accumulated
 * 		explain strings from the state's CodegenManager, and print to EXPLAIN
 * 		output
 * 		NB: This method does not recurse into sub plans at this point.
 */
static void
ExplainCodegen(PlanState *planstate, TupOutputState *tstate) {
	if (NULL == planstate) {
		return;
	}

	Assert(NULL != tstate);

	ExplainCodegen(planstate->lefttree, tstate);

	char* str = CodeGeneratorManagerGetExplainString(planstate->CodegenManager);
	Assert(NULL != str);
	do_text_output_oneline(tstate, str);

	ExplainCodegen(planstate->righttree, tstate);
}
#endif

/*
 * ExplainOnePlan -
 *		given a planned query, execute it if needed, and then print
 *		EXPLAIN output
 *
 * Since we ignore any DeclareCursorStmt that might be attached to the query,
 * if you say EXPLAIN ANALYZE DECLARE CURSOR then we'll actually run the
 * query.  This is different from pre-8.3 behavior but seems more useful than
 * not running the query.  No cursor will be created, however.
 *
 * This is exported because it's called back from prepare.c in the
 * EXPLAIN EXECUTE case, and because an index advisor plugin would need
 * to call it.
 */
void
<<<<<<< HEAD
ExplainOnePlan(PlannedStmt *plannedstmt, ParamListInfo params,
			   ExplainStmt *stmt, const char *queryString, TupOutputState *tstate)
=======
ExplainOnePlan(PlannedStmt *plannedstmt, ExplainStmt *stmt,
			   const char *queryString, ParamListInfo params,
			   TupOutputState *tstate)
>>>>>>> b0a6ad70
{
	QueryDesc  *queryDesc;
	instr_time	starttime;
	double		totaltime = 0;
	StringInfoData buf;
	EState     *estate = NULL;
	int			eflags;
	char	   *settings;

	/*
	 * Use a snapshot with an updated command ID to ensure this query sees
	 * results of any previously executed queries.
	 */
	PushUpdatedSnapshot(GetActiveSnapshot());

	/* Create a QueryDesc requesting no output */
<<<<<<< HEAD
	queryDesc = CreateQueryDesc(plannedstmt,
								queryString,
=======
	queryDesc = CreateQueryDesc(plannedstmt, queryString,
>>>>>>> b0a6ad70
								GetActiveSnapshot(), InvalidSnapshot,
								None_Receiver, params,
								stmt->analyze);

	if (gp_enable_gpperfmon && Gp_role == GP_ROLE_DISPATCH)
	{
		Assert(queryString);
		gpmon_qlog_query_submit(queryDesc->gpmon_pkt);
		gpmon_qlog_query_text(queryDesc->gpmon_pkt,
				queryString,
				application_name,
				GetResqueueName(GetResQueueId()),
				GetResqueuePriority(GetResQueueId()));
	}

    /*
     * Start timing.
     */
    INSTR_TIME_SET_CURRENT(starttime);

	/* If analyzing, we need to cope with queued triggers */
	if (stmt->analyze)
		AfterTriggerBeginQuery();

    /* Allocate workarea for summary stats. */
    if (stmt->analyze)
    {
        /* Attach workarea to QueryDesc so ExecSetParamPlan() can find it. */
        queryDesc->showstatctx = cdbexplain_showExecStatsBegin(queryDesc,
															   starttime);
    }
	else
		queryDesc->showstatctx = NULL;

	/* Select execution options */
	if (stmt->analyze)
		eflags = 0;				/* default run-to-completion flags */
	else
		eflags = EXEC_FLAG_EXPLAIN_ONLY;

	queryDesc->plannedstmt->query_mem = ResourceManagerGetQueryMemoryLimit(queryDesc->plannedstmt);

#ifdef USE_CODEGEN
	if (stmt->codegen && codegen && Gp_segment == -1)
	{
		eflags |= EXEC_FLAG_EXPLAIN_CODEGEN;
	}
#endif

	/* call ExecutorStart to prepare the plan for execution */
	ExecutorStart(queryDesc, eflags);

#ifdef USE_CODEGEN
	if (stmt->codegen && codegen && Gp_segment == -1)
	{
		ExplainCodegen(queryDesc->planstate, tstate);
	}
#endif

    estate = queryDesc->estate;

	/* Execute the plan for statistics if asked for */
	if (stmt->analyze)
	{
		/* run the plan */
		ExecutorRun(queryDesc, ForwardScanDirection, 0L);

		/* Wait for completion of all qExec processes. */
		if (estate->dispatcherState && estate->dispatcherState->primaryResults)
			CdbCheckDispatchResult(estate->dispatcherState, DISPATCH_WAIT_NONE);

		/* We can't clean up 'till we're done printing the stats... */
        /* Suspend timing. */
	    totaltime += elapsed_time(&starttime);
	}

	/* Create textual dump of plan tree */
	initStringInfo(&buf);
	ExplainPrintPlan(&buf, queryDesc, stmt->analyze, stmt->verbose);

	/*
	 * If we ran the command, run any AFTER triggers it queued.  (Note this
	 * will not include DEFERRED triggers; since those don't run until end of
	 * transaction, we can't measure them.)  Include into total runtime.
	 */
	if (stmt->analyze)
	{
		INSTR_TIME_SET_CURRENT(starttime);
		AfterTriggerEndQuery(queryDesc->estate);
		totaltime += elapsed_time(&starttime);
	}

	/* Print info about runtime of triggers */
	if (stmt->analyze)
	{
		ResultRelInfo *rInfo;
		bool		show_relname;
		int			numrels = queryDesc->estate->es_num_result_relations;
		List	   *targrels = queryDesc->estate->es_trig_target_relations;
		int			nr;
		ListCell   *l;

		show_relname = (numrels > 1 || targrels != NIL);
		rInfo = queryDesc->estate->es_result_relations;
		for (nr = 0; nr < numrels; rInfo++, nr++)
			report_triggers(rInfo, show_relname, &buf);

		foreach(l, targrels)
		{
			rInfo = (ResultRelInfo *) lfirst(l);
			report_triggers(rInfo, show_relname, &buf);
		}
	}

    /*
     * Display per-slice and whole-query statistics.
     */
    if (stmt->analyze)
        cdbexplain_showExecStatsEnd(queryDesc->plannedstmt, queryDesc->showstatctx, &buf, estate);

    /*
     * Show non-default GUC settings that might have affected the plan.
     */
	settings = gp_guc_list_show(PGC_S_DEFAULT, gp_guc_list_for_explain);
	if (*settings)
		appendStringInfo(&buf, "Settings:  %s\n", settings);
	pfree(settings);

    /* Display optimizer status: either 'legacy query optimizer' or Orca version number */
	appendStringInfo(&buf, "Optimizer status: ");
	if (queryDesc->plannedstmt->planGen == PLANGEN_PLANNER)
	{
		appendStringInfo(&buf, "legacy query optimizer\n");
	}
#ifdef USE_ORCA
	else /* PLANGEN_OPTIMIZER */
	{
		appendStringInfo(&buf, "PQO version %s\n", OptVersion());
	}
#endif

	/*
	 * Close down the query and free resources.  Include time for this in the
	 * total runtime (although it should be pretty minimal).
	 */
	INSTR_TIME_SET_CURRENT(starttime);

	ExecutorEnd(queryDesc);

	FreeQueryDesc(queryDesc);

	PopActiveSnapshot();

	/* We need a CCI just in case query expanded to multiple plans */
	if (stmt->analyze)
		CommandCounterIncrement();

	totaltime += elapsed_time(&starttime);

	if (stmt->analyze)
		appendStringInfo(&buf, "Total runtime: %.3f ms\n",
						 1000.0 * totaltime);
	do_text_output_multiline(tstate, buf.data);

	pfree(buf.data);
}

/*
 * ExplainPrintPlan -
 *	  convert a QueryDesc's plan tree to text and append it to 'str'
 *
 * 'analyze' means to include runtime instrumentation results
 * 'verbose' means a verbose printout (currently, it shows targetlists)
 *
 * NB: will not work on utility statements
 */
void
ExplainPrintPlan(StringInfo str, QueryDesc *queryDesc,
				 bool analyze, bool verbose)
{
	EState     *estate = queryDesc->estate;
	ExplainState es;
	int			indent = 0;
	CmdType		cmd = queryDesc->plannedstmt->commandType;
	Plan	   *childPlan = queryDesc->plannedstmt->planTree;

	Assert(queryDesc->plannedstmt != NULL);

	memset(&es, 0, sizeof(es));
	es.printTList = verbose;
	es.printAnalyze = analyze;
	es.pstmt = queryDesc->plannedstmt;
	es.rtable = queryDesc->plannedstmt->rtable;
	es.showstatctx = queryDesc->showstatctx;

	/* CDB: Find slice table entry for the root slice. */
	es.currentSlice = getCurrentSlice(estate, LocallyExecutingSliceIndex(estate));

	/* Get local stats if root slice was executed here in the qDisp. */
	if (analyze)
	{
		if (!es.currentSlice || sliceRunsOnQD(es.currentSlice))
			cdbexplain_localExecStats(queryDesc->planstate, es.showstatctx);

        /* Fill in the plan's Instrumentation with stats from qExecs. */
        if (estate->dispatcherState && estate->dispatcherState->primaryResults)
            cdbexplain_recvExecStats(queryDesc->planstate,
                                     estate->dispatcherState->primaryResults,
                                     LocallyExecutingSliceIndex(estate),
                                     es.showstatctx);
	}

	/*
	 * Produce the EXPLAIN report into buf.
	 */
	if ( (cmd == CMD_DELETE || cmd == CMD_INSERT || cmd == CMD_UPDATE) &&
		 queryDesc->plannedstmt->planGen == PLANGEN_PLANNER )
	{
		/* Set sliceNum to the slice number of the outer-most query plan node */
		int sliceNum = 0;
		int numSegments = getgpsegmentCount();
		char *cmdName = NULL;

		switch (cmd)
		{
			case CMD_DELETE:
				cmdName = "Delete";
				break;
			case CMD_INSERT:
				cmdName = "Insert";
				break;
			case CMD_UPDATE:
				cmdName = "Update";
				break;
			default:
				/* This should never be reached */
				Assert(!"Unexpected statement type");
				break;
		}
		appendStringInfo(str, "%s", cmdName);

		if (IsA(childPlan, Motion))
		{
			Motion	   *pMotion = (Motion *) childPlan;
			if (pMotion->motionType == MOTIONTYPE_FIXED && pMotion->numOutputSegs != 0)
			{
				numSegments = 1;
			}
			/* else: other motion nodes execute on all segments */
		}
		else if ((childPlan->directDispatch).isDirectDispatch)
		{
			numSegments = 1;
		}
		appendStringInfo(str, " (slice%d; segments: %d)", sliceNum, numSegments);
		appendStringInfo(str, "  (rows=%.0f width=%d)\n", ceil(childPlan->plan_rows / numSegments), childPlan->plan_width);
		appendStringInfo(str, "  ->  ");
		indent = 3;
	}
	explain_outNode(str,
					childPlan, queryDesc->planstate,
					NULL, NULL, indent, &es);
}

/*
 * report_triggers -
 *		report execution stats for a single relation's triggers
 */
static void
report_triggers(ResultRelInfo *rInfo, bool show_relname, StringInfo buf)
{
	int			nt;

	if (!rInfo->ri_TrigDesc || !rInfo->ri_TrigInstrument)
		return;
	for (nt = 0; nt < rInfo->ri_TrigDesc->numtriggers; nt++)
	{
		Trigger    *trig = rInfo->ri_TrigDesc->triggers + nt;
		Instrumentation *instr = rInfo->ri_TrigInstrument + nt;
		char	   *conname;

		/* Must clean up instrumentation state */
		InstrEndLoop(instr);

		/*
		 * We ignore triggers that were never invoked; they likely aren't
		 * relevant to the current query type.
		 */
		if (instr->ntuples == 0)
			continue;

		if (OidIsValid(trig->tgconstraint) &&
			(conname = get_constraint_name(trig->tgconstraint)) != NULL)
		{
			appendStringInfo(buf, "Trigger for constraint %s", conname);
			pfree(conname);
		}
		else
			appendStringInfo(buf, "Trigger %s", trig->tgname);

		if (show_relname)
			appendStringInfo(buf, " on %s",
							 RelationGetRelationName(rInfo->ri_RelationDesc));

		appendStringInfo(buf, ": time=%.3f calls=%.0f\n",
						 1000.0 * instr->total, instr->ntuples);
	}
}

/* Compute elapsed time in seconds since given timestamp */
static double
elapsed_time(instr_time *starttime)
{
	instr_time	endtime;

	INSTR_TIME_SET_CURRENT(endtime);
	INSTR_TIME_SUBTRACT(endtime, *starttime);
	return INSTR_TIME_GET_DOUBLE(endtime);
}


static void
appendGangAndDirectDispatchInfo(StringInfo str, PlanState *planstate, int sliceId)
{
	SliceTable *sliceTable = planstate->state->es_sliceTable;
	Slice *slice = (Slice *)list_nth(sliceTable->slices, sliceId);

	switch (slice->gangType)
	{
		case GANGTYPE_UNALLOCATED:
		case GANGTYPE_ENTRYDB_READER:
			appendStringInfo(str, "  (slice%d)", sliceId);
			break;

		case GANGTYPE_PRIMARY_WRITER:
		case GANGTYPE_PRIMARY_READER:
		case GANGTYPE_SINGLETON_READER:
		{
			int numSegments;
			appendStringInfo(str, "  (slice%d;", sliceId);

			if (slice->directDispatch.isDirectDispatch)
			{
				Assert( list_length(slice->directDispatch.contentIds) == 1);
				numSegments = list_length(slice->directDispatch.contentIds);
			}
			else
			{
				numSegments = slice->numGangMembersToBeActive;
			}
			appendStringInfo(str, " segments: %d)", numSegments);
			break;
		}
	}
}

/*
 * explain_outNode -
 *	  converts a Plan node into ascii string and appends it to 'str'
 *
 * planstate points to the executor state node corresponding to the plan node.
 * We need this to get at the instrumentation data (if any) as well as the
 * list of subplans.
 *
 * outer_plan, if not null, references another plan node that is the outer
 * side of a join with the current node.  This is only interesting for
 * deciphering runtime keys of an inner indexscan.
 *
 * parentPlan points to the parent plan node and can be used by PartitionSelector
 * to deparse its printablePredicate.
 */
static void
explain_outNode(StringInfo str,
				Plan *plan, PlanState *planstate,
				Plan *outer_plan, Plan *parentPlan,
				int indent, ExplainState *es)
{
    Slice      *currentSlice = es->currentSlice;    /* save */
	const char *pname;
	int			i;
	bool		skip_outer=false;
	char       *skip_outer_msg = NULL;
	float		scaleFactor = 1.0; /* we will divide planner estimates by this factor to produce
									  per-segment estimates */

	if (Gp_role == GP_ROLE_DISPATCH)
	{
		/**
		 * Estimates will have to be scaled down to be per-segment (except in a few cases).
		 */
		if ((plan->directDispatch).isDirectDispatch)
		{
			scaleFactor = 1.0;
		}
		else if (plan->flow != NULL && CdbPathLocus_IsBottleneck(*(plan->flow)))
		{
			/**
			 * Data is unified in one place (singleQE or QD), or executed on a single segment.
			 * We scale up estimates to make it global.
			 * We will later amend this for Motion nodes.
			 */
			scaleFactor = 1.0;
		}
		else
		{
			/* the plan node is executed on multiple nodes, so scale down the number of rows seen by each segment */
			scaleFactor = getgpsegmentCount();
		}
	}

	if (plan == NULL)
	{
		appendStringInfoChar(str, '\n');
		return;
	}

	switch (nodeTag(plan))
	{
		case T_Result:
			pname = "Result";
			break;
		case T_Repeat:
			pname = "Repeat";
			break;
		case T_Append:
			pname = "Append";
			break;
		case T_RecursiveUnion:
			pname = "Recursive Union";
			break;
		case T_Sequence:
			pname = "Sequence";
			break;
		case T_BitmapAnd:
			pname = "BitmapAnd";
			break;
		case T_BitmapOr:
			pname = "BitmapOr";
			break;
		case T_NestLoop:
			if (((NestLoop *)plan)->shared_outer)
			{
				skip_outer = true;
				skip_outer_msg = "See first subplan of Hash Join";
			}

			switch (((NestLoop *) plan)->join.jointype)
			{
				case JOIN_INNER:
					pname = "Nested Loop";
					break;
				case JOIN_LEFT:
					pname = "Nested Loop Left Join";
					break;
				case JOIN_FULL:
					pname = "Nested Loop Full Join";
					break;
				case JOIN_RIGHT:
					pname = "Nested Loop Right Join";
					break;
				case JOIN_SEMI:
					pname = "Nested Loop Semi Join";
					break;
				case JOIN_ANTI:
					pname = "Nested Loop Anti Join";
					break;
				case JOIN_LASJ_NOTIN:
					pname = "Nested Loop Left Anti Semi Join (Not-In)";
					break;
				default:
					pname = "Nested Loop ??? Join";
					break;
			}
			break;
		case T_MergeJoin:
			switch (((MergeJoin *) plan)->join.jointype)
			{
				case JOIN_INNER:
					pname = "Merge Join";
					break;
				case JOIN_LEFT:
					pname = "Merge Left Join";
					break;
				case JOIN_FULL:
					pname = "Merge Full Join";
					break;
				case JOIN_RIGHT:
					pname = "Merge Right Join";
					break;
				case JOIN_SEMI:
					pname = "Merge Semi Join";
					break;
				case JOIN_ANTI:
					pname = "Merge Anti Join";
					break;
				case JOIN_LASJ_NOTIN:
					pname = "Merge Left Anti Semi Join (Not-In)";
					break;
				default:
					pname = "Merge ??? Join";
					break;
			}
			break;
		case T_HashJoin:
			switch (((HashJoin *) plan)->join.jointype)
			{
				case JOIN_INNER:
					pname = "Hash Join";
					break;
				case JOIN_LEFT:
					pname = "Hash Left Join";
					break;
				case JOIN_FULL:
					pname = "Hash Full Join";
					break;
				case JOIN_RIGHT:
					pname = "Hash Right Join";
					break;
				case JOIN_SEMI:
					pname = "Hash Semi Join";
					break;
				case JOIN_ANTI:
					pname = "Hash Anti Join";
					break;
				case JOIN_LASJ_NOTIN:
					pname = "Hash Left Anti Semi Join (Not-In)";
					break;
				default:
					pname = "Hash ??? Join";
					break;
			}
			break;
		case T_SeqScan:
			pname = "Seq Scan";
			break;
		case T_AppendOnlyScan:
			pname = "Append-only Scan";
			break;
		case T_AOCSScan:
			pname = "Append-only Columnar Scan";
			break;
		case T_TableScan:
			pname = "Table Scan";
			break;
		case T_DynamicTableScan:
			pname = "Dynamic Table Scan";
			break;
		case T_ExternalScan:
			pname = "External Scan";
			break;
		case T_IndexScan:
			pname = "Index Scan";
			break;
		case T_DynamicIndexScan:
			pname = "Dynamic Index Scan";
			break;
		case T_BitmapIndexScan:
			pname = "Bitmap Index Scan";
			break;
		case T_DynamicBitmapIndexScan:
			pname = "Dynamic Bitmap Index Scan";
			break;
		case T_BitmapHeapScan:
			pname = "Bitmap Heap Scan";
			break;
		case T_BitmapAppendOnlyScan:
			if (((BitmapAppendOnlyScan *)plan)->isAORow)
				pname = "Bitmap Append-Only Row-Oriented Scan";
			else
				pname = "Bitmap Append-Only Column-Oriented Scan";
			break;
		case T_BitmapTableScan:
			pname = "Bitmap Table Scan";
			break;
		case T_TidScan:
			pname = "Tid Scan";
			break;
		case T_SubqueryScan:
			pname = "Subquery Scan";
			break;
		case T_FunctionScan:
			pname = "Function Scan";
			break;
		case T_ValuesScan:
			pname = "Values Scan";
			break;
		case T_CteScan:
			pname = "CTE Scan";
			break;
		case T_WorkTableScan:
			pname = "WorkTable Scan";
			break;
		case T_ShareInputScan:
			{
				ShareInputScan *sisc = (ShareInputScan *) plan;
				appendStringInfo(str, "Shared Scan (share slice:id %d:%d)",
						currentSlice ? currentSlice->sliceIndex : -1, sisc->share_id);
				pname = "";
			}
			break;
		case T_Material:
			pname = "Materialize";
			break;
		case T_Sort:
			pname = "Sort";
			break;
		case T_Agg:
			switch (((Agg *) plan)->aggstrategy)
			{
				case AGG_PLAIN:
					pname = "Aggregate";
					break;
				case AGG_SORTED:
					pname = "GroupAggregate";
					break;
				case AGG_HASHED:
					pname = "HashAggregate";
					break;
				default:
					pname = "Aggregate ???";
					break;
			}
			break;
		case T_WindowAgg:
			pname = "WindowAgg";
			break;
		case T_TableFunctionScan:
			pname = "Table Function Scan";
			break;
		case T_Unique:
			pname = "Unique";
			break;
		case T_SetOp:
			switch (((SetOp *) plan)->strategy)
			{
				case SETOP_SORTED:
					switch (((SetOp *) plan)->cmd)
					{
						case SETOPCMD_INTERSECT:
							pname = "SetOp Intersect";
							break;
						case SETOPCMD_INTERSECT_ALL:
							pname = "SetOp Intersect All";
							break;
						case SETOPCMD_EXCEPT:
							pname = "SetOp Except";
							break;
						case SETOPCMD_EXCEPT_ALL:
							pname = "SetOp Except All";
							break;
						default:
							pname = "SetOp ???";
							break;
					}
					break;
				case SETOP_HASHED:
					switch (((SetOp *) plan)->cmd)
					{
						case SETOPCMD_INTERSECT:
							pname = "HashSetOp Intersect";
							break;
						case SETOPCMD_INTERSECT_ALL:
							pname = "HashSetOp Intersect All";
							break;
						case SETOPCMD_EXCEPT:
							pname = "HashSetOp Except";
							break;
						case SETOPCMD_EXCEPT_ALL:
							pname = "HashSetOp Except All";
							break;
						default:
							pname = "HashSetOp ???";
							break;
					}
					break;
				default:
					pname = "SetOp ???";
					break;
			}
			break;
		case T_Limit:
			pname = "Limit";
			break;
		case T_Hash:
			pname = "Hash";
			break;
		case T_Motion:
			{
				Motion	   *pMotion = (Motion *) plan;
				SliceTable *sliceTable = planstate->state->es_sliceTable;
				Slice *slice = (Slice *)list_nth(sliceTable->slices, pMotion->motionID);

                int         nSenders = slice->numGangMembersToBeActive;
				int         nReceivers = 0;

				/* scale the number of rows by the number of segments sending data */
				scaleFactor = nSenders;

				switch (pMotion->motionType)
				{
					case MOTIONTYPE_HASH:
						nReceivers = pMotion->numOutputSegs;
						pname = "Redistribute Motion";
						break;
					case MOTIONTYPE_FIXED:
						nReceivers = pMotion->numOutputSegs;
						if (nReceivers == 0)
						{
							pname = "Broadcast Motion";
							nReceivers = getgpsegmentCount();
						}
						else
						{
							scaleFactor = 1;
							pname = "Gather Motion";
						}
						break;
					case MOTIONTYPE_EXPLICIT:
						nReceivers = getgpsegmentCount();
						pname = "Explicit Redistribute Motion";
						break;
					default:
						pname = "Motion ???";
						break;
				}

				appendStringInfo(str, "%s %d:%d", pname,
						nSenders, nReceivers);

				appendGangAndDirectDispatchInfo(str, planstate, pMotion->motionID);
				pname = "";

			}
			break;
		case T_DML:
			{
				switch (es->pstmt->commandType)
				{
					case CMD_INSERT:
						pname = "Insert";
						break;
					case CMD_DELETE:
						pname = "Delete";
						break;
					case CMD_UPDATE:
						pname = "Update";
						break;
					default:
						pname = "DML ???";
						break;
				}
			}
			break;
		case T_SplitUpdate:
			pname = "Split";
			break;
		case T_AssertOp:
			pname = "Assert";
			break;
		case T_PartitionSelector:
			pname = "Partition Selector";
			break;
		case T_RowTrigger:
 			pname = "RowTrigger";
 			break;
		default:
			pname = "???";
			break;
	}

	appendStringInfoString(str, pname);
	switch (nodeTag(plan))
	{
		case T_IndexScan:
			if (ScanDirectionIsBackward(((IndexScan *) plan)->indexorderdir))
				appendStringInfoString(str, " Backward");
			appendStringInfo(str, " using %s",
					  explain_get_index_name(((IndexScan *) plan)->indexid));
			/* FALL THRU */
		case T_SeqScan:
		case T_ExternalScan:
		case T_AppendOnlyScan:
		case T_AOCSScan:
		case T_TableScan:
		case T_DynamicTableScan:
		case T_DynamicIndexScan:
		case T_BitmapHeapScan:
		case T_BitmapAppendOnlyScan:
		case T_BitmapTableScan:
		case T_TidScan:
			if (((Scan *) plan)->scanrelid > 0)
			{
				RangeTblEntry *rte = rt_fetch(((Scan *) plan)->scanrelid,
											  es->rtable);
				char	   *relname;

				/* Assume it's on a real relation */
				Assert(rte->rtekind == RTE_RELATION);

				/* We only show the rel name, not schema name */
				relname = get_rel_name(rte->relid);

				appendStringInfo(str, " on %s",
								 quote_identifier(relname));
				if (strcmp(rte->eref->aliasname, relname) != 0)
					appendStringInfo(str, " %s",
									 quote_identifier(rte->eref->aliasname));

				/* Print dynamic scan id for dytnamic scan operators */
				if (isDynamicScan((Scan *)plan))
				{
					appendStringInfo(str, " (dynamic scan id: %d)",
									 ((Scan *)plan)->partIndexPrintable);
				}
			}
			break;
		case T_BitmapIndexScan:
		case T_DynamicBitmapIndexScan:
			appendStringInfo(str, " on %s",
				explain_get_index_name(((BitmapIndexScan *) plan)->indexid));
			break;
		case T_SubqueryScan:
			if (((Scan *) plan)->scanrelid > 0)
			{
				RangeTblEntry *rte = rt_fetch(((Scan *) plan)->scanrelid,
											  es->rtable);

				appendStringInfo(str, " %s",
								 quote_identifier(rte->eref->aliasname));
			}
			break;
		case T_TableFunctionScan:
			{
				RangeTblEntry	*rte;
				FuncExpr		*funcexpr;
				char			*proname;

				/* Get the range table, it should be a TableFunction */
				rte = rt_fetch(((Scan *) plan)->scanrelid, es->rtable);
				Assert(rte->rtekind == RTE_TABLEFUNCTION);

				/*
				 * Lookup the function name.
				 *
				 * Unlike RTE_FUNCTION there should be no cases where the
				 * optimizer could have evaluated away the function call.
				 */
				Insist(rte->funcexpr && IsA(rte->funcexpr, FuncExpr));
				funcexpr = (FuncExpr *) rte->funcexpr;
				proname	 = get_func_name(funcexpr->funcid);

				/* Build the output description */
				appendStringInfo(str, " on %s", quote_identifier(proname));
				if (strcmp(rte->eref->aliasname, proname) != 0)
					appendStringInfo(str, " %s",
									 quote_identifier(rte->eref->aliasname));

				/* might be nice to add order by and scatter by info */

			}
			break;
		case T_FunctionScan:
			if (((Scan *) plan)->scanrelid > 0)
			{
				RangeTblEntry *rte = rt_fetch(((Scan *) plan)->scanrelid,
											  es->rtable);
				Node	   *funcexpr;
				char	   *proname;

				/* Assert it's on a RangeFunction */
				Assert(rte->rtekind == RTE_FUNCTION);

				/*
				 * If the expression is still a function call, we can get the
				 * real name of the function.  Otherwise, punt (this can
				 * happen if the optimizer simplified away the function call,
				 * for example).
				 */
				funcexpr = ((FunctionScan *) plan)->funcexpr;
				if (funcexpr && IsA(funcexpr, FuncExpr))
				{
					Oid			funcid = ((FuncExpr *) funcexpr)->funcid;

					/* We only show the func name, not schema name */
					proname = get_func_name(funcid);
				}
				else
					proname = rte->eref->aliasname;

				appendStringInfo(str, " on %s",
								 quote_identifier(proname));
				if (strcmp(rte->eref->aliasname, proname) != 0)
					appendStringInfo(str, " %s",
									 quote_identifier(rte->eref->aliasname));
			}
			break;
		case T_ValuesScan:
			if (((Scan *) plan)->scanrelid > 0)
			{
				RangeTblEntry *rte = rt_fetch(((Scan *) plan)->scanrelid,
											  es->rtable);
				char	   *valsname;

				/* Assert it's on a values rte */
				Assert(rte->rtekind == RTE_VALUES);

				valsname = rte->eref->aliasname;

				appendStringInfo(str, " on %s",
								 quote_identifier(valsname));
			}
			break;
		case T_CteScan:
			if (((Scan *) plan)->scanrelid > 0)
			{
				RangeTblEntry *rte = rt_fetch(((Scan *) plan)->scanrelid,
											  es->rtable);

				/* Assert it's on a non-self-reference CTE */
				Assert(rte->rtekind == RTE_CTE);
				Assert(!rte->self_reference);

				appendStringInfo(str, " on %s",
								 quote_identifier(rte->ctename));
				if (strcmp(rte->eref->aliasname, rte->ctename) != 0)
					appendStringInfo(str, " %s",
									 quote_identifier(rte->eref->aliasname));
			}
			break;
		case T_WorkTableScan:
			if (((Scan *) plan)->scanrelid > 0)
			{
				RangeTblEntry *rte = rt_fetch(((Scan *) plan)->scanrelid,
											  es->rtable);

				/* Assert it's on a self-reference CTE */
				Assert(rte->rtekind == RTE_CTE);
				Assert(rte->self_reference);

				appendStringInfo(str, " on %s",
								 quote_identifier(rte->ctename));
				if (strcmp(rte->eref->aliasname, rte->ctename) != 0)
					appendStringInfo(str, " %s",
									 quote_identifier(rte->eref->aliasname));
			}
			break;
		case T_PartitionSelector:
			{
				PartitionSelector *ps = (PartitionSelector *)plan;
				char *relname = get_rel_name(ps->relid);
				appendStringInfo(str, " for %s", quote_identifier(relname));
				if (0 != ps->scanId)
				{
					appendStringInfo(str, " (dynamic scan id: %d)", ps->scanId);
				}
			}
			break;
		default:
			break;
	}

	Assert(scaleFactor > 0.0);

	appendStringInfo(str, "  (cost=%.2f..%.2f rows=%.0f width=%d)",
					 plan->startup_cost, plan->total_cost,
					 ceil(plan->plan_rows / scaleFactor), plan->plan_width);

	if (ResManagerPrintOperatorMemoryLimits())
	{
		appendStringInfo(str, " (operatorMem=" UINT64_FORMAT "KB)",
						 PlanStateOperatorMemKB(planstate));
	}

	appendStringInfoChar(str, '\n');

#ifdef DEBUG_EXPLAIN
	appendStringInfo(str, "plan->targetlist=%s\n", nodeToString(plan->targetlist));
#endif

	/* target list */
	if (es->printTList)
		show_plan_tlist(plan, str, indent, es);

	/* quals, sort keys, etc */
	switch (nodeTag(plan))
	{
		case T_IndexScan:
		case T_DynamicIndexScan:
			show_scan_qual(((IndexScan *) plan)->indexqualorig,
						   "Index Cond",
						   ((Scan *) plan)->scanrelid,
						   plan, outer_plan,
						   str, indent, es);
			show_scan_qual(plan->qual,
						   "Filter",
						   ((Scan *) plan)->scanrelid,
						   plan, outer_plan,
						   str, indent, es);
			break;
		case T_BitmapIndexScan:
		case T_DynamicBitmapIndexScan:
			show_scan_qual(((BitmapIndexScan *) plan)->indexqualorig,
						   "Index Cond",
						   ((Scan *) plan)->scanrelid,
						   plan, outer_plan,
						   str, indent, es);
			break;
		case T_BitmapHeapScan:
		case T_BitmapAppendOnlyScan:
		case T_BitmapTableScan:
			/* XXX do we want to show this in production? */
			if (nodeTag(plan) == T_BitmapHeapScan)
			{
				show_scan_qual(((BitmapHeapScan *) plan)->bitmapqualorig,
							   "Recheck Cond",
							   ((Scan *) plan)->scanrelid,
							   plan, outer_plan,
							   str, indent, es);
			}
			else if (nodeTag(plan) == T_BitmapAppendOnlyScan)
			{
				show_scan_qual(((BitmapAppendOnlyScan *) plan)->bitmapqualorig,
							   "Recheck Cond",
							   ((Scan *) plan)->scanrelid,
							   plan, outer_plan,
							   str, indent, es);
			}
			else if (nodeTag(plan) == T_BitmapTableScan)
			{
				show_scan_qual(((BitmapTableScan *) plan)->bitmapqualorig,
							   "Recheck Cond",
							   ((Scan *) plan)->scanrelid,
							   plan, outer_plan,
							   str, indent, es);
			}
			/* FALL THRU */
		case T_SeqScan:
		case T_ExternalScan:
		case T_AppendOnlyScan:
		case T_AOCSScan:
		case T_TableScan:
		case T_DynamicTableScan:
		case T_FunctionScan:
		case T_ValuesScan:
		case T_CteScan:
		case T_WorkTableScan:
			show_scan_qual(plan->qual,
						   "Filter",
						   ((Scan *) plan)->scanrelid,
						   plan, outer_plan,
						   str, indent, es);
			break;
		case T_SubqueryScan:
			show_scan_qual(plan->qual,
						   "Filter",
						   ((Scan *) plan)->scanrelid,
						   plan, outer_plan,
						   str, indent, es);
			break;
		case T_TidScan:
			{
				/*
				 * The tidquals list has OR semantics, so be sure to show it
				 * as an OR condition.
				 */
				List	   *tidquals = ((TidScan *) plan)->tidquals;

				if (list_length(tidquals) > 1)
					tidquals = list_make1(make_orclause(tidquals));
				show_scan_qual(tidquals,
							   "TID Cond",
							   ((Scan *) plan)->scanrelid,
							   plan, outer_plan,
							   str, indent, es);
				show_scan_qual(plan->qual,
							   "Filter",
							   ((Scan *) plan)->scanrelid,
							   plan, outer_plan,
							   str, indent, es);
			}
			break;
		case T_NestLoop:
			show_upper_qual(((NestLoop *) plan)->join.joinqual,
							"Join Filter", plan,
							str, indent, es);
			show_upper_qual(plan->qual,
							"Filter", plan,
							str, indent, es);
			break;
		case T_MergeJoin:
			show_upper_qual(((MergeJoin *) plan)->mergeclauses,
							"Merge Cond", plan,
							str, indent, es);
			show_upper_qual(((MergeJoin *) plan)->join.joinqual,
							"Join Filter", plan,
							str, indent, es);
			show_upper_qual(plan->qual,
							"Filter", plan,
							str, indent, es);
			break;
		case T_HashJoin: {
			HashJoin *hash_join = (HashJoin *) plan;
			/*
			 * In the case of an "IS NOT DISTINCT" condition, we display
			 * hashqualclauses instead of hashclauses.
			 */
			List *cond_to_show = hash_join->hashclauses;
			if (list_length(hash_join->hashqualclauses) > 0) {
				cond_to_show = hash_join->hashqualclauses;
			}
			show_upper_qual(cond_to_show,
							"Hash Cond", plan,
							str, indent, es);
			show_upper_qual(((HashJoin *) plan)->join.joinqual,
							"Join Filter", plan,
							str, indent, es);
			show_upper_qual(plan->qual,
							"Filter", plan,
							str, indent, es);
			break;
		}
		case T_Agg:
			show_upper_qual(plan->qual,
							"Filter", plan,
							str, indent, es);
			show_grouping_keys(plan,
						       ((Agg *) plan)->numCols,
						       ((Agg *) plan)->grpColIdx,
						       "Group By",
						       str, indent, es);
			break;
		case T_WindowAgg:
			{
				WindowAgg *window = (WindowAgg *) plan;

				if ( window->partNumCols > 0 )
				{
					show_grouping_keys(plan,
									   window->partNumCols,
									   window->partColIdx,
									   "Partition By",
									   str, indent, es);
				}

				show_sort_keys(outerPlan(plan),
							   window->ordNumCols,
							   window->ordColIdx,
							   "Order By",
							   str, indent, es);
				/* XXX don't show framing for now */
			}
			break;
		case T_TableFunctionScan:
		{
			show_scan_qual(plan->qual,
						   "Filter",
						   ((Scan *) plan)->scanrelid,
						   plan, outer_plan,
						   str, indent, es);

			/* Partitioning and ordering information */

		}
		break;

		case T_Unique:
			show_motion_keys(plan,
                             NIL,
						     ((Unique *) plan)->numCols,
						     ((Unique *) plan)->uniqColIdx,
						     "Group By",
						     str, indent, es);
			break;
		case T_Sort:
		{
			bool bNoDup = ((Sort *) plan)->noduplicates;

			char *SortKeystr = "Sort Key";

			if (bNoDup)
				SortKeystr = "Sort Key (Distinct)";

			show_sort_keys(plan,
						   ((Sort *) plan)->numCols,
						   ((Sort *) plan)->sortColIdx,
						   SortKeystr,
						   str, indent, es);
		}
			break;
		case T_Result:
			show_upper_qual((List *) ((Result *) plan)->resconstantqual,
							"One-Time Filter", plan,
							str, indent, es);
			show_upper_qual(plan->qual,
							"Filter", plan,
							str, indent, es);
			break;
		case T_Repeat:
			show_upper_qual(plan->qual,
							"Filter", plan,
							str, indent, es);
			break;
		case T_Motion:
			{
				Motion	   *pMotion = (Motion *) plan;
                SliceTable *sliceTable = planstate->state->es_sliceTable;

				if (pMotion->sendSorted || pMotion->motionType == MOTIONTYPE_HASH)
					show_motion_keys(plan,
							pMotion->hashExpr,
							pMotion->numSortCols,
							pMotion->sortColIdx,
							"Merge Key",
							str, indent, es);

                /* Descending into a new slice. */
                if (sliceTable)
                    es->currentSlice = (Slice *)list_nth(sliceTable->slices,
                                                         pMotion->motionID);
			}
			break;
		case T_AssertOp:
			{
				show_upper_qual(plan->qual,
								"Assert Cond", plan,
								str, indent, es);
			}
			break;
		case T_PartitionSelector:
			{
				explain_partition_selector((PartitionSelector *) plan, parentPlan,
						str, indent, es);
			}
			break;
		default:
			break;
	}

    /* CDB: Show actual row count, etc. */
	if (planstate->instrument)
	{
        cdbexplain_showExecStats(planstate,
                                 str,
                                 indent+1,
                                 es->showstatctx);
	}
	/* initPlan-s */
	if (plan->initPlan)
	{
        Slice      *saved_slice = es->currentSlice;
		ListCell   *lst;

		foreach(lst, planstate->initPlan)
		{
			SubPlanState *sps = (SubPlanState *) lfirst(lst);
			SubPlan    *sp = (SubPlan *) sps->xprstate.expr;
            SliceTable *sliceTable = planstate->state->es_sliceTable;

			appendStringInfoFill(str, 2*indent, ' ');
			appendStringInfo(str, "  %s", sp->plan_name);

            /* Subplan might have its own root slice */
            if (sliceTable &&
                sp->qDispSliceId > 0)
            {
                es->currentSlice = (Slice *)list_nth(sliceTable->slices,
                                                     sp->qDispSliceId);
    		    appendGangAndDirectDispatchInfo(str, planstate, sp->qDispSliceId );
            }
            else
            {
                /*
                 * CDB TODO: In non-parallel query, all qDispSliceId's are 0.
                 * Should fill them in properly before ExecutorStart(), but
                 * for now, just omit the slice id.
                 */
            }

            appendStringInfoChar(str, '\n');
			for (i = 0; i < indent; i++)
				appendStringInfo(str, "  ");
			appendStringInfo(str, "    ->  ");
			explain_outNode(str,
							exec_subplan_get_plan(es->pstmt, sp),
							sps->planstate,
							NULL, plan,
							indent + 4, es);
		}
        es->currentSlice = saved_slice;
	}

	/* lefttree */
	if (outerPlan(plan) && !skip_outer)
	{
		for (i = 0; i < indent; i++)
			appendStringInfo(str, "  ");
		appendStringInfo(str, "  ->  ");

		/*
		 * Ordinarily we don't pass down our own outer_plan value to our child
		 * nodes, but in bitmap scan trees we must, since the bottom
		 * BitmapIndexScan nodes may have outer references.
		 */
		explain_outNode(str, outerPlan(plan),
						outerPlanState(planstate),
						(IsA(plan, BitmapHeapScan) |
						 IsA(plan, BitmapAppendOnlyScan) |
						 IsA(plan, BitmapTableScan)) ? outer_plan : NULL,
						plan,
						indent + 3, es);
	}
    else if (skip_outer)
    {
		for (i = 0; i < indent; i++)
			appendStringInfo(str, "  ");
		appendStringInfo(str, "  ->  ");
		appendStringInfoString(str, skip_outer_msg);
		appendStringInfo(str, "\n");
    }

	/* righttree */
	if (innerPlan(plan))
	{
		for (i = 0; i < indent; i++)
			appendStringInfo(str, "  ");
		appendStringInfo(str, "  ->  ");
		explain_outNode(str, innerPlan(plan),
						innerPlanState(planstate),
						outerPlan(plan),
						plan,
						indent + 3, es);
	}

	if (IsA(plan, Append))
	{
		Append	   *appendplan = (Append *) plan;
		AppendState *appendstate = (AppendState *) planstate;
		ListCell   *lst;
		int			j;

		j = 0;
		foreach(lst, appendplan->appendplans)
		{
			Plan	   *subnode = (Plan *) lfirst(lst);

			for (i = 0; i < indent; i++)
				appendStringInfo(str, "  ");
			appendStringInfo(str, "  ->  ");

			/*
			 * Ordinarily we don't pass down our own outer_plan value to our
			 * child nodes, but in an Append we must, since we might be
			 * looking at an appendrel indexscan with outer references from
			 * the member scans.
			 */
			explain_outNode(str, subnode,
							appendstate->appendplans[j],
							outer_plan,
							(Plan *) appendplan,
							indent + 3, es);
			j++;
		}
	}

	if (IsA(plan, Sequence))
	{
		Sequence *sequence = (Sequence *) plan;
		SequenceState *sequenceState = (SequenceState *) planstate;
		ListCell *lc;
		int j = 0;
		foreach(lc, sequence->subplans)
		{
			Plan *subnode = (Plan *) lfirst(lc);

			for (i = 0; i < indent; i++)
				appendStringInfo(str, "  ");

			appendStringInfo(str, "  ->  ");

			explain_outNode(str, subnode,
							sequenceState->subplans[j],
							outer_plan,
							plan,
							indent + 3, es);
			j++;
		}
	}

	if (IsA(plan, BitmapAnd))
	{
		BitmapAnd  *bitmapandplan = (BitmapAnd *) plan;
		BitmapAndState *bitmapandstate = (BitmapAndState *) planstate;
		ListCell   *lst;
		int			j;

		j = 0;
		foreach(lst, bitmapandplan->bitmapplans)
		{
			Plan	   *subnode = (Plan *) lfirst(lst);

			for (i = 0; i < indent; i++)
				appendStringInfo(str, "  ");
			appendStringInfo(str, "  ->  ");

			explain_outNode(str, subnode,
							bitmapandstate->bitmapplans[j],
							outer_plan, /* pass down same outer plan */
							plan,
							indent + 3, es);
			j++;
		}
	}

	if (IsA(plan, BitmapOr))
	{
		BitmapOr   *bitmaporplan = (BitmapOr *) plan;
		BitmapOrState *bitmaporstate = (BitmapOrState *) planstate;
		ListCell   *lst;
		int			j;

		j = 0;
		foreach(lst, bitmaporplan->bitmapplans)
		{
			Plan	   *subnode = (Plan *) lfirst(lst);

			for (i = 0; i < indent; i++)
				appendStringInfo(str, "  ");
			appendStringInfo(str, "  ->  ");

			explain_outNode(str, subnode,
							bitmaporstate->bitmapplans[j],
							outer_plan, /* pass down same outer plan */
							plan,
							indent + 3, es);
			j++;
		}
	}

	if (IsA(plan, SubqueryScan))
	{
		SubqueryScan *subqueryscan = (SubqueryScan *) plan;
		SubqueryScanState *subquerystate = (SubqueryScanState *) planstate;
		Plan	   *subnode = subqueryscan->subplan;

		for (i = 0; i < indent; i++)
			appendStringInfo(str, "  ");
		appendStringInfo(str, "  ->  ");

		explain_outNode(str, subnode,
						subquerystate->subplan,
						NULL,
						plan,
						indent + 3, es);
	}

	/* subPlan-s */
	if (planstate->subPlan)
	{
		ListCell   *lst;

		foreach(lst, planstate->subPlan)
		{
			SubPlanState *sps = (SubPlanState *) lfirst(lst);
			SubPlan    *sp = (SubPlan *) sps->xprstate.expr;

			for (i = 0; i < indent; i++)
				appendStringInfo(str, "  ");
			appendStringInfo(str, "  %s\n", sp->plan_name);
			for (i = 0; i < indent; i++)
				appendStringInfo(str, "  ");
			appendStringInfo(str, "    ->  ");
			explain_outNode(str,
							exec_subplan_get_plan(es->pstmt, sp),
							sps->planstate,
							NULL,
							plan,
							indent + 4, es);
		}
	}
	es->currentSlice = currentSlice;    /* restore */
}

/*
 * Show the targetlist of a plan node
 */
static void
show_plan_tlist(Plan *plan,
				StringInfo str, int indent, ExplainState *es)
{
	List	   *context;
	bool		useprefix;
	ListCell   *lc;
	int			i;

	/* No work if empty tlist (this occurs eg in bitmap indexscans) */
	if (plan->targetlist == NIL)
		return;
	/* The tlist of an Append isn't real helpful, so suppress it */
	if (IsA(plan, Append))
		return;
	/* Likewise for RecursiveUnion */
	if (IsA(plan, RecursiveUnion))
		return;

	/* Set up deparsing context */
	context = deparse_context_for_plan((Node *) plan,
									   NULL,
									   es->rtable,
									   es->pstmt->subplans);
	useprefix = list_length(es->rtable) > 1;

	/* Emit line prefix */
	for (i = 0; i < indent; i++)
		appendStringInfo(str, "  ");
	appendStringInfo(str, "  Output: ");

	/* Deparse each non-junk result column */
	i = 0;
	foreach(lc, plan->targetlist)
	{
		TargetEntry *tle = (TargetEntry *) lfirst(lc);

		if (tle->resjunk)
			continue;
		if (i++ > 0)
			appendStringInfo(str, ", ");
		appendStringInfoString(str,
							   deparse_expression((Node *) tle->expr, context,
												  useprefix, false));
	}

	appendStringInfoChar(str, '\n');
}

/*
 * Show a qualifier expression for a scan plan node
 *
 * Note: outer_plan is the referent for any OUTER vars in the scan qual;
 * this would be the outer side of a nestloop plan.  Pass NULL if none.
 */
static void
show_scan_qual(List *qual, const char *qlabel,
			   int scanrelid, Plan *scan_plan, Plan *outer_plan,
			   StringInfo str, int indent, ExplainState *es)
{
	List	   *context;
	bool		useprefix;
	Node	   *node;
	char	   *exprstr;
	int			i;

	/* No work if empty qual */
	if (qual == NIL)
		return;

	/* Convert AND list to explicit AND */
	node = (Node *) make_ands_explicit(qual);

	/* Set up deparsing context */
	context = deparse_context_for_plan((Node *) scan_plan,
									   (Node *) outer_plan,
									   es->rtable,
									   es->pstmt->subplans);
	useprefix = (outer_plan != NULL || IsA(scan_plan, SubqueryScan));

	/* Deparse the expression */
	exprstr = deparse_expr_sweet(node, context, useprefix, false);

	/* And add to str */
	for (i = 0; i < indent; i++)
		appendStringInfo(str, "  ");
	appendStringInfo(str, "  %s: %s\n", qlabel, exprstr);
}

/*
 * Show a qualifier expression for an upper-level plan node
 */
static void
show_upper_qual(List *qual, const char *qlabel, Plan *plan,
				StringInfo str, int indent, ExplainState *es)
{
	List	   *context;
	bool		useprefix;
	Node	   *node;
	char	   *exprstr;
	int			i;

	/* No work if empty qual */
	if (qual == NIL)
		return;

	/* Set up deparsing context */
	context = deparse_context_for_plan((Node *) plan,
									   NULL,
									   es->rtable,
									   es->pstmt->subplans);
	useprefix = list_length(es->rtable) > 1;

	/* Deparse the expression */
	node = (Node *) make_ands_explicit(qual);
	exprstr = deparse_expr_sweet(node, context, useprefix, false);

	/* And add to str */
	for (i = 0; i < indent; i++)
		appendStringInfo(str, "  ");
	appendStringInfo(str, "  %s: %s\n", qlabel, exprstr);
}

/*
 * CDB: Show GROUP BY keys for an Agg or Group node.
 */
void
show_grouping_keys(Plan        *plan,
                   int          numCols,
                   AttrNumber  *subplanColIdx,
                   const char  *qlabel,
			       StringInfo str, int indent, ExplainState *es)
{
    Plan       *subplan = plan->lefttree;
    List	   *context;
    char	   *exprstr;
    bool		useprefix = list_length(es->rtable) > 1;
    int			keyno;
    int			i;
	int         num_null_cols = 0;
	int         rollup_gs_times = 0;

    if (numCols <= 0)
        return;

    for (i = 0; i < indent; i++)
        appendStringInfoString(str, "  ");
    appendStringInfo(str, "  %s: ", qlabel);

    Node *outerPlan = (Node *) outerPlan(subplan);

	/*
	 * Dig the child nodes of the subplan. This logic should match that in
	 * push_plan function, in ruleutils.c!
	 */
	if (IsA(subplan, Append))
		outerPlan = linitial(((Append *) subplan)->appendplans);
	else if (IsA(subplan, Sequence))
		outerPlan = (Node *) llast(((Sequence *) subplan)->subplans);

	/* Set up deparse context */
	context = deparse_context_for_plan((Node *) subplan,
									   outerPlan,
									   es->rtable,
									   es->pstmt->subplans);

	if (IsA(plan, Agg))
	{
		num_null_cols = ((Agg*)plan)->numNullCols;
		rollup_gs_times = ((Agg*)plan)->rollupGSTimes;
	}

    for (keyno = 0; keyno < numCols - num_null_cols; keyno++)
    {
	    /* find key expression in tlist */
	    AttrNumber      keyresno = subplanColIdx[keyno];
	    TargetEntry    *target = get_tle_by_resno(subplan->targetlist, keyresno);
		char grping_str[50];

	    if (!target)
		    elog(ERROR, "no tlist entry for key %d", keyresno);

		if (IsA(target->expr, Grouping))
		{
			sprintf(grping_str, "grouping");
			/* Append "grouping" explicitly. */
			exprstr = grping_str;
		}

		else if (IsA(target->expr, GroupId))
		{
			sprintf(grping_str, "groupid");
			/* Append "groupid" explicitly. */
			exprstr = grping_str;
		}

		else
			/* Deparse the expression, showing any top-level cast */
			exprstr = deparse_expr_sweet((Node *) target->expr, context,
										 useprefix, true);

		/* And add to str */
		if (keyno > 0)
			appendStringInfoString(str, ", ");
		appendStringInfoString(str, exprstr);
    }

	if (rollup_gs_times > 1)
		appendStringInfo(str, " (%d times)", rollup_gs_times);

    appendStringInfoChar(str, '\n');
}                               /* show_grouping_keys */


/*
 * Show the sort keys for a Sort node.
 */
static void
show_sort_keys(Plan *sortplan, int nkeys, AttrNumber *keycols,
			   const char *qlabel,
			   StringInfo str, int indent, ExplainState *es)
{
	List	   *context;
	bool		useprefix;
	int			keyno;
	char	   *exprstr;
	int			i;

	if (nkeys <= 0)
		return;

	useprefix = list_length(es->rtable) > 1;    /*CDB*/

	for (i = 0; i < indent; i++)
		appendStringInfo(str, "  ");
	appendStringInfo(str, "  %s: ", qlabel);

	/* Set up deparsing context */
	context = deparse_context_for_plan((Node *) sortplan,
									   NULL,
									   es->rtable,
									   es->pstmt->subplans);
	useprefix = list_length(es->rtable) > 1;

	for (keyno = 0; keyno < nkeys; keyno++)
	{
		/* find key expression in tlist */
		AttrNumber	keyresno = keycols[keyno];
		TargetEntry *target = get_tle_by_resno(sortplan->targetlist, keyresno);

		if (!target)
			elog(ERROR, "no tlist entry for key %d", keyresno);
		/* Deparse the expression, showing any top-level cast */
		exprstr = deparse_expr_sweet((Node *) target->expr, context,
									 useprefix, true);
		/* And add to str */
		if (keyno > 0)
			appendStringInfo(str, ", ");
		appendStringInfoString(str, exprstr);
	}

	appendStringInfo(str, "\n");
}


/*
 * CDB: Show the hash and merge keys for a Motion node.
 */
void
show_motion_keys(Plan *plan, List *hashExpr, int nkeys, AttrNumber *keycols,
			     const char *qlabel,
                 StringInfo str, int indent, ExplainState *es)
{
	List	   *context;
	char	   *exprstr;
	bool		useprefix = list_length(es->rtable) > 1;
	int			keyno;
	int			i;

	if (!nkeys && !hashExpr)
		return;

	/* Set up deparse context */
	context = deparse_context_for_plan((Node *) plan,
									   (Node *) outerPlan(plan),
									   es->rtable,
									   es->pstmt->subplans);

    /* Merge Receive ordering key */
    if (nkeys > 0)
    {
        for (i = 0; i < indent; i++)
            appendStringInfoString(str, "  ");
        appendStringInfo(str, "  %s: ", qlabel);

	    for (keyno = 0; keyno < nkeys; keyno++)
	    {
		    /* find key expression in tlist */
		    AttrNumber	keyresno = keycols[keyno];
		    TargetEntry *target = get_tle_by_resno(plan->targetlist, keyresno);

		    /* Deparse the expression, showing any top-level cast */
		    if (target)
		        exprstr = deparse_expr_sweet((Node *) target->expr, context,
									         useprefix, true);
            else
            {
                elog(WARNING, "Gather Motion %s error: no tlist item %d",
                     qlabel, keyresno);
                exprstr = "*BOGUS*";
            }

		    /* And add to str */
		    if (keyno > 0)
			    appendStringInfoString(str, ", ");
		    appendStringInfoString(str, exprstr);
	    }

	    appendStringInfoChar(str, '\n');
    }

    /* Hashed repartitioning key */
    if (hashExpr)
    {
	    /* Deparse the expression */
	    exprstr = deparse_expr_sweet((Node *)hashExpr, context, useprefix, true);

	    /* And add to str */
	    for (i = 0; i < indent; i++)
		    appendStringInfoString(str, "  ");
	    appendStringInfo(str, "  %s: %s\n", "Hash Key", exprstr);
    }
}                               /* show_motion_keys */

/*
 * Explain a partition selector node, including partition elimination expression
 * and number of statically selected partitions, if available.
 */
static void
explain_partition_selector(PartitionSelector *ps, Plan *parent,
						   StringInfo str, int indent, ExplainState *es)
{
	if (ps->printablePredicate)
	{
		List	   *context;
		bool		useprefix;
		char	   *exprstr;
		int			i;

		/* Set up deparsing context */
		context = deparse_context_for_plan((Node *) parent,
										   (Node *) outerPlan(parent),
										   es->rtable,
										   es->pstmt->subplans);
		useprefix = list_length(es->rtable) > 1;

		/* Deparse the expression */
		exprstr = deparse_expr_sweet(ps->printablePredicate, context, useprefix, false);

		/* And add to str */
		for (i = 0; i < indent; i++)
			appendStringInfo(str, "  ");
		appendStringInfo(str, "  %s: %s\n", "Filter", exprstr);
	}

	if (ps->staticSelection)
	{
		int nPartsSelected = list_length(ps->staticPartOids);
		int nPartsTotal = countLeafPartTables(ps->relid);
		for (int i = 0; i < indent; i++)
		{
			appendStringInfoString(str, "  ");
		}

		appendStringInfo(str, "  Partitions selected: %d (out of %d)\n", nPartsSelected, nPartsTotal);
	}
}

/*
 * Fetch the name of an index in an EXPLAIN
 *
 * We allow plugins to get control here so that plans involving hypothetical
 * indexes can be explained.
 */
static const char *
explain_get_index_name(Oid indexId)
{
	const char *result;

	if (explain_get_index_name_hook)
		result = (*explain_get_index_name_hook) (indexId);
	else
		result = NULL;
	if (result == NULL)
	{
		/* default behavior: look in the catalogs and quote it */
		result = get_rel_name(indexId);
		if (result == NULL)
			elog(ERROR, "cache lookup failed for index %u", indexId);
		result = quote_identifier(result);
	}
	return result;
}<|MERGE_RESOLUTION|>--- conflicted
+++ resolved
@@ -3,20 +3,13 @@
  * explain.c
  *	  Explain query execution plans
  *
-<<<<<<< HEAD
  * Portions Copyright (c) 2005-2010, Greenplum inc
  * Portions Copyright (c) 2012-Present Pivotal Software, Inc.
-=======
->>>>>>> b0a6ad70
  * Portions Copyright (c) 1996-2009, PostgreSQL Global Development Group
  * Portions Copyright (c) 1994-5, Regents of the University of California
  *
  * IDENTIFICATION
-<<<<<<< HEAD
- *	  $PostgreSQL: pgsql/src/backend/commands/explain.c,v 1.181 2008/11/19 01:10:23 tgl Exp $
-=======
  *	  $PostgreSQL: pgsql/src/backend/commands/explain.c,v 1.184 2009/01/02 20:42:00 tgl Exp $
->>>>>>> b0a6ad70
  *
  *-------------------------------------------------------------------------
  */
@@ -299,11 +292,7 @@
 		plan = pg_plan_query(query, 0, params);
 
 		/* run it (if needed) and produce output */
-<<<<<<< HEAD
-		ExplainOnePlan(plan, params, stmt, queryString, tstate);
-=======
 		ExplainOnePlan(plan, stmt, queryString, params, tstate);
->>>>>>> b0a6ad70
 	}
 }
 
@@ -375,14 +364,9 @@
  * to call it.
  */
 void
-<<<<<<< HEAD
-ExplainOnePlan(PlannedStmt *plannedstmt, ParamListInfo params,
-			   ExplainStmt *stmt, const char *queryString, TupOutputState *tstate)
-=======
 ExplainOnePlan(PlannedStmt *plannedstmt, ExplainStmt *stmt,
 			   const char *queryString, ParamListInfo params,
 			   TupOutputState *tstate)
->>>>>>> b0a6ad70
 {
 	QueryDesc  *queryDesc;
 	instr_time	starttime;
@@ -399,12 +383,7 @@
 	PushUpdatedSnapshot(GetActiveSnapshot());
 
 	/* Create a QueryDesc requesting no output */
-<<<<<<< HEAD
-	queryDesc = CreateQueryDesc(plannedstmt,
-								queryString,
-=======
 	queryDesc = CreateQueryDesc(plannedstmt, queryString,
->>>>>>> b0a6ad70
 								GetActiveSnapshot(), InvalidSnapshot,
 								None_Receiver, params,
 								stmt->analyze);
