/*-------------------------------------------------------------------------
 *
 * dbcommands.c
 *		Database management commands (create/drop database).
 *
 * Note: database creation/destruction commands use exclusive locks on
 * the database objects (as expressed by LockSharedObject()) to avoid
 * stepping on each others' toes.  Formerly we used table-level locks
 * on pg_database, but that's too coarse-grained.
 *
<<<<<<< HEAD
 * Portions Copyright (c) 2005-2010, Greenplum inc
 * Portions Copyright (c) 1996-2009, PostgreSQL Global Development Group
=======
 * Portions Copyright (c) 1996-2008, PostgreSQL Global Development Group
>>>>>>> d13f41d2
 * Portions Copyright (c) 1994, Regents of the University of California
 *
 *
 * IDENTIFICATION
 *	  $PostgreSQL: pgsql/src/backend/commands/dbcommands.c,v 1.204.2.5 2010/03/25 14:45:06 alvherre Exp $
 *
 *-------------------------------------------------------------------------
 */
#include "postgres.h"

#include <fcntl.h>
#include <locale.h>
#include <unistd.h>
#include <sys/stat.h>

#include "access/genam.h"
#include "access/heapam.h"
#include "catalog/heap.h"
#include "access/xact.h"
#include "access/transam.h"				/* InvalidTransactionId */
#include "catalog/catalog.h"
#include "catalog/catquery.h"
#include "catalog/dependency.h"
#include "catalog/indexing.h"
#include "catalog/pg_attribute.h"
#include "catalog/pg_authid.h"
#include "catalog/pg_class.h"
#include "catalog/pg_namespace.h"
#include "catalog/pg_database.h"
#include "catalog/pg_tablespace.h"
#include "commands/comment.h"
#include "commands/dbcommands.h"
#include "commands/tablespace.h"
#include "mb/pg_wchar.h"
#include "miscadmin.h"
#include "pgstat.h"
#include "postmaster/bgwriter.h"
#include "storage/freespace.h"
#include "storage/ipc.h"
#include "storage/procarray.h"
#include "storage/smgr.h"
#include "utils/acl.h"
#include "utils/builtins.h"
#include "utils/flatfiles.h"
#include "utils/fmgroids.h"
#include "utils/guc.h"
#include "utils/lsyscache.h"
#include "utils/pg_locale.h"
#include "utils/syscache.h"

#include "cdb/cdbdisp_query.h"
#include "cdb/cdbdispatchresult.h"
#include "cdb/cdbsreh.h"
#include "cdb/cdbsrlz.h"
#include "cdb/cdbvars.h"
#include "cdb/cdbpersistentdatabase.h"
#include "cdb/cdbpersistentrelation.h"
#include "cdb/cdbmirroredfilesysobj.h"
#include "cdb/cdbmirroredappendonly.h"
#include "cdb/cdbmirroredbufferpool.h"
#include "cdb/cdbmirroredflatfile.h"
#include "cdb/cdbdatabaseinfo.h"
#include "cdb/cdbdirectopen.h"
#include "cdb/cdbpersistentfilesysobj.h"

#include "utils/pg_rusage.h"

typedef struct
{
	Oid			src_dboid;		/* source (template) DB */
	Oid			dest_dboid;		/* DB we are trying to create */
} createdb_failure_params;

typedef struct
{
	Oid			src_dboid;		/* source (template) DB */
	Oid			dest_dboid;		/* DB we are trying to create */
} createdb_failure_params;

/* non-export function prototypes */
static void createdb_failure_callback(int code, Datum arg);
static bool get_db_info(const char *name, LOCKMODE lockmode,
			Oid *dbIdP, Oid *ownerIdP,
			int *encodingP, bool *dbIsTemplateP, bool *dbAllowConnP,
			Oid *dbLastSysOidP, TransactionId *dbFrozenXidP,
			Oid *dbTablespace);
static bool have_createdb_privilege(void);
static bool check_db_file_conflict(Oid db_id);

static void createdb_int(CreatedbStmt *stmt, CdbDispatcherState *ds);

/*
 * Create target database directories (under transaction).
 */
static void create_target_directories(
	DatabaseInfo 			*info,

	Oid						sourceDefaultTablespace,

	Oid						destDefaultTablespace,

	Oid						destDatabase)
{
	int t;

	for (t = 0; t < info->tablespacesCount; t++)
	{
		ItemPointerData persistentTid;
		int64 persistentSerialNum;

		Oid tablespace = info->tablespaces[t];
		DbDirNode dbDirNode;
		
		CHECK_FOR_INTERRUPTS();
		
		if (tablespace == GLOBALTABLESPACE_OID)
			continue;

		if (tablespace == sourceDefaultTablespace)
			tablespace = destDefaultTablespace;

		dbDirNode.tablespace = tablespace;
		dbDirNode.database = destDatabase;
		
		MirroredFileSysObj_TransactionCreateDbDir(
											&dbDirNode,
											&persistentTid,
											&persistentSerialNum);

		set_short_version(NULL, &dbDirNode, true);
	}
}

static void make_dst_relfilenode(
	Oid						tablespace,

	Oid						relfilenode,

	Oid						srcDefaultTablespace,

	Oid						dstDefaultTablespace,

	Oid						dstDatabase,

	RelFileNode				*dstRelFileNode)
{
	if (tablespace == srcDefaultTablespace)
		tablespace = dstDefaultTablespace;
	
	dstRelFileNode->spcNode = tablespace;
	
	dstRelFileNode->dbNode = dstDatabase;
	
	dstRelFileNode->relNode = relfilenode;
}

typedef struct StoredRelationPersistentInfo
{
	ItemPointerData		tid;

	int32				serialNum;
} StoredRelationPersistentInfo;

static void update_gp_relation_node(
	Relation 				gpRelationNodeRel,
	Oid						dstDefaultTablespace,
	Oid						dstDatabase,
	ItemPointer				gpRelationNodeTid,
	Oid						relationNode,
	int32					segmentFileNum,
	ItemPointer				persistentTid,
	int64					persistentSerialNum)
{
	HeapTupleData	tuple;
	Buffer			buffer;

	bool			nulls[Natts_gp_relation_node];
	Datum			values[Natts_gp_relation_node];

	Oid				verifyRelationNode;
	int32			verifySegmentFileNum;
	
	Datum			repl_val[Natts_gp_relation_node];
	bool			repl_null[Natts_gp_relation_node];
	bool			repl_repl[Natts_gp_relation_node];
	HeapTuple		newtuple;

	tuple.t_self = *gpRelationNodeTid;
	
	if (!heap_fetch(gpRelationNodeRel, SnapshotAny,
					&tuple, &buffer, false, NULL))
		elog(ERROR, "Failed to fetch gp_relation_node tuple at TID %s",
			 ItemPointerToString(&tuple.t_self));
	
	heap_deform_tuple(&tuple, RelationGetDescr(gpRelationNodeRel), values, nulls);
	
	Assert(!nulls[Anum_gp_relation_node_relfilenode_oid - 1]);
	verifyRelationNode = DatumGetObjectId(values[Anum_gp_relation_node_relfilenode_oid - 1]);

	Assert(verifyRelationNode == relationNode);

	Assert(!nulls[Anum_gp_relation_node_segment_file_num - 1]);
	verifySegmentFileNum = DatumGetInt32(values[Anum_gp_relation_node_segment_file_num - 1]);

	Assert(verifySegmentFileNum == segmentFileNum);

	memset(repl_val, 0, sizeof(repl_val));
	memset(repl_null, false, sizeof(repl_null));
	memset(repl_repl, 0, sizeof(repl_null));
	
	repl_val[Anum_gp_relation_node_persistent_tid - 1] = PointerGetDatum(persistentTid);
	repl_repl[Anum_gp_relation_node_persistent_tid - 1] = true;
	repl_val[Anum_gp_relation_node_persistent_serial_num - 1] = Int64GetDatum(persistentSerialNum);
	repl_repl[Anum_gp_relation_node_persistent_serial_num - 1] = true;
	
	newtuple = heap_modify_tuple(&tuple, RelationGetDescr(gpRelationNodeRel), repl_val, repl_null, repl_repl);
	
	heap_inplace_update(gpRelationNodeRel, newtuple);
	
	heap_freetuple(newtuple);

	ReleaseBuffer(buffer);
}

static void copy_buffer_pool_files(
	RelFileNode 	*srcRelFileNode,
	RelFileNode		*dstRelFileNode,
	char			*relationName,
	ItemPointer		persistentTid,
	int64			persistentSerialNum,
	char			*buffer,
	bool			useWal)
{
	SMgrRelation	srcrel;
	int32			nblocks;

	SMgrRelation	dstrel;

	int32		blkno;

	MirroredBufferPoolBulkLoadInfo bulkLoadInfo;

	srcrel = smgropen(*srcRelFileNode);

	nblocks = smgrnblocks(srcrel);

	dstrel = smgropen(*dstRelFileNode);

	if (!useWal)
	{
		MirroredBufferPool_BeginBulkLoad(
								dstRelFileNode,
								persistentTid,
								persistentSerialNum,
								&bulkLoadInfo);
	}
	else
	{
		if (Debug_persistent_print)
		{
			elog(Persistent_DebugPrintLevel(),
				 "copy_buffer_pool_files %u/%u/%u: not bypassing the WAL -- not using bulk load, persistent serial num " INT64_FORMAT ", TID %s",
				 dstRelFileNode->spcNode,
				 dstRelFileNode->dbNode,
				 dstRelFileNode->relNode,
				 persistentSerialNum,
				 ItemPointerToString(persistentTid));
		}
		MemSet(&bulkLoadInfo, 0, sizeof(MirroredBufferPoolBulkLoadInfo));
	}
	
	/*
	 * Do the data copying.
	 */
	for (blkno = 0; blkno < nblocks; blkno++)
	{
		xl_heap_newpage xlrec;
		XLogRecPtr	recptr;
		XLogRecData rdata[2];
		
		smgrread(srcrel, blkno, buffer);

		CHECK_FOR_INTERRUPTS();

		if (useWal)
		{
			/*
			 * We XLOG buffer pool relations for 2 reasons:
			 *
			 *   1) To support master mirroring which replays the XLOG to the
			 *       standby master.
			 *   2) Better CREATE DATABASE performance.  If we fsync each file
			 *       as we copy, it slows things down.
			 */
		
			/* NO ELOG(ERROR) from here till newpage op is logged */
			START_CRIT_SECTION();
		
			/* XXX consolidate with heap_logpage() */
			xlrec.heapnode.node = dstrel->smgr_rnode;
			xlrec.heapnode.persistentTid = *persistentTid;
			xlrec.heapnode.persistentSerialNum = persistentSerialNum;
			xlrec.blkno = blkno;
		
			rdata[0].data = (char *) &xlrec;
			rdata[0].len = SizeOfHeapNewpage;
			rdata[0].buffer = InvalidBuffer;
			rdata[0].next = &(rdata[1]);
		
			rdata[1].data = (char *) buffer;
			rdata[1].len = BLCKSZ;
			rdata[1].buffer = InvalidBuffer;
			rdata[1].next = NULL;
		
			recptr = XLogInsert(RM_HEAP_ID, XLOG_HEAP_NEWPAGE, rdata);
		
			PageSetLSN(buffer, recptr);
			PageSetTLI(buffer, ThisTimeLineID);
		
			END_CRIT_SECTION();

		}

		// -------- MirroredLock ----------
		LWLockAcquire(MirroredLock, LW_SHARED);

		smgrwrite(dstrel, blkno, buffer, false);

		LWLockRelease(MirroredLock);
		// -------- MirroredLock ----------
	}

	/*
	 * It's obvious that we must fsync this when not WAL-logging the copy. It's
	 * less obvious that we have to do it even if we did WAL-log the copied
	 * pages. The reason is that since we're copying outside shared buffers, a
	 * CHECKPOINT occurring during the copy has no way to flush the previously
	 * written data to disk (indeed it won't know the new rel even exists).  A
	 * crash later on would replay WAL from the checkpoint, therefore it
	 * wouldn't replay our earlier WAL entries. If we do not fsync those pages
	 * here, they might still not be on disk when the crash occurs.
	 */
	
	// -------- MirroredLock ----------
	LWLockAcquire(MirroredLock, LW_SHARED);
	
	smgrimmedsync(dstrel);
	
	LWLockRelease(MirroredLock);
	// -------- MirroredLock ----------

	smgrclose(dstrel);

	smgrclose(srcrel);

	if (!useWal)
	{
		bool mirrorDataLossOccurred;
	
		/*
		 * We may have to catch-up the mirror since bulk loading of data is
		 * ignored by resynchronize.
		 */
		while (true)
		{
			bool bulkLoadFinished;
	
			bulkLoadFinished = 
				MirroredBufferPool_EvaluateBulkLoadFinish(
												&bulkLoadInfo);
	
			if (bulkLoadFinished)
			{
				/*
				 * The flush was successful to the mirror (or the mirror is
				 * not configured).
				 *
				 * We have done a state-change from 'Bulk Load Create Pending'
				 * to 'Create Pending'.
				 */
				break;
			}
	
			/*
			 * Copy primary data to mirror and flush.
			 */
			MirroredBufferPool_CopyToMirror(
									dstRelFileNode,
									relationName,
									persistentTid,
									persistentSerialNum,
									bulkLoadInfo.mirrorDataLossTrackingState,
									bulkLoadInfo.mirrorDataLossTrackingSessionNum,
									nblocks,
									&mirrorDataLossOccurred);
		}
	}
}

static void copy_append_only_segment_file(
	RelFileNode 	*srcRelFileNode,
	RelFileNode		*dstRelFileNode,
	int32			segmentFileNum,
	char			*relationName,
	int64			eof,
	ItemPointer		persistentTid,
	int64			persistentSerialNum,
	char			*buffer)
{
	MIRRORED_LOCK_DECLARE;

	char srcFileName[MAXPGPATH];
	char dstFileName[MAXPGPATH];
	char extension[12];

	File		srcFile;

	MirroredAppendOnlyOpen mirroredDstOpen;

	int64	endOffset;
	int64	readOffset;
	int32	bufferLen;
	int 	retval;

	int primaryError;

	bool mirrorDataLossOccurred;

	bool mirrorCatchupRequired;

	MirrorDataLossTrackingState 	originalMirrorDataLossTrackingState;
	int64 							originalMirrorDataLossTrackingSessionNum;

	Assert(eof > 0);

	if (Debug_persistent_print)
		elog(Persistent_DebugPrintLevel(), 
			 "copy_append_only_segment_file: Enter %u/%u/%u, segment file #%d, serial number " INT64_FORMAT ", TID %s, EOF " INT64_FORMAT,
			 dstRelFileNode->spcNode,
			 dstRelFileNode->dbNode,
			 dstRelFileNode->relNode,
			 segmentFileNum,
			 persistentSerialNum,
			 ItemPointerToString(persistentTid),
			 eof);

	if (segmentFileNum > 0)
	{
		sprintf(extension, ".%u", segmentFileNum);
	}
	else
		extension[0] = '\0';
	
	CopyRelPath(srcFileName, MAXPGPATH, *srcRelFileNode);
	if (segmentFileNum > 0)
	{
		strcat(srcFileName, extension);
	}

	/*
	 * Open the files
	 */
	srcFile = PathNameOpenFile(srcFileName, O_RDONLY | PG_BINARY, 0);
	if (srcFile < 0)
		ereport(ERROR,
				(errcode_for_file_access(),
				 errmsg("could not open file \"%s\": %m", srcFileName)));

	CopyRelPath(dstFileName, MAXPGPATH, *dstRelFileNode);
	if (segmentFileNum > 0)
	{
		strcat(dstFileName, extension);
	}

	MirroredAppendOnly_OpenReadWrite(
							&mirroredDstOpen,
							dstRelFileNode,
							segmentFileNum,
							relationName,
							/* logicalEof */ 0,	// NOTE: This is the START EOF.  Since we are copying, we start at 0.
							/* traceOpenFlags */ false,
							persistentTid,
							persistentSerialNum,
							&primaryError);
	if (primaryError != 0)
		ereport(ERROR,
				(errcode_for_file_access(),
				 errmsg("could not open file \"%s\": %s",
				 		dstFileName,
				 		strerror(primaryError))));

	/*
	 * Do the data copying.
	 */
	endOffset = eof;
	readOffset = 0;
	bufferLen = (Size) Min(2*BLCKSZ, endOffset);
	while (readOffset < endOffset)
	{
		CHECK_FOR_INTERRUPTS();
		
		retval = FileRead(srcFile, buffer, bufferLen);
		if (retval != bufferLen) 
		{
			ereport(ERROR,
					(errcode_for_file_access(),
					 errmsg("could not read from position: " INT64_FORMAT " in file '%s' : %m",
							readOffset, 
							srcFileName)));
			
			break;
		}						
		
		MirroredAppendOnly_Append(
							  &mirroredDstOpen,
							  buffer,
							  bufferLen,
							  &primaryError,
							  &mirrorDataLossOccurred);
		if (primaryError != 0)
			ereport(ERROR,
					(errcode_for_file_access(),
					 errmsg("could not write file \"%s\": %s",
							dstFileName,
							strerror(primaryError))));
		
		readOffset += bufferLen;
		
		bufferLen = (Size) Min(2*BLCKSZ, endOffset - readOffset);						
	}

	/*
	 * Use the MirroredLock here to cover the flush (and close) and evaluation below whether
	 * we must catchup the mirror.
	 */
	MIRRORED_LOCK;

	MirroredAppendOnly_FlushAndClose(
							&mirroredDstOpen,
							&primaryError,
							&mirrorDataLossOccurred,
							&mirrorCatchupRequired,
							&originalMirrorDataLossTrackingState,
							&originalMirrorDataLossTrackingSessionNum);
	if (primaryError != 0)
		ereport(ERROR,
				(errcode_for_file_access(),
				 errmsg("could not flush (fsync) file \"%s\": %s",
						dstFileName,
						strerror(primaryError))));

	FileClose(srcFile);
	
	if (eof > 0)
	{
		/* 
		 * This routine will handle both updating the persistent information about the
		 * new EOFs and copy data to the mirror if we are now in synchronized state.
		 */
		if (Debug_persistent_print)
			elog(Persistent_DebugPrintLevel(), 
				 "copy_append_only_segment_file: Exit %u/%u/%u, segment file #%d, serial number " INT64_FORMAT ", TID %s, mirror catchup required %s, "
				 "mirror data loss tracking (state '%s', session num " INT64_FORMAT "), mirror new EOF " INT64_FORMAT,
				 dstRelFileNode->spcNode,
				 dstRelFileNode->dbNode,
				 dstRelFileNode->relNode,
				 segmentFileNum,
				 persistentSerialNum,
				 ItemPointerToString(persistentTid),
				 (mirrorCatchupRequired ? "true" : "false"),
				 MirrorDataLossTrackingState_Name(originalMirrorDataLossTrackingState),
				 originalMirrorDataLossTrackingSessionNum,
				 eof);
		MirroredAppendOnly_AddMirrorResyncEofs(
										dstRelFileNode,
										segmentFileNum,
										relationName,
										persistentTid,
										persistentSerialNum,
										&mirroredLockLocalVars,
										mirrorCatchupRequired,
										originalMirrorDataLossTrackingState,
										originalMirrorDataLossTrackingSessionNum,
										eof);

	}
	
	MIRRORED_UNLOCK;

}

// -----------------------------------------------------------------------------

/*
 * CREATE DATABASE
 */
void
createdb(CreatedbStmt *stmt)
{
	volatile struct CdbDispatcherState ds = {NULL, NULL};

	PG_TRY();
	{
		createdb_int(stmt, (struct CdbDispatcherState *)&ds);
		cdbdisp_finishCommand((struct CdbDispatcherState *)&ds, NULL, NULL);
	}
	PG_CATCH();
	{
		/* If dispatched, stop QEs and clean up after them. */
		if (ds.primaryResults)
			cdbdisp_handleError((struct CdbDispatcherState *)&ds);

		PG_RE_THROW();
		/* not reached */
	}
	PG_END_TRY();
}

static void
createdb_int(CreatedbStmt *stmt, CdbDispatcherState *ds)
{
	Oid			src_dboid = InvalidOid;
	Oid			src_owner;
	int			src_encoding = -1;
	bool		src_istemplate = false;
	bool		src_allowconn;
	Oid			src_lastsysoid = InvalidOid;
	TransactionId src_frozenxid = InvalidTransactionId;
	Oid			src_deftablespace = InvalidOid;
	volatile Oid dst_deftablespace;
	Relation	pg_database_rel;
	HeapTuple	tuple;
	Datum		new_record[Natts_pg_database];
	bool		new_record_nulls[Natts_pg_database];
	Oid			dboid;
	Oid			datdba;
	ListCell   *option;
	DefElem    *dtablespacename = NULL;
	DefElem    *downer = NULL;
	DefElem    *dtemplate = NULL;
	DefElem    *dencoding = NULL;
	DefElem    *dconnlimit = NULL;
	char	   *dbname = stmt->dbname;
	char	   *dbowner = NULL;
	const char *dbtemplate = NULL;
	int			encoding = -1;
	int			dbconnlimit = -1;
<<<<<<< HEAD

	bool		shouldDispatch = (Gp_role == GP_ROLE_DISPATCH);
	cqContext	cqc;
	cqContext  *pcqCtx;

	if (shouldDispatch)
		if (Persistent_BeforePersistenceWork())
			elog(NOTICE, " Create database dispatch before persistence work!");


	if (Gp_role != GP_ROLE_EXECUTE)
	{
		/*
		 * Don't allow master to call this in a transaction block. Segments
		 * are ok as distributed transaction participants. 
		 */
		PreventTransactionChain((void *) stmt, "CREATE DATABASE");
	}
=======
	int			ctype_encoding;
	createdb_failure_params fparms;
	Snapshot	snapshot;
>>>>>>> d13f41d2

	/* Extract options from the statement node tree */
	foreach(option, stmt->options)
	{
		DefElem    *defel = (DefElem *) lfirst(option);

		if (strcmp(defel->defname, "tablespace") == 0)
		{
			if (dtablespacename)
				ereport(ERROR,
						(errcode(ERRCODE_SYNTAX_ERROR),
						 errmsg("conflicting or redundant options")));
			dtablespacename = defel;
		}
		else if (strcmp(defel->defname, "owner") == 0)
		{
			if (downer)
				ereport(ERROR,
						(errcode(ERRCODE_SYNTAX_ERROR),
						 errmsg("conflicting or redundant options")));
			downer = defel;
		}
		else if (strcmp(defel->defname, "template") == 0)
		{
			if (dtemplate)
				ereport(ERROR,
						(errcode(ERRCODE_SYNTAX_ERROR),
						 errmsg("conflicting or redundant options")));
			dtemplate = defel;
		}
		else if (strcmp(defel->defname, "encoding") == 0)
		{
			if (dencoding)
				ereport(ERROR,
						(errcode(ERRCODE_SYNTAX_ERROR),
						 errmsg("conflicting or redundant options")));
			dencoding = defel;
		}
		else if (strcmp(defel->defname, "connectionlimit") == 0)
		{
			if (dconnlimit)
				ereport(ERROR,
						(errcode(ERRCODE_SYNTAX_ERROR),
						 errmsg("conflicting or redundant options")));
			dconnlimit = defel;
		}
		else if (strcmp(defel->defname, "location") == 0)
		{
			ereport(WARNING,
					(errcode(ERRCODE_FEATURE_NOT_SUPPORTED),
					 errmsg("LOCATION is not supported anymore"),
					 errhint("Consider using tablespaces instead.")));
		}
		else
			elog(ERROR, "option \"%s\" not recognized",
				 defel->defname);
	}

	if (downer && downer->arg)
		dbowner = strVal(downer->arg);
	if (dtemplate && dtemplate->arg)
		dbtemplate = strVal(dtemplate->arg);
	if (dencoding && dencoding->arg)
	{
		const char *encoding_name;

		if (IsA(dencoding->arg, Integer))
		{
			encoding = intVal(dencoding->arg);
			encoding_name = pg_encoding_to_char(encoding);
			if (strcmp(encoding_name, "") == 0 ||
				pg_valid_server_encoding(encoding_name) < 0)
				ereport(ERROR,
						(errcode(ERRCODE_UNDEFINED_OBJECT),
						 errmsg("%d is not a valid encoding code",
								encoding)));
		}
		else if (IsA(dencoding->arg, String))
		{
			encoding_name = strVal(dencoding->arg);
			encoding = pg_valid_server_encoding(encoding_name);
			if (encoding < 0)
				ereport(ERROR,
						(errcode(ERRCODE_UNDEFINED_OBJECT),
						 errmsg("%s is not a valid encoding name",
								encoding_name)));
		}
		else
			elog(ERROR, "unrecognized node type: %d",
				 nodeTag(dencoding->arg));

		if (encoding == PG_SQL_ASCII && shouldDispatch)
		{
			ereport(ERROR,
					(errcode(ERRCODE_FEATURE_NOT_SUPPORTED),
					 errmsg("server encoding 'SQL_ASCII' is not supported")));
		}
	}
	if (dconnlimit && dconnlimit->arg)
		dbconnlimit = intVal(dconnlimit->arg);

	/* obtain OID of proposed owner */
	if (dbowner)
		datdba = get_roleid_checked(dbowner);
	else
		datdba = GetUserId();

	/*
	 * To create a database, must have createdb privilege and must be able to
	 * become the target role (this does not imply that the target role itself
	 * must have createdb privilege).  The latter provision guards against
	 * "giveaway" attacks.	Note that a superuser will always have both of
	 * these privileges a fortiori.
	 */
	if (!have_createdb_privilege())
		ereport(ERROR,
				(errcode(ERRCODE_INSUFFICIENT_PRIVILEGE),
				 errmsg("permission denied to create database")));

	check_is_member_of_role(GetUserId(), datdba);

	/*
	 * Lookup database (template) to be cloned, and obtain share lock on it.
	 * ShareLock allows two CREATE DATABASEs to work from the same template
	 * concurrently, while ensuring no one is busy dropping it in parallel
	 * (which would be Very Bad since we'd likely get an incomplete copy
	 * without knowing it).  This also prevents any new connections from being
	 * made to the source until we finish copying it, so we can be sure it
	 * won't change underneath us.
	 */
	if (!dbtemplate)
		dbtemplate = "template1";		/* Default template database name */

	if (!get_db_info(dbtemplate, ShareLock,
					 &src_dboid, &src_owner, &src_encoding,
					 &src_istemplate, &src_allowconn, &src_lastsysoid,
					 &src_frozenxid, &src_deftablespace))
		ereport(ERROR,
				(errcode(ERRCODE_UNDEFINED_DATABASE),
				 errmsg("template database \"%s\" does not exist",
						dbtemplate)));

	/*
	 * Permission check: to copy a DB that's not marked datistemplate, you
	 * must be superuser or the owner thereof.
	 */
	if (!src_istemplate)
	{
		if (!pg_database_ownercheck(src_dboid, GetUserId()))
			ereport(ERROR,
					(errcode(ERRCODE_INSUFFICIENT_PRIVILEGE),
					 errmsg("permission denied to copy database \"%s\"",
							dbtemplate)));
	}

	/* If encoding is defaulted, use source's encoding */
	if (encoding < 0)
		encoding = src_encoding;

	/* Some encodings are client only */
	if (!PG_VALID_BE_ENCODING(encoding))
		ereport(ERROR,
				(errcode(ERRCODE_WRONG_OBJECT_TYPE),
				 errmsg("invalid server encoding %d", encoding)));

<<<<<<< HEAD
	/* check whether encoding and locale are compatible - see also related check in initdb */
	if (gp_encoding_check_locale_compatibility)
	{
		char *lc_ctype = GetConfigOptionByName("lc_ctype", NULL);
		char *lc_collate = GetConfigOptionByName("lc_collate", NULL);
		if (!check_locale_encoding(lc_ctype, encoding))
		{
			ereport(ERROR,
					(errmsg("Encoding mismatch"),
					 errdetail("The encoding you selected (%s) and the encoding that the\n"
								"selected locale uses (%s) do not match.  This would lead to\n"
								"misbehavior in various character string processing functions.\n",
							pg_encoding_to_char(encoding),
							lc_ctype)));
		}
		if(!check_locale_encoding(lc_collate,encoding))
		{
			ereport(ERROR,
					(errmsg("Encoding mismatch"),
					 errdetail("The encoding you selected (%s) and the encoding that the\n"
								"selected locale uses (%s) do not match.  This would lead to\n"
								"misbehavior in various character string processing functions.\n",
							pg_encoding_to_char(encoding),
							lc_collate)));
		}
	}
=======
	/*
	 * Check whether encoding matches server locale settings.  We allow
	 * mismatch in three cases:
	 *
	 * 1. ctype_encoding = SQL_ASCII, which means either that the locale is
	 * C/POSIX which works with any encoding, or that we couldn't determine
	 * the locale's encoding and have to trust the user to get it right.
	 *
	 * 2. selected encoding is SQL_ASCII, but only if you're a superuser. This
	 * is risky but we have historically allowed it --- notably, the
	 * regression tests require it.
	 *
	 * 3. selected encoding is UTF8 and platform is win32. This is because
	 * UTF8 is a pseudo codepage that is supported in all locales since it's
	 * converted to UTF16 before being used.
	 *
	 * Note: if you change this policy, fix initdb to match.
	 */
	ctype_encoding = pg_get_encoding_from_locale(NULL);

	if (!(ctype_encoding == encoding ||
		  ctype_encoding == PG_SQL_ASCII ||
#ifdef WIN32
		  encoding == PG_UTF8 ||
#endif
		  (encoding == PG_SQL_ASCII && superuser())))
		ereport(ERROR,
				(errmsg("encoding %s does not match server's locale %s",
						pg_encoding_to_char(encoding),
						setlocale(LC_CTYPE, NULL)),
			 errdetail("The server's LC_CTYPE setting requires encoding %s.",
					   pg_encoding_to_char(ctype_encoding))));
>>>>>>> d13f41d2

	/* Resolve default tablespace for new database */
	if (dtablespacename && dtablespacename->arg)
	{
		char	   *tablespacename;
		AclResult	aclresult;

		tablespacename = strVal(dtablespacename->arg);
		dst_deftablespace = get_tablespace_oid(tablespacename);
		if (!OidIsValid(dst_deftablespace))
			ereport(ERROR,
					(errcode(ERRCODE_UNDEFINED_OBJECT),
					 errmsg("tablespace \"%s\" does not exist",
							tablespacename)));
		/* check permissions */
		aclresult = pg_tablespace_aclcheck(dst_deftablespace, GetUserId(),
										   ACL_CREATE);
		if (aclresult != ACLCHECK_OK)
			aclcheck_error(aclresult, ACL_KIND_TABLESPACE,
						   tablespacename);

		/* pg_global must never be the default tablespace */
		if (dst_deftablespace == GLOBALTABLESPACE_OID)
			ereport(ERROR,
					(errcode(ERRCODE_INVALID_PARAMETER_VALUE),
				  errmsg("pg_global cannot be used as default tablespace")));

		/*
		 * If we are trying to change the default tablespace of the template,
		 * we require that the template not have any files in the new default
		 * tablespace.	This is necessary because otherwise the copied
		 * database would contain pg_class rows that refer to its default
		 * tablespace both explicitly (by OID) and implicitly (as zero), which
		 * would cause problems.  For example another CREATE DATABASE using
		 * the copied database as template, and trying to change its default
		 * tablespace again, would yield outright incorrect results (it would
		 * improperly move tables to the new default tablespace that should
		 * stay in the same tablespace).
		 */
		if (dst_deftablespace != src_deftablespace)
		{
			char	   *srcpath;
			struct stat st;

			srcpath = GetDatabasePath(src_dboid, dst_deftablespace);

			if (stat(srcpath, &st) == 0 &&
				S_ISDIR(st.st_mode) &&
				!directory_is_empty(srcpath))
				ereport(ERROR,
						(errcode(ERRCODE_FEATURE_NOT_SUPPORTED),
						 errmsg("cannot assign new default tablespace \"%s\"",
								tablespacename),
						 errdetail("There is a conflict because database \"%s\" already has some tables in this tablespace.",
								   dbtemplate)));
			pfree(srcpath);
		}
	}
	else
	{
		/* Use template database's default tablespace */
		dst_deftablespace = src_deftablespace;
		/* Note there is no additional permission check in this path */
	}

	/*
	 * Check for db name conflict.	This is just to give a more friendly error
	 * message than "unique index violation".  There's a race condition but
	 * we're willing to accept the less friendly message in that case.
	 */
	if (OidIsValid(get_database_oid(dbname)))
		ereport(ERROR,
				(errcode(ERRCODE_DUPLICATE_DATABASE),
				 errmsg("database \"%s\" already exists", dbname)));

	/*
	 * The source DB can't have any active backends, except this one
	 * (exception is to allow CREATE DB while connected to template1).
	 * Otherwise we might copy inconsistent data.
	 *
	 * This should be last among the basic error checks, because it involves
	 * potential waiting; we may as well throw an error first if we're gonna
	 * throw one.
	 */
	if (CheckOtherDBBackends(src_dboid))
		ereport(ERROR,
				(errcode(ERRCODE_OBJECT_IN_USE),
<<<<<<< HEAD
				 errmsg("source database \"%s\" is being accessed by other users",
						dbtemplate)));

	/*
	 * Select an OID for the new database, checking that it doesn't have
	 * a filename conflict with anything already existing in the tablespace
=======
			errmsg("source database \"%s\" is being accessed by other users",
				   dbtemplate)));

	/*
	 * Select an OID for the new database, checking that it doesn't have a
	 * filename conflict with anything already existing in the tablespace
>>>>>>> d13f41d2
	 * directories.
	 */
	pg_database_rel = heap_open(DatabaseRelationId, RowExclusiveLock);
	pcqCtx = caql_beginscan(
							caql_addrel(cqclr(&cqc), pg_database_rel), 
							cql("INSERT INTO pg_database",
								NULL));

	if (Gp_role == GP_ROLE_EXECUTE && stmt->dbOid != 0)
		dboid = stmt->dbOid;
	else
	{
		do
		{
			dboid = GetNewOid(pg_database_rel);
		} while (check_db_file_conflict(dboid));
	}


	/* Remember this for dispatching to segDBs */
	stmt->dbOid = dboid;

	if (shouldDispatch)
	{
		elog(DEBUG5, "shouldDispatch = true, dbOid = %d", dboid);

        /* 
              * Dispatch the command to all primary segments.
              *
              * Doesn't wait for the QEs to finish execution.
              */
        cdbdisp_dispatchUtilityStatement((Node *)stmt,
                                         true,      /* cancelOnError */
                                     	 true,      /* startTransaction */
                                     	 true,      /* withSnapshot */
                                     	 ds,
									 	 "createdb_int");
	}

	/*
	 * Insert a new tuple into pg_database.  This establishes our ownership of
	 * the new database name (anyone else trying to insert the same name will
	 * block on the unique index, and fail after we commit).
	 */

	/* Form tuple */
	MemSet(new_record, 0, sizeof(new_record));
	MemSet(new_record_nulls, false, sizeof(new_record_nulls));

	new_record[Anum_pg_database_datname - 1] =
		DirectFunctionCall1(namein, CStringGetDatum(dbname));
	new_record[Anum_pg_database_datdba - 1] = ObjectIdGetDatum(datdba);
	new_record[Anum_pg_database_encoding - 1] = Int32GetDatum(encoding);
	new_record[Anum_pg_database_datistemplate - 1] = BoolGetDatum(false);
	new_record[Anum_pg_database_datallowconn - 1] = BoolGetDatum(true);
	new_record[Anum_pg_database_datconnlimit - 1] = Int32GetDatum(dbconnlimit);
	new_record[Anum_pg_database_datlastsysoid - 1] = ObjectIdGetDatum(src_lastsysoid);
	new_record[Anum_pg_database_datfrozenxid - 1] = TransactionIdGetDatum(src_frozenxid);
	new_record[Anum_pg_database_dattablespace - 1] = ObjectIdGetDatum(dst_deftablespace);

	/*
	 * We deliberately set datconfig and datacl to defaults (NULL), rather
	 * than copying them from the template database.  Copying datacl would be
	 * a bad idea when the owner is not the same as the template's owner. It's
	 * more debatable whether datconfig should be copied.
	 */
	new_record_nulls[Anum_pg_database_datconfig - 1] = true;
	new_record_nulls[Anum_pg_database_datacl - 1] = true;

	tuple = caql_form_tuple(pcqCtx, 
							new_record, new_record_nulls);

	HeapTupleSetOid(tuple, dboid);

	caql_insert(pcqCtx, tuple); /* implicit update of index as well */

	/*
	 * Now generate additional catalog entries associated with the new DB
	 */

	/* Register owner dependency */
	recordDependencyOnOwner(DatabaseRelationId, dboid, datdba);

	/* Create pg_shdepend entries for objects within database */
	copyTemplateDependencies(src_dboid, dboid);

	/* MPP-6929: metadata tracking */
	if (Gp_role == GP_ROLE_DISPATCH)
		MetaTrackAddObject(DatabaseRelationId,
						   dboid,
						   GetUserId(),
						   "CREATE", "DATABASE"
				);

	
	CHECK_FOR_INTERRUPTS();
	
	/*
	 * Force a checkpoint before starting the copy. This will force dirty
	 * buffers out to disk, to ensure source database is up-to-date on disk
	 * for the copy. FlushDatabaseBuffers() would suffice for that, but we
	 * also want to process any pending unlink requests. Otherwise, if a
	 * checkpoint happened while we're copying files, a file might be deleted
	 * just when we're about to copy it, causing the lstat() call in copydir()
	 * to fail with ENOENT.
	 */
	RequestCheckpoint(CHECKPOINT_IMMEDIATE | CHECKPOINT_FORCE | CHECKPOINT_WAIT);

	/*
	 * Take an MVCC snapshot to use while scanning through pg_tablespace.  For
	 * safety, copy the snapshot (this prevents it from changing if
	 * something else were to request a snapshot during the loop).
	 *
	 * Traversing pg_tablespace with an MVCC snapshot is necessary to provide
	 * us with a consistent view of the tablespaces that exist.  Using
	 * SnapshotNow here would risk seeing the same tablespace multiple times,
	 * or worse not seeing a tablespace at all, if its tuple is moved around
	 * by a concurrent update (eg an ACL change).
	 *
	 * Inconsistency of this sort is inherent to all SnapshotNow scans, unless
	 * some lock is held to prevent concurrent updates of the rows being
	 * sought.	There should be a generic fix for that, but in the meantime
	 * it's worth fixing this case in particular because we are doing very
	 * heavyweight operations within the scan, so that the elapsed time for
	 * the scan is vastly longer than for most other catalog scans.  That
	 * means there's a much wider window for concurrent updates to cause
	 * trouble here than anywhere else.  XXX this code should be changed
	 * whenever a generic fix is implemented.
	 */
	snapshot = CopySnapshot(GetLatestSnapshot());

<<<<<<< HEAD
	CHECK_FOR_INTERRUPTS();
	
=======
	/*
	 * Once we start copying subdirectories, we need to be able to clean 'em
	 * up if we fail.  Use an ENSURE block to make sure this happens.  (This
	 * is not a 100% solution, because of the possibility of failure during
	 * transaction commit after we leave this routine, but it should handle
	 * most scenarios.)
	 */
	fparms.src_dboid = src_dboid;
	fparms.dest_dboid = dboid;
	PG_ENSURE_ERROR_CLEANUP(createdb_failure_callback,
							PointerGetDatum(&fparms));
>>>>>>> d13f41d2
	{
		PGRUsage	ru_start;
		DatabaseInfo *info;
		int r;
		char *buffer;
		ItemPointerData	gpRelationNodePersistentTid;
		int64 gpRelationNodePersistentSerialNum;
		Relation gp_relation_node;

		MemSet(&gpRelationNodePersistentTid, 0, sizeof(ItemPointerData));
		gpRelationNodePersistentSerialNum = 0;

		/*
		 * Collect information of source database's relations.
		 */
<<<<<<< HEAD
		if (Debug_database_command_print)
			pg_rusage_init(&ru_start);
=======
		rel = heap_open(TableSpaceRelationId, AccessShareLock);
		scan = heap_beginscan(rel, snapshot, 0, NULL);
		while ((tuple = heap_getnext(scan, ForwardScanDirection)) != NULL)
		{
			Oid			srctablespace = HeapTupleGetOid(tuple);
			Oid			dsttablespace;
			char	   *srcpath;
			char	   *dstpath;
			struct stat st;
>>>>>>> d13f41d2

		info = DatabaseInfo_Collect(
							src_dboid, 
							src_deftablespace,
							/* collectGpRelationNodeInfo */ true,
							/* collectAppendOnlyCatalogSegmentInfo */ true,
							/* scanFileSystem */ true);
		
		if (Debug_database_command_print)
			elog(NOTICE, "collect phase: %s",
				 pg_rusage_show(&ru_start));


		CHECK_FOR_INTERRUPTS();

//		if (Debug_database_command_print)
//			DatabaseInfo_Trace(info);

		/*
		 * Verify integrity of databae information.
		 */
		if (Debug_database_command_print)
			pg_rusage_init(&ru_start);

//		DatabaseInfo_Check(info);

		if (Debug_database_command_print)
			elog(NOTICE, "check phase: %s",
				 pg_rusage_show(&ru_start));

		if (Debug_database_command_print)
			pg_rusage_init(&ru_start);

		/*
		 * Create target database directories (under transaction).
		 */
		create_target_directories(
								info,
								src_deftablespace,
								dst_deftablespace,
								dboid);

		if (Debug_database_command_print)
			elog(NOTICE, "created db dirs phase: %s",
				 pg_rusage_show(&ru_start));


		/*
		 * Create each physical destination relation segment file and copy the data.
		 */
		if (Debug_database_command_print)
			pg_rusage_init(&ru_start);
		
		/* Use palloc to ensure we get a maxaligned buffer */		
		buffer = palloc(2*BLCKSZ);

		for (r = 0; r < info->dbInfoRelArrayCount; r++)
		{
			DbInfoRel *dbInfoRel = &info->dbInfoRelArray[r];

			Oid tablespace;
			Oid relfilenode;

			RelFileNode srcRelFileNode;
			RelFileNode dstRelFileNode;

			PersistentFileSysRelStorageMgr relStorageMgr;

			tablespace = dbInfoRel->reltablespace;
			if (tablespace == GLOBALTABLESPACE_OID)
				continue;

			CHECK_FOR_INTERRUPTS();

			relfilenode = dbInfoRel->relfilenodeOid;
			
			srcRelFileNode.spcNode = tablespace;
			srcRelFileNode.dbNode = info->database;
			srcRelFileNode.relNode = relfilenode;
			
			make_dst_relfilenode(
							tablespace,
							relfilenode,
							src_deftablespace,
							dst_deftablespace,
							dboid,
							&dstRelFileNode);
			
			relStorageMgr = (
					 (dbInfoRel->relstorage == RELSTORAGE_AOROWS ||
					  dbInfoRel->relstorage == RELSTORAGE_AOCOLS	) ?
									PersistentFileSysRelStorageMgr_AppendOnly :
									PersistentFileSysRelStorageMgr_BufferPool);

			if (relStorageMgr == PersistentFileSysRelStorageMgr_BufferPool)
			{
				bool useWal;
				
				PersistentFileSysRelStorageMgr localRelStorageMgr;
				PersistentFileSysRelBufpoolKind relBufpoolKind;
				
				useWal = !XLog_CanBypassWal();
				
				GpPersistentRelationNode_GetRelationInfo(
													dbInfoRel->relkind,
													dbInfoRel->relstorage,
													dbInfoRel->relam,
													&localRelStorageMgr,
													&relBufpoolKind);
				Assert(localRelStorageMgr == PersistentFileSysRelStorageMgr_BufferPool);

				/*
				 * Generate new page XLOG records with the one persistent TID and
				 * serial number for the Buffer Pool managed relation.
				 */
				MirroredFileSysObj_TransactionCreateBufferPoolFile(
													smgropen(dstRelFileNode),
													relBufpoolKind,
													/* isLocalBuf */ false,
													dbInfoRel->relname,
													/* doJustInTimeDirCreate */ false,
													/* bufferPoolBulkLoad */ !useWal,
													&dbInfoRel->gpRelationNodes[0].persistentTid,		// OUTPUT
													&dbInfoRel->gpRelationNodes[0].persistentSerialNum);	// OUTPUT

				if (dstRelFileNode.relNode == GpRelationNodeRelationId)
				{
					gpRelationNodePersistentTid = dbInfoRel->gpRelationNodes[0].persistentTid;
					gpRelationNodePersistentSerialNum = dbInfoRel->gpRelationNodes[0].persistentSerialNum;
				}

				copy_buffer_pool_files(
								&srcRelFileNode,
								&dstRelFileNode,
								dbInfoRel->relname,
								&dbInfoRel->gpRelationNodes[0].persistentTid,
								dbInfoRel->gpRelationNodes[0].persistentSerialNum,
								buffer,
								useWal);
			}
			else
			{
				int i;

				DatabaseInfo_AlignAppendOnly(info, dbInfoRel);

				for (i = 0; i < dbInfoRel->gpRelationNodesCount; i++)
				{
					DbInfoGpRelationNode *dbInfoGpRelationNode = 
												&dbInfoRel->gpRelationNodes[i];

					MirroredFileSysObj_TransactionCreateAppendOnlyFile(
														&dstRelFileNode,
														dbInfoGpRelationNode->segmentFileNum,
														dbInfoRel->relname,
														/* doJustInTimeDirCreate */ false,
														&dbInfoGpRelationNode->persistentTid,			// OUTPUT
														&dbInfoGpRelationNode->persistentSerialNum); 	// OUTPUT


					if (dbInfoGpRelationNode->logicalEof > 0)
					{
						copy_append_only_segment_file(
										&srcRelFileNode,
										&dstRelFileNode,
										dbInfoGpRelationNode->segmentFileNum,
										dbInfoRel->relname,
										dbInfoGpRelationNode->logicalEof,
										&dbInfoGpRelationNode->persistentTid,
										dbInfoGpRelationNode->persistentSerialNum,
										buffer);
					}
				}
			}			
		}

		pfree(buffer);

		if (Debug_database_command_print)
			elog(NOTICE, "copy stored relations phase: %s",
				 pg_rusage_show(&ru_start));

		/*
		 * Use our direct open feature so we can set the persistent information.
		 *
		 * Note:  The index will not get inserts -- we'll rebuild afterwards.
		 */
<<<<<<< HEAD
		gp_relation_node = 
				DirectOpen_GpRelationNodeOpen(
								dst_deftablespace, 
								dboid);
=======
		RequestCheckpoint(CHECKPOINT_IMMEDIATE | CHECKPOINT_FORCE | CHECKPOINT_WAIT);
>>>>>>> d13f41d2

		/*
		 * Manually set the persistence information so it will get recorded in
		 * the insert XLOG records.
		 */
		gp_relation_node->rd_segfile0_relationnodeinfo.isPresent = true;
		gp_relation_node->rd_segfile0_relationnodeinfo.persistentTid = gpRelationNodePersistentTid;
		gp_relation_node->rd_segfile0_relationnodeinfo.persistentSerialNum = gpRelationNodePersistentSerialNum;
		
		for (r = 0; r < info->dbInfoRelArrayCount; r++)
		{
			DbInfoRel *dbInfoRel = &info->dbInfoRelArray[r];

<<<<<<< HEAD
			int g;
			
			for (g = 0; g < dbInfoRel->gpRelationNodesCount; g++)
			{
				DbInfoGpRelationNode *dbInfoGpRelationNode = 
											&dbInfoRel->gpRelationNodes[g];
			
				update_gp_relation_node(
							gp_relation_node,
							dst_deftablespace,
							dboid,
							&dbInfoGpRelationNode->gpRelationNodeTid,
							dbInfoRel->relfilenodeOid,
							dbInfoGpRelationNode->segmentFileNum,
							&dbInfoGpRelationNode->persistentTid,		// INPUT
							dbInfoGpRelationNode->persistentSerialNum);	// INPUT
			}

		}

		DirectOpen_GpRelationNodeClose(gp_relation_node);
	}

	/*
	 * Close pg_database, but keep lock till commit (this is important to
	 * prevent any risk of deadlock failure while updating flat file)
	 */
	heap_close(pg_database_rel, NoLock);
	caql_endscan(pcqCtx);

	/*
	 * Set flag to update flat database file at commit.
	 */
	database_file_update_needed();
=======
		/*
		 * Set flag to update flat database file at commit.  Note: this also
		 * forces synchronous commit, which minimizes the window between
		 * creation of the database files and commital of the transaction. If
		 * we crash before committing, we'll have a DB that's taking up disk
		 * space but is not in pg_database, which is not good.
		 */
		database_file_update_needed();
	}
	PG_END_ENSURE_ERROR_CLEANUP(createdb_failure_callback,
								PointerGetDatum(&fparms));
}

/* Error cleanup callback for createdb */
static void
createdb_failure_callback(int code, Datum arg)
{
	createdb_failure_params *fparms = (createdb_failure_params *) DatumGetPointer(arg);

	/*
	 * Release lock on source database before doing recursive remove.
	 * This is not essential but it seems desirable to release the lock
	 * as soon as possible.
	 */
	UnlockSharedObject(DatabaseRelationId, fparms->src_dboid, 0, ShareLock);

	/* Throw away any successfully copied subdirectories */
	remove_dbtablespaces(fparms->dest_dboid);
>>>>>>> d13f41d2
}


/*
 * DROP DATABASE
 */
void
dropdb(const char *dbname, bool missing_ok)
{
	Oid			db_id = InvalidOid;
	bool		db_istemplate = true;
	Oid			defaultTablespace = InvalidOid;
	Relation	pgdbrel;
<<<<<<< HEAD

	if (Gp_role != GP_ROLE_EXECUTE)
	{
		/*
		 * Don't allow master tp call this in a transaction block.  Segments are ok as
		 * distributed transaction participants. 
		 */
		PreventTransactionChain((void *) dbname, "DROP DATABASE");
	}
=======
	HeapTuple	tup;
>>>>>>> d13f41d2

	/*
	 * Look up the target database's OID, and get exclusive lock on it. We
	 * need this to ensure that no new backend starts up in the target
	 * database while we are deleting it (see postinit.c), and that no one is
	 * using it as a CREATE DATABASE template or trying to delete it for
	 * themselves.
	 */
	pgdbrel = heap_open(DatabaseRelationId, RowExclusiveLock);

	if (!get_db_info(dbname, AccessExclusiveLock, &db_id, NULL, NULL,
					 &db_istemplate, NULL, NULL, NULL, &defaultTablespace))
	{
		if (!missing_ok)
		{
			ereport(ERROR,
					(errcode(ERRCODE_UNDEFINED_DATABASE),
					 errmsg("database \"%s\" does not exist", dbname)));
		}
		else
		{
			if ( missing_ok && Gp_role == GP_ROLE_EXECUTE )
			{
				/* This branch exists just to facilitate cleanup of a failed
				 * CREATE DATABASE.  Other callers will supply missing_ok as
				 * FALSE.  The role check is just insurance. 
				 */
				elog(DEBUG1, "ignored request to drop non-existent "
					 "database \"%s\"", dbname);
				
				heap_close(pgdbrel, RowExclusiveLock);
				return;
			}
			else
			{
				/* Release the lock, since we changed nothing */
				heap_close(pgdbrel, RowExclusiveLock);
				ereport(NOTICE,
						(errmsg("database \"%s\" does not exist, skipping",
								dbname)));
				return;
			}
		}
	}

	/*
	 * Permission checks
	 */
	if (!pg_database_ownercheck(db_id, GetUserId()))
		aclcheck_error(ACLCHECK_NOT_OWNER, ACL_KIND_DATABASE,
					   dbname);

	/*
	 * Disallow dropping a DB that is marked istemplate.  This is just to
	 * prevent people from accidentally dropping template0 or template1; they
	 * can do so if they're really determined ...
	 */
	if (db_istemplate)
		ereport(ERROR,
				(errcode(ERRCODE_WRONG_OBJECT_TYPE),
				 errmsg("cannot drop a template database")));

	/* Obviously can't drop my own database */
	if (db_id == MyDatabaseId)
		ereport(ERROR,
				(errcode(ERRCODE_OBJECT_IN_USE),
				 errmsg("cannot drop the currently open database")));

	/*
	 * Check for other backends in the target database.  (Because we hold the
	 * database lock, no new ones can start after this.)
	 *
	 * As in CREATE DATABASE, check this after other error conditions.
	 */
	if (CheckOtherDBBackends(db_id))
		ereport(ERROR,
				(errcode(ERRCODE_OBJECT_IN_USE),
				 errmsg("database \"%s\" is being accessed by other users",
						dbname)));

	/*
	 * Free the database on the segDBs
	 *
	 */
	if (Gp_role == GP_ROLE_DISPATCH)
	{
		StringInfoData buffer;

		initStringInfo(&buffer);

		appendStringInfo(&buffer, "DROP DATABASE IF EXISTS \"%s\"", dbname);


		/*
		 * Do the DROP DATABASE as part of a distributed transaction.
		 */
		CdbDoCommand(buffer.data, true, true);
	}

	/*
	 * Remove the database's tuple from pg_database.
	 */

	cqContext	cqc2;

	if (0 == caql_getcount(
				caql_addrel(cqclr(&cqc2), pgdbrel),
				cql("DELETE FROM pg_database "
					" WHERE oid = :1 ",
					ObjectIdGetDatum(db_id))))
	{
		elog(ERROR, "cache lookup failed for database %u", db_id);
	}

	/*
	 * Delete any comments associated with the database.
	 */
	DeleteSharedComments(db_id, DatabaseRelationId);

	/*
	 * Remove shared dependency references for the database.
	 */
	dropDatabaseDependencies(db_id);

	/*
	 * Tell the stats collector to forget it immediately, too.
	 */
	pgstat_drop_database(db_id);
	
	/* MPP-6929: metadata tracking */
	if (Gp_role == GP_ROLE_DISPATCH)
		MetaTrackDropObject(DatabaseRelationId,
							db_id);

	/*
	 * Also, clean out any entries in the shared free space map.
	 */
	FreeSpaceMapForgetDatabase(InvalidOid, db_id);

	/*
	 * Tell the stats collector to forget it immediately, too.
	 */
	pgstat_drop_database(db_id);

	/*
	 * Tell bgwriter to forget any pending fsync and unlink requests for files
	 * in the database; else the fsyncs will fail at next checkpoint, or worse,
	 * it will delete files that belong to a newly created database with the
	 * same OID.
	 */
	ForgetDatabaseFsyncRequests(InvalidOid, db_id);

	/*
<<<<<<< HEAD
	 * Force a checkpoint to make sure the bgwriter to push all pages to disk.
	 */
	RequestCheckpoint(true, false);
=======
	 * Force a checkpoint to make sure the bgwriter has received the message
	 * sent by ForgetDatabaseFsyncRequests. On Windows, this also ensures that
	 * the bgwriter doesn't hold any open files, which would cause rmdir() to
	 * fail.
	 */
	RequestCheckpoint(CHECKPOINT_IMMEDIATE | CHECKPOINT_FORCE | CHECKPOINT_WAIT);
>>>>>>> d13f41d2

	/*
	 * Collect information on the database's relations from pg_class and from scanning
	 * the file-system directories.
	 *
	 * Schedule the relation files and database directories for deletion at transaction
	 * commit.
	 */
	{
		DatabaseInfo *info;
		int r;

		DbDirNode dbDirNode;
		PersistentFileSysState state;
		
		ItemPointerData persistentTid;
		int64 persistentSerialNum;
		
		info = DatabaseInfo_Collect(
								db_id, 
								defaultTablespace,
								/* collectGpRelationNodeInfo */ true,
								/* collectAppendOnlyCatalogSegmentInfo */ false,
								/* scanFileSystem */ true);

//		if (Debug_database_command_print)
//			DatabaseInfo_Trace(info);
		
		if (info->parentlessGpRelationNodesCount > 0)
		{
//			DatabaseInfo_Trace(info);

//			pg_usleep(60 * 1000000L);
			
			elog(ERROR, "Found %d parentless gp_relation_node entries",
				 info->parentlessGpRelationNodesCount);
		}

		/*
		 * Verify the relation information from pg_class matches what we found on disk.
		 */
//		DatabaseInfo_Check(info);

		/*
		 * Schedule relation file deletes for transaction commit.
		 */
		for (r = 0; r < info->dbInfoRelArrayCount; r++)
		{
			DbInfoRel *dbInfoRel = &info->dbInfoRelArray[r];
			
			RelFileNode relFileNode;
			PersistentFileSysRelStorageMgr relStorageMgr;

			int g;
			if (dbInfoRel->reltablespace == GLOBALTABLESPACE_OID)
				continue;
			
			relFileNode.spcNode = dbInfoRel->reltablespace;
			relFileNode.dbNode = db_id;
			relFileNode.relNode = dbInfoRel->relfilenodeOid;

			CHECK_FOR_INTERRUPTS();

			/*
			 * Schedule the relation drop.
			 */
			relStorageMgr = (
					 (dbInfoRel->relstorage == RELSTORAGE_AOROWS ||
					  dbInfoRel->relstorage == RELSTORAGE_AOCOLS    ) ?
									PersistentFileSysRelStorageMgr_AppendOnly :
									PersistentFileSysRelStorageMgr_BufferPool);

			if (relStorageMgr == PersistentFileSysRelStorageMgr_BufferPool)
			{
				DbInfoGpRelationNode *dbInfoGpRelationNode;
				
				dbInfoGpRelationNode = &dbInfoRel->gpRelationNodes[0];

				MirroredFileSysObj_ScheduleDropBufferPoolFile(
												&relFileNode,
												/* isLocalBuf */ false,
												dbInfoRel->relname,
												&dbInfoGpRelationNode->persistentTid,
												dbInfoGpRelationNode->persistentSerialNum);
			}
			else
			{
				for (g = 0; g < dbInfoRel->gpRelationNodesCount; g++)
				{
					DbInfoGpRelationNode *dbInfoGpRelationNode;
					
					dbInfoGpRelationNode = &dbInfoRel->gpRelationNodes[g];

					MirroredFileSysObj_ScheduleDropAppendOnlyFile(
													&relFileNode,
													dbInfoGpRelationNode->segmentFileNum,
													dbInfoRel->relname,
													&dbInfoGpRelationNode->persistentTid,
													dbInfoGpRelationNode->persistentSerialNum);
				}
			}
		}

		/*
		 * Schedule all persistent database directory removals for transaction commit.
		 */
		PersistentDatabase_DirIterateInit();
		while (PersistentDatabase_DirIterateNext(
										&dbDirNode,
										&state,
										&persistentTid,
										&persistentSerialNum))
		{
			if (dbDirNode.database != db_id)
				continue;

			/*
			 * Database directory objects can linger in 'Drop Pending' state, etc,
			 * when the mirror is down and needs drop work.  So only pay attention
			 * to 'Created' objects.
			 */
			if (state != PersistentFileSysState_Created)
				continue;
	
			elog(LOG, "scheduling database drop of %u/%u",
				 dbDirNode.tablespace, dbDirNode.database);

			MirroredFileSysObj_ScheduleDropDbDir(
											&dbDirNode,
											&persistentTid,
											persistentSerialNum);
		}
	}

	/* Cleanup error log files for this database. */
	ErrorLogDelete(db_id, InvalidOid);

	/*
	 * Close pg_database, but keep lock till commit (this is important to
	 * prevent any risk of deadlock failure while updating flat file)
	 */
	heap_close(pgdbrel, NoLock);

	/*
	 * Set flag to update flat database file at commit.  Note: this also
	 * forces synchronous commit, which minimizes the window between removal
	 * of the database files and commital of the transaction. If we crash
	 * before committing, we'll have a DB that's gone on disk but still there
	 * according to pg_database, which is not good.
	 */
	database_file_update_needed();
}


/*
 * Rename database
 */
void
RenameDatabase(const char *oldname, const char *newname)
{
	Oid			db_id = InvalidOid;
	HeapTuple	newtup;
	Relation	rel;
	cqContext	cqc;
	cqContext  *pcqCtx;

	/*
	 * Look up the target database's OID, and get exclusive lock on it. We
	 * need this for the same reasons as DROP DATABASE.
	 */
	rel = heap_open(DatabaseRelationId, RowExclusiveLock);

	if (!get_db_info(oldname, AccessExclusiveLock, &db_id, NULL, NULL,
					 NULL, NULL, NULL, NULL, NULL))
		ereport(ERROR,
				(errcode(ERRCODE_UNDEFINED_DATABASE),
				 errmsg("database \"%s\" does not exist", oldname)));

	/* must be owner */
	if (!pg_database_ownercheck(db_id, GetUserId()))
		aclcheck_error(ACLCHECK_NOT_OWNER, ACL_KIND_DATABASE,
					   oldname);

	/* must have createdb rights */
	if (!have_createdb_privilege())
		ereport(ERROR,
				(errcode(ERRCODE_INSUFFICIENT_PRIVILEGE),
				 errmsg("permission denied to rename database")));

	/*
	 * Make sure the new name doesn't exist.  See notes for same error in
	 * CREATE DATABASE.
	 */
	if (OidIsValid(get_database_oid(newname)))
		ereport(ERROR,
				(errcode(ERRCODE_DUPLICATE_DATABASE),
				 errmsg("database \"%s\" already exists", newname)));

	/*
	 * XXX Client applications probably store the current database somewhere,
	 * so renaming it could cause confusion.  On the other hand, there may not
	 * be an actual problem besides a little confusion, so think about this
	 * and decide.
	 */
	if (db_id == MyDatabaseId)
		ereport(ERROR,
				(errcode(ERRCODE_FEATURE_NOT_SUPPORTED),
				 errmsg("current database cannot be renamed")));

	/*
	 * Make sure the database does not have active sessions.  This is the same
	 * concern as above, but applied to other sessions.
	 *
	 * As in CREATE DATABASE, check this after other error conditions.
	 */
	if (CheckOtherDBBackends(db_id))
		ereport(ERROR,
				(errcode(ERRCODE_OBJECT_IN_USE),
				 errmsg("database \"%s\" is being accessed by other users",
						oldname)));

	/* rename */
<<<<<<< HEAD

	pcqCtx = caql_addrel(cqclr(&cqc), rel);
	newtup = caql_getfirst(
			pcqCtx,
			cql("SELECT * FROM pg_database "
				" WHERE oid = :1 "
				" FOR UPDATE ",
				ObjectIdGetDatum(db_id)));

=======
	newtup = SearchSysCacheCopy(DATABASEOID,
								ObjectIdGetDatum(db_id),
								0, 0, 0);
>>>>>>> d13f41d2
	if (!HeapTupleIsValid(newtup))
		elog(ERROR, "cache lookup failed for database %u", db_id);
	namestrcpy(&(((Form_pg_database) GETSTRUCT(newtup))->datname), newname);

	caql_update_current(pcqCtx, newtup); /* implicit update of index as well */

	/* MPP-6929: metadata tracking */
	if (Gp_role == GP_ROLE_DISPATCH)
		MetaTrackUpdObject(DatabaseRelationId,
						   db_id,
						   GetUserId(),
						   "ALTER", "RENAME"
				);

	/*
	 * Close pg_database, but keep lock till commit (this is important to
	 * prevent any risk of deadlock failure while updating flat file)
	 */
	heap_close(rel, NoLock);

	/*
	 * Set flag to update flat database file at commit.
	 */
	database_file_update_needed();
}


/*
 * ALTER DATABASE name ...
 */
void
AlterDatabase(AlterDatabaseStmt *stmt)
{
	Relation	rel;
	HeapTuple	tuple,
				newtuple;
	ScanKeyData scankey;
	SysScanDesc scan;
	ListCell   *option;
	int			connlimit = -1;
	DefElem    *dconnlimit = NULL;
	Datum		new_record[Natts_pg_database];
	bool		new_record_nulls[Natts_pg_database];
	bool		new_record_repl[Natts_pg_database];
	Oid			dboid = InvalidOid;

	/* Extract options from the statement node tree */
	foreach(option, stmt->options)
	{
		DefElem    *defel = (DefElem *) lfirst(option);

		if (strcmp(defel->defname, "connectionlimit") == 0)
		{
			if (dconnlimit)
				ereport(ERROR,
						(errcode(ERRCODE_SYNTAX_ERROR),
						 errmsg("conflicting or redundant options")));
			dconnlimit = defel;
		}
		else
			elog(ERROR, "option \"%s\" not recognized",
				 defel->defname);
	}

	if (dconnlimit)
		connlimit = intVal(dconnlimit->arg);

	/*
	 * Get the old tuple.  We don't need a lock on the database per se,
	 * because we're not going to do anything that would mess up incoming
	 * connections.
	 */
	rel = heap_open(DatabaseRelationId, RowExclusiveLock);
	ScanKeyInit(&scankey,
				Anum_pg_database_datname,
				BTEqualStrategyNumber, F_NAMEEQ,
				NameGetDatum(stmt->dbname));
	scan = systable_beginscan(rel, DatabaseNameIndexId, true,
							  SnapshotNow, 1, &scankey);
	tuple = systable_getnext(scan);
	if (!HeapTupleIsValid(tuple))
		ereport(ERROR,
				(errcode(ERRCODE_UNDEFINED_DATABASE),
				 errmsg("database \"%s\" does not exist", stmt->dbname)));

	dboid = HeapTupleGetOid(tuple);

	if (!pg_database_ownercheck(dboid, GetUserId()))
		aclcheck_error(ACLCHECK_NOT_OWNER, ACL_KIND_DATABASE,
					   stmt->dbname);

	/*
	 * Build an updated tuple, perusing the information just obtained
	 */
	MemSet(new_record, 0, sizeof(new_record));
	MemSet(new_record_nulls, false, sizeof(new_record_nulls));
	MemSet(new_record_repl, false, sizeof(new_record_repl));

	if (dconnlimit)
	{
		new_record[Anum_pg_database_datconnlimit - 1] = Int32GetDatum(connlimit);
		new_record_repl[Anum_pg_database_datconnlimit - 1] = true;
	}

	newtuple = heap_modify_tuple(tuple, RelationGetDescr(rel), new_record,
								new_record_nulls, new_record_repl);
	simple_heap_update(rel, &tuple->t_self, newtuple);

	/* Update indexes */
	CatalogUpdateIndexes(rel, newtuple);

	systable_endscan(scan);

	/* MPP-6929: metadata tracking */
	if (Gp_role == GP_ROLE_DISPATCH)
		MetaTrackUpdObject(DatabaseRelationId,
						   dboid,
						   GetUserId(),
						   "ALTER", "CONNECTION LIMIT"
				);

	/* Close pg_database, but keep lock till commit */
	heap_close(rel, NoLock);

	if (Gp_role == GP_ROLE_DISPATCH)
	{

		StringInfoData buffer;

		initStringInfo(&buffer);

		appendStringInfo(&buffer, "ALTER DATABASE \"%s\" CONNECTION LIMIT %d", stmt->dbname, connlimit);

		CdbDoCommand(buffer.data, false, /*start txn*/ true);
	}

	/*
	 * We don't bother updating the flat file since the existing options for
	 * ALTER DATABASE don't affect it.
	 */
}


/*
 * ALTER DATABASE name SET ...
 */
void
AlterDatabaseSet(AlterDatabaseSetStmt *stmt)
{
	char	   *valuestr;
	HeapTuple	tuple,
		newtuple;
	Relation	rel;
	cqContext	cqc;
	cqContext  *pcqCtx;
	Datum		repl_val[Natts_pg_database];
	bool		repl_null[Natts_pg_database];
	bool		repl_repl[Natts_pg_database];
	Oid			dboid = InvalidOid;
	char	   *alter_subtype = "SET"; /* metadata tracking */

	valuestr = ExtractSetVariableArgs(stmt->setstmt);

	/*
	 * Get the old tuple.  We don't need a lock on the database per se,
	 * because we're not going to do anything that would mess up incoming
	 * connections.
	 */
	rel = heap_open(DatabaseRelationId, RowExclusiveLock);

	pcqCtx = caql_addrel(cqclr(&cqc), rel);

	tuple = caql_getfirst(
			pcqCtx,
			cql("SELECT * FROM pg_database" 
				" WHERE datname = :1 FOR UPDATE", 
				CStringGetDatum(stmt->dbname)));

	if (!HeapTupleIsValid(tuple))
		ereport(ERROR,
				(errcode(ERRCODE_UNDEFINED_DATABASE),
				 errmsg("database \"%s\" does not exist", stmt->dbname)));

	dboid = HeapTupleGetOid(tuple);

	if (!pg_database_ownercheck(dboid, GetUserId()))
		aclcheck_error(ACLCHECK_NOT_OWNER, ACL_KIND_DATABASE,
					   stmt->dbname);

<<<<<<< HEAD
	memset(repl_repl, false, sizeof(repl_repl));
	repl_repl[Anum_pg_database_datconfig - 1] = true;
=======
	memset(repl_repl, ' ', sizeof(repl_repl));
	repl_repl[Anum_pg_database_datconfig - 1] = 'r';
>>>>>>> d13f41d2

	if (stmt->setstmt->kind == VAR_RESET_ALL)
	{
<<<<<<< HEAD
		alter_subtype = "RESET ALL";

=======
>>>>>>> d13f41d2
		ArrayType  *new = NULL;
		Datum		datum;
		bool		isnull;

		/*
		 * in RESET ALL, request GUC to reset the settings array; if none
		 * left, we can set datconfig to null; otherwise use the returned
		 * array
		 */
		datum = heap_getattr(tuple, Anum_pg_database_datconfig,
							 RelationGetDescr(rel), &isnull);
		if (!isnull)
			new = GUCArrayReset(DatumGetArrayTypeP(datum));
		if (new)
		{
			repl_val[Anum_pg_database_datconfig - 1] = PointerGetDatum(new);
<<<<<<< HEAD
			repl_null[Anum_pg_database_datconfig - 1] = false;
		}
		else
		{
			repl_null[Anum_pg_database_datconfig - 1] = true;
=======
			repl_repl[Anum_pg_database_datconfig - 1] = 'r';
			repl_null[Anum_pg_database_datconfig - 1] = ' ';
		}
		else
		{
			repl_null[Anum_pg_database_datconfig - 1] = 'n';
>>>>>>> d13f41d2
			repl_val[Anum_pg_database_datconfig - 1] = (Datum) 0;
		}
	}
	else
	{
		Datum		datum;
		bool		isnull;
		ArrayType  *a;

		repl_null[Anum_pg_database_datconfig - 1] = false;

		/* Extract old value of datconfig */
		datum = heap_getattr(tuple, Anum_pg_database_datconfig,
							 RelationGetDescr(rel), &isnull);
		a = isnull ? NULL : DatumGetArrayTypeP(datum);

		/* Update (valuestr is NULL in RESET cases) */
		if (valuestr)
			a = GUCArrayAdd(a, stmt->setstmt->name, valuestr);
		else
<<<<<<< HEAD
		{
			alter_subtype = "RESET";
			a = GUCArrayDelete(a, stmt->variable);
		}
=======
			a = GUCArrayDelete(a, stmt->setstmt->name);
>>>>>>> d13f41d2

		if (a)
			repl_val[Anum_pg_database_datconfig - 1] = PointerGetDatum(a);
		else
			repl_null[Anum_pg_database_datconfig - 1] = true;
	}

<<<<<<< HEAD
	newtuple = caql_modify_current(pcqCtx,
								   repl_val, repl_null, repl_repl);
	caql_update_current(pcqCtx, newtuple); 
	/* and Update indexes (implicit) */
=======
	newtuple = heap_modifytuple(tuple, RelationGetDescr(rel),
								repl_val, repl_null, repl_repl);
	simple_heap_update(rel, &tuple->t_self, newtuple);

	/* Update indexes */
	CatalogUpdateIndexes(rel, newtuple);
>>>>>>> d13f41d2

	/* MPP-6929: metadata tracking */
	if (Gp_role == GP_ROLE_DISPATCH)
		MetaTrackUpdObject(DatabaseRelationId,
						   dboid,
						   GetUserId(),
						   "ALTER", alter_subtype
				);

	/* Close pg_database, but keep lock till commit */
	heap_close(rel, NoLock);
	
	if (Gp_role == GP_ROLE_DISPATCH)
	{

		StringInfoData buffer;

		initStringInfo(&buffer);

		appendStringInfo(&buffer, "ALTER DATABASE \"%s\" ", stmt->dbname);
		
		if (strcmp(stmt->variable, "all") == 0 && valuestr == NULL)
		{
			appendStringInfo(&buffer, "RESET ALL");
		}
		else if (valuestr == NULL)
		{
			appendStringInfo(&buffer, "RESET \"%s\"", stmt->variable);
		}
		else
		{
			ListCell   *l;
	
			
			appendStringInfo(&buffer, "SET \"%s\" TO ",stmt->variable);
		

		
			/* Parse string into list of identifiers */

			foreach(l, stmt->value)
			{
				A_Const    *arg = (A_Const *) lfirst(l);
				if (l != list_head(stmt->value))
					appendStringInfo(&buffer, ",");
				
				switch (nodeTag(&arg->val))
				{
					case T_Integer:
						appendStringInfo(&buffer, "%ld", intVal(&arg->val));
						break;
					case T_Float:
						/* represented as a string, so just copy it */
						appendStringInfoString(&buffer, strVal(&arg->val));
						break;
					case T_String:
						appendStringInfo(&buffer,"'%s'", strVal(&arg->val));
						break;
					default:
						appendStringInfo(&buffer, "%s", quote_identifier(strVal(&arg->val)));
				}
			}

		}

		CdbDoCommand(buffer.data, false, /*start txn*/ true);
	}

	/*
	 * We don't bother updating the flat file since ALTER DATABASE SET doesn't
	 * affect it.
	 */
}


/*
 * ALTER DATABASE name OWNER TO newowner
 */
void
AlterDatabaseOwner(const char *dbname, Oid newOwnerId)
{
	HeapTuple	tuple;
	Relation	rel;
	cqContext	cqc;
	cqContext  *pcqCtx;
	Form_pg_database datForm;
	Oid			dboid = InvalidOid;

	/*
	 * Get the old tuple.  We don't need a lock on the database per se,
	 * because we're not going to do anything that would mess up incoming
	 * connections.
	 */
	rel = heap_open(DatabaseRelationId, RowExclusiveLock);

	pcqCtx = caql_addrel(cqclr(&cqc), rel);

	tuple = caql_getfirst(
			pcqCtx,
			cql("SELECT * FROM pg_database" 
				" WHERE datname = :1 FOR UPDATE", 
				CStringGetDatum((char *)dbname)));

	if (!HeapTupleIsValid(tuple))
		ereport(ERROR,
				(errcode(ERRCODE_UNDEFINED_DATABASE),
				 errmsg("database \"%s\" does not exist", dbname)));

	datForm = (Form_pg_database) GETSTRUCT(tuple);

	dboid = HeapTupleGetOid(tuple);

	/*
	 * If the new owner is the same as the existing owner, consider the
	 * command to have succeeded.  This is to be consistent with other
	 * objects.
	 */
	if (datForm->datdba != newOwnerId)
	{
		Datum		repl_val[Natts_pg_database];
		bool		repl_null[Natts_pg_database];
		bool		repl_repl[Natts_pg_database];
		Acl		   *newAcl;
		Datum		aclDatum;
		bool		isNull;
		HeapTuple	newtuple;

		/* Otherwise, must be owner of the existing object */
		if (!pg_database_ownercheck(dboid, GetUserId()))
			aclcheck_error(ACLCHECK_NOT_OWNER, ACL_KIND_DATABASE,
						   dbname);

		/* Must be able to become new owner */
		check_is_member_of_role(GetUserId(), newOwnerId);

		/*
		 * must have createdb rights
		 *
		 * NOTE: This is different from other alter-owner checks in that the
		 * current user is checked for createdb privileges instead of the
		 * destination owner.  This is consistent with the CREATE case for
		 * databases.  Because superusers will always have this right, we need
		 * no special case for them.
		 */
		if (!have_createdb_privilege())
			ereport(ERROR,
					(errcode(ERRCODE_INSUFFICIENT_PRIVILEGE),
				   errmsg("permission denied to change owner of database")));

		memset(repl_null, false, sizeof(repl_null));
		memset(repl_repl, false, sizeof(repl_repl));

		repl_repl[Anum_pg_database_datdba - 1] = true;
		repl_val[Anum_pg_database_datdba - 1] = ObjectIdGetDatum(newOwnerId);

		/*
		 * Determine the modified ACL for the new owner.  This is only
		 * necessary when the ACL is non-null.
		 */
		aclDatum = heap_getattr(tuple,
								Anum_pg_database_datacl,
								RelationGetDescr(rel),
								&isNull);
		if (!isNull)
		{
			newAcl = aclnewowner(DatumGetAclP(aclDatum),
								 datForm->datdba, newOwnerId);
			repl_repl[Anum_pg_database_datacl - 1] = true;
			repl_val[Anum_pg_database_datacl - 1] = PointerGetDatum(newAcl);
		}

		newtuple = caql_modify_current(pcqCtx,
									   repl_val, repl_null, repl_repl);
		caql_update_current(pcqCtx, newtuple); 
		/* and Update indexes (implicit) */

		heap_freetuple(newtuple);

		/* Update owner dependency reference */
		changeDependencyOnOwner(DatabaseRelationId, HeapTupleGetOid(tuple),
								newOwnerId);

		/* MPP-6929: metadata tracking */
		if (Gp_role == GP_ROLE_DISPATCH)
			MetaTrackUpdObject(DatabaseRelationId,
							   dboid,
							   GetUserId(),
							   "ALTER", "OWNER"
					);

	}

	/* Close pg_database, but keep lock till commit */
	heap_close(rel, NoLock);

	/*
	 * We don't bother updating the flat file since ALTER DATABASE OWNER
	 * doesn't affect it.
	 */
}


/*
 * Helper functions
 */

/*
 * Look up info about the database named "name".  If the database exists,
 * obtain the specified lock type on it, fill in any of the remaining
 * parameters that aren't NULL, and return TRUE.  If no such database,
 * return FALSE.
 */
static bool
get_db_info(const char *name, LOCKMODE lockmode,
			Oid *dbIdP, Oid *ownerIdP,
			int *encodingP, bool *dbIsTemplateP, bool *dbAllowConnP,
			Oid *dbLastSysOidP, TransactionId *dbFrozenXidP,
			Oid *dbTablespace)
{
	bool		result = false;
	Relation	relation;

	AssertArg(name);

	/* Caller may wish to grab a better lock on pg_database beforehand... */
	relation = heap_open(DatabaseRelationId, AccessShareLock);
	/* XXX XXX: should this be RowExclusive, depending on lockmode? We
	 * try to get a lock later... */

	/*
	 * Loop covers the rare case where the database is renamed before we can
	 * lock it.  We try again just in case we can find a new one of the same
	 * name.
	 */
	for (;;)
	{
		cqContext	cqc;
		cqContext  *pcqCtx;
		HeapTuple	tuple;
		Oid			dbOid;
		int			fetchCount;

		/*
		 * there's no syscache for database-indexed-by-name, so must do it the
		 * hard way
		 */

		dbOid = caql_getoid_plus(
				caql_addrel(cqclr(&cqc), relation),
				&fetchCount,
				NULL,
				cql("SELECT oid FROM pg_database" 
					" WHERE datname = :1 ", 
					CStringGetDatum((char *) name)));

		if (!fetchCount)
		{
			/* definitely no database of that name */
			break;
		}

		/*
		 * Now that we have a database OID, we can try to lock the DB.
		 */
		if (lockmode != NoLock)
			LockSharedObject(DatabaseRelationId, dbOid, 0, lockmode);

		/*
		 * And now, re-fetch the tuple by OID.	If it's still there and still
		 * the same name, we win; else, drop the lock and loop back to try
		 * again.
		 */
		pcqCtx = caql_beginscan(
				caql_addrel(cqclr(&cqc), relation),
				cql("SELECT * FROM pg_database "
					" WHERE oid = :1 ",
					ObjectIdGetDatum(dbOid)));

		tuple = caql_getnext(pcqCtx);

		if (HeapTupleIsValid(tuple))
		{
			Form_pg_database dbform = (Form_pg_database) GETSTRUCT(tuple);

			if (strcmp(name, NameStr(dbform->datname)) == 0)
			{
				/* oid of the database */
				if (dbIdP)
					*dbIdP = dbOid;
				/* oid of the owner */
				if (ownerIdP)
					*ownerIdP = dbform->datdba;
				/* character encoding */
				if (encodingP)
					*encodingP = dbform->encoding;
				/* allowed as template? */
				if (dbIsTemplateP)
					*dbIsTemplateP = dbform->datistemplate;
				/* allowing connections? */
				if (dbAllowConnP)
					*dbAllowConnP = dbform->datallowconn;
				/* last system OID used in database */
				if (dbLastSysOidP)
					*dbLastSysOidP = dbform->datlastsysoid;
				/* limit of frozen XIDs */
				if (dbFrozenXidP)
					*dbFrozenXidP = dbform->datfrozenxid;
				/* default tablespace for this database */
				if (dbTablespace)
					*dbTablespace = dbform->dattablespace;
				
				caql_endscan(pcqCtx);
				result = true;
				break;
			}
			/* can only get here if it was just renamed */

		}
		caql_endscan(pcqCtx);

		if (lockmode != NoLock)
			UnlockSharedObject(DatabaseRelationId, dbOid, 0, lockmode);
	}

	heap_close(relation, AccessShareLock);

	return result;
}

/* Check if current user has createdb privileges */
static bool
have_createdb_privilege(void)
{
	bool		result = false;
	HeapTuple	utup;
	cqContext  *pcqCtx;

	/* Superusers can always do everything */
	if (superuser())
		return true;

<<<<<<< HEAD
	pcqCtx = caql_beginscan(
			NULL,
			cql("SELECT * FROM pg_authid "
				" WHERE oid = :1 ",
				ObjectIdGetDatum(GetUserId())));
=======
	utup = SearchSysCache(AUTHOID,
						  ObjectIdGetDatum(GetUserId()),
						  0, 0, 0);
	if (HeapTupleIsValid(utup))
	{
		result = ((Form_pg_authid) GETSTRUCT(utup))->rolcreatedb;
		ReleaseSysCache(utup);
	}
	return result;
}

/*
 * Remove tablespace directories
 *
 * We don't know what tablespaces db_id is using, so iterate through all
 * tablespaces removing <tablespace>/db_id
 */
static void
remove_dbtablespaces(Oid db_id)
{
	Relation	rel;
	HeapScanDesc scan;
	HeapTuple	tuple;
	Snapshot	snapshot;

	/*
	 * As in createdb(), we'd better use an MVCC snapshot here, since this
	 * scan can run for a long time.  Duplicate visits to tablespaces would be
	 * harmless, but missing a tablespace could result in permanently leaked
	 * files.
	 *
	 * XXX change this when a generic fix for SnapshotNow races is implemented
	 */
	snapshot = CopySnapshot(GetLatestSnapshot());

	rel = heap_open(TableSpaceRelationId, AccessShareLock);
	scan = heap_beginscan(rel, snapshot, 0, NULL);
	while ((tuple = heap_getnext(scan, ForwardScanDirection)) != NULL)
	{
		Oid			dsttablespace = HeapTupleGetOid(tuple);
		char	   *dstpath;
		struct stat st;

		/* Don't mess with the global tablespace */
		if (dsttablespace == GLOBALTABLESPACE_OID)
			continue;

		dstpath = GetDatabasePath(db_id, dsttablespace);

		if (lstat(dstpath, &st) < 0 || !S_ISDIR(st.st_mode))
		{
			/* Assume we can ignore it */
			pfree(dstpath);
			continue;
		}

		if (!rmtree(dstpath, true))
			ereport(WARNING,
					(errmsg("some useless files may be left behind in old database directory \"%s\"",
							dstpath)));

		/* Record the filesystem change in XLOG */
		{
			xl_dbase_drop_rec xlrec;
			XLogRecData rdata[1];

			xlrec.db_id = db_id;
			xlrec.tablespace_id = dsttablespace;
>>>>>>> d13f41d2

	utup = caql_getnext(pcqCtx);

	if (HeapTupleIsValid(utup))
		result = ((Form_pg_authid) GETSTRUCT(utup))->rolcreatedb;

	caql_endscan(pcqCtx);

	return result;
}

/*
 * Check for existing files that conflict with a proposed new DB OID;
 * return TRUE if there are any
 *
 * If there were a subdirectory in any tablespace matching the proposed new
 * OID, we'd get a create failure due to the duplicate name ... and then we'd
 * try to remove that already-existing subdirectory during the cleanup in
 * remove_dbtablespaces.  Nuking existing files seems like a bad idea, so
 * instead we make this extra check before settling on the OID of the new
 * database.  This exactly parallels what GetNewRelFileNode() does for table
 * relfilenode values.
 */
static bool
check_db_file_conflict(Oid db_id)
{
	bool		result = false;
	cqContext  *pcqCtx;
	HeapTuple	tuple;
	Snapshot	snapshot;

	/*
	 * As in createdb(), we'd better use an MVCC snapshot here; missing a
	 * tablespace could result in falsely reporting the OID is unique, with
	 * disastrous future consequences per the comment above.
	 *
	 * XXX change this when a generic fix for SnapshotNow races is implemented
	 */
	snapshot = CopySnapshot(GetLatestSnapshot());

<<<<<<< HEAD
	pcqCtx = caql_beginscan(
			NULL,
			cql("SELECT * FROM pg_tablespace ", NULL));

	while (HeapTupleIsValid(tuple = caql_getnext(pcqCtx)))
=======
	rel = heap_open(TableSpaceRelationId, AccessShareLock);
	scan = heap_beginscan(rel, snapshot, 0, NULL);
	while ((tuple = heap_getnext(scan, ForwardScanDirection)) != NULL)
>>>>>>> d13f41d2
	{
		Oid			dsttablespace = HeapTupleGetOid(tuple);
		char	   *dstpath;
		struct stat st;

		/* Don't mess with the global tablespace */
		if (dsttablespace == GLOBALTABLESPACE_OID)
			continue;

		dstpath = GetDatabasePath(db_id, dsttablespace);

		if (lstat(dstpath, &st) == 0)
		{
			/* Found a conflicting file (or directory, whatever) */
			pfree(dstpath);
			result = true;
			break;
		}

		pfree(dstpath);
	}

	caql_endscan(pcqCtx);
	return result;
}

/*
 * get_database_oid - given a database name, look up the OID
 *
 * Returns InvalidOid if database name not found.
 */
Oid
get_database_oid(const char *dbname)
{
	Oid			oid;
	int			fetchCount;

	/*
	 * There's no syscache for pg_database indexed by name, so we must look
	 * the hard way.
	 */
	oid = caql_getoid_plus(
			NULL,
			&fetchCount,
			NULL,
			cql("SELECT oid FROM pg_database" 
				" WHERE datname = :1 ", 
				CStringGetDatum((char *) dbname)));

	/* We assume that there can be at most one matching tuple */
	if (!fetchCount)
		oid = InvalidOid;

	return oid;
}


/*
 * get_database_name - given a database OID, look up the name
 *
 * Returns a palloc'd string, or NULL if no such database.
 */
char *
get_database_name(Oid dbid)
{
	char	   *result;

	result = caql_getcstring(
			NULL,
			cql("SELECT datname FROM pg_database "
				" WHERE oid = :1 ",
				ObjectIdGetDatum(dbid)));

	return result;
}

/*
 * DATABASE resource manager's routines
 */
void
dbase_redo(XLogRecPtr beginLoc  __attribute__((unused)), XLogRecPtr lsn  __attribute__((unused)), XLogRecord *record)
{
	uint8		info = record->xl_info & ~XLR_INFO_MASK;

	if (info == XLOG_DBASE_CREATE)
	{
		xl_dbase_create_rec *xlrec = (xl_dbase_create_rec *) XLogRecGetData(record);
		char	   *src_path;
		char	   *dst_path;
		struct stat st;

		src_path = GetDatabasePath(xlrec->src_db_id, xlrec->src_tablespace_id);
		dst_path = GetDatabasePath(xlrec->db_id, xlrec->tablespace_id);

		/*
		 * Our theory for replaying a CREATE is to forcibly drop the target
		 * subdirectory if present, then re-copy the source data. This may be
		 * more work than needed, but it is simple to implement.
		 */
		if (stat(dst_path, &st) == 0 && S_ISDIR(st.st_mode))
		{
			if (!rmtree(dst_path, true))
				ereport(WARNING,
						(errmsg("some useless files may be left behind in old database directory \"%s\"",
								dst_path)));
		}

		/*
		 * Force dirty buffers out to disk, to ensure source database is
		 * up-to-date for the copy.
		 */
		FlushDatabaseBuffers(xlrec->src_db_id);

		/*
		 * Copy this subdirectory to the new location
		 *
		 * We don't need to copy subdirectories
		 */
		copydir(src_path, dst_path, false);
	}
<<<<<<< HEAD
=======
	else if (info == XLOG_DBASE_DROP)
	{
		xl_dbase_drop_rec *xlrec = (xl_dbase_drop_rec *) XLogRecGetData(record);
		char	   *dst_path;

		dst_path = GetDatabasePath(xlrec->db_id, xlrec->tablespace_id);

		/* Drop pages for this database that are in the shared buffer cache */
		DropDatabaseBuffers(xlrec->db_id);

		/* Also, clean out any entries in the shared free space map */
		FreeSpaceMapForgetDatabase(xlrec->db_id);

		/* Also, clean out any fsync requests that might be pending in md.c */
		ForgetDatabaseFsyncRequests(xlrec->db_id);

		/* Clean out the xlog relcache too */
		XLogDropDatabase(xlrec->db_id);

		/* And remove the physical files */
		if (!rmtree(dst_path, true))
			ereport(WARNING,
					(errmsg("some useless files may be left behind in old database directory \"%s\"",
							dst_path)));
	}
>>>>>>> d13f41d2
	else
		elog(PANIC, "dbase_redo: unknown op code %u", info);
}

void
dbase_desc(StringInfo buf, XLogRecPtr beginLoc, XLogRecord *record)
{
	uint8		info = record->xl_info & ~XLR_INFO_MASK;
	char		*rec = XLogRecGetData(record);

	if (info == XLOG_DBASE_CREATE)
	{
		xl_dbase_create_rec *xlrec = (xl_dbase_create_rec *) rec;

		appendStringInfo(buf, "create db: copy dir %u/%u to %u/%u",
						 xlrec->src_db_id, xlrec->src_tablespace_id,
						 xlrec->db_id, xlrec->tablespace_id);
	}
	else
		appendStringInfo(buf, "UNKNOWN");
}<|MERGE_RESOLUTION|>--- conflicted
+++ resolved
@@ -8,12 +8,8 @@
  * stepping on each others' toes.  Formerly we used table-level locks
  * on pg_database, but that's too coarse-grained.
  *
-<<<<<<< HEAD
  * Portions Copyright (c) 2005-2010, Greenplum inc
  * Portions Copyright (c) 1996-2009, PostgreSQL Global Development Group
-=======
- * Portions Copyright (c) 1996-2008, PostgreSQL Global Development Group
->>>>>>> d13f41d2
  * Portions Copyright (c) 1994, Regents of the University of California
  *
  *
@@ -87,12 +83,6 @@
 	Oid			dest_dboid;		/* DB we are trying to create */
 } createdb_failure_params;
 
-typedef struct
-{
-	Oid			src_dboid;		/* source (template) DB */
-	Oid			dest_dboid;		/* DB we are trying to create */
-} createdb_failure_params;
-
 /* non-export function prototypes */
 static void createdb_failure_callback(int code, Datum arg);
 static bool get_db_info(const char *name, LOCKMODE lockmode,
@@ -661,30 +651,16 @@
 	const char *dbtemplate = NULL;
 	int			encoding = -1;
 	int			dbconnlimit = -1;
-<<<<<<< HEAD
-
+	int			ctype_encoding;
+	createdb_failure_params fparms;
 	bool		shouldDispatch = (Gp_role == GP_ROLE_DISPATCH);
 	cqContext	cqc;
 	cqContext  *pcqCtx;
+	Snapshot	snapshot;
 
 	if (shouldDispatch)
 		if (Persistent_BeforePersistenceWork())
 			elog(NOTICE, " Create database dispatch before persistence work!");
-
-
-	if (Gp_role != GP_ROLE_EXECUTE)
-	{
-		/*
-		 * Don't allow master to call this in a transaction block. Segments
-		 * are ok as distributed transaction participants. 
-		 */
-		PreventTransactionChain((void *) stmt, "CREATE DATABASE");
-	}
-=======
-	int			ctype_encoding;
-	createdb_failure_params fparms;
-	Snapshot	snapshot;
->>>>>>> d13f41d2
 
 	/* Extract options from the statement node tree */
 	foreach(option, stmt->options)
@@ -850,34 +826,6 @@
 				(errcode(ERRCODE_WRONG_OBJECT_TYPE),
 				 errmsg("invalid server encoding %d", encoding)));
 
-<<<<<<< HEAD
-	/* check whether encoding and locale are compatible - see also related check in initdb */
-	if (gp_encoding_check_locale_compatibility)
-	{
-		char *lc_ctype = GetConfigOptionByName("lc_ctype", NULL);
-		char *lc_collate = GetConfigOptionByName("lc_collate", NULL);
-		if (!check_locale_encoding(lc_ctype, encoding))
-		{
-			ereport(ERROR,
-					(errmsg("Encoding mismatch"),
-					 errdetail("The encoding you selected (%s) and the encoding that the\n"
-								"selected locale uses (%s) do not match.  This would lead to\n"
-								"misbehavior in various character string processing functions.\n",
-							pg_encoding_to_char(encoding),
-							lc_ctype)));
-		}
-		if(!check_locale_encoding(lc_collate,encoding))
-		{
-			ereport(ERROR,
-					(errmsg("Encoding mismatch"),
-					 errdetail("The encoding you selected (%s) and the encoding that the\n"
-								"selected locale uses (%s) do not match.  This would lead to\n"
-								"misbehavior in various character string processing functions.\n",
-							pg_encoding_to_char(encoding),
-							lc_collate)));
-		}
-	}
-=======
 	/*
 	 * Check whether encoding matches server locale settings.  We allow
 	 * mismatch in three cases:
@@ -904,13 +852,16 @@
 		  encoding == PG_UTF8 ||
 #endif
 		  (encoding == PG_SQL_ASCII && superuser())))
-		ereport(ERROR,
+	{
+		int			elevel = gp_encoding_check_locale_compatibility ? ERROR : WARNING;
+
+		ereport(elevel,
 				(errmsg("encoding %s does not match server's locale %s",
 						pg_encoding_to_char(encoding),
 						setlocale(LC_CTYPE, NULL)),
 			 errdetail("The server's LC_CTYPE setting requires encoding %s.",
 					   pg_encoding_to_char(ctype_encoding))));
->>>>>>> d13f41d2
+	}
 
 	/* Resolve default tablespace for new database */
 	if (dtablespacename && dtablespacename->arg)
@@ -998,21 +949,12 @@
 	if (CheckOtherDBBackends(src_dboid))
 		ereport(ERROR,
 				(errcode(ERRCODE_OBJECT_IN_USE),
-<<<<<<< HEAD
-				 errmsg("source database \"%s\" is being accessed by other users",
-						dbtemplate)));
-
-	/*
-	 * Select an OID for the new database, checking that it doesn't have
-	 * a filename conflict with anything already existing in the tablespace
-=======
 			errmsg("source database \"%s\" is being accessed by other users",
 				   dbtemplate)));
 
 	/*
 	 * Select an OID for the new database, checking that it doesn't have a
 	 * filename conflict with anything already existing in the tablespace
->>>>>>> d13f41d2
 	 * directories.
 	 */
 	pg_database_rel = heap_open(DatabaseRelationId, RowExclusiveLock);
@@ -1031,7 +973,6 @@
 		} while (check_db_file_conflict(dboid));
 	}
 
-
 	/* Remember this for dispatching to segDBs */
 	stmt->dbOid = dboid;
 
@@ -1040,10 +981,10 @@
 		elog(DEBUG5, "shouldDispatch = true, dbOid = %d", dboid);
 
         /* 
-              * Dispatch the command to all primary segments.
-              *
-              * Doesn't wait for the QEs to finish execution.
-              */
+		 * Dispatch the command to all primary segments.
+		 *
+		 * Doesn't wait for the QEs to finish execution.
+		 */
         cdbdisp_dispatchUtilityStatement((Node *)stmt,
                                          true,      /* cancelOnError */
                                      	 true,      /* startTransaction */
@@ -1106,7 +1047,6 @@
 						   GetUserId(),
 						   "CREATE", "DATABASE"
 				);
-
 	
 	CHECK_FOR_INTERRUPTS();
 	
@@ -1144,10 +1084,6 @@
 	 */
 	snapshot = CopySnapshot(GetLatestSnapshot());
 
-<<<<<<< HEAD
-	CHECK_FOR_INTERRUPTS();
-	
-=======
 	/*
 	 * Once we start copying subdirectories, we need to be able to clean 'em
 	 * up if we fail.  Use an ENSURE block to make sure this happens.  (This
@@ -1159,7 +1095,6 @@
 	fparms.dest_dboid = dboid;
 	PG_ENSURE_ERROR_CLEANUP(createdb_failure_callback,
 							PointerGetDatum(&fparms));
->>>>>>> d13f41d2
 	{
 		PGRUsage	ru_start;
 		DatabaseInfo *info;
@@ -1175,24 +1110,13 @@
 		/*
 		 * Collect information of source database's relations.
 		 */
-<<<<<<< HEAD
 		if (Debug_database_command_print)
 			pg_rusage_init(&ru_start);
-=======
-		rel = heap_open(TableSpaceRelationId, AccessShareLock);
-		scan = heap_beginscan(rel, snapshot, 0, NULL);
-		while ((tuple = heap_getnext(scan, ForwardScanDirection)) != NULL)
-		{
-			Oid			srctablespace = HeapTupleGetOid(tuple);
-			Oid			dsttablespace;
-			char	   *srcpath;
-			char	   *dstpath;
-			struct stat st;
->>>>>>> d13f41d2
 
 		info = DatabaseInfo_Collect(
 							src_dboid, 
 							src_deftablespace,
+							snapshot,
 							/* collectGpRelationNodeInfo */ true,
 							/* collectAppendOnlyCatalogSegmentInfo */ true,
 							/* scanFileSystem */ true);
@@ -1204,16 +1128,11 @@
 
 		CHECK_FOR_INTERRUPTS();
 
-//		if (Debug_database_command_print)
-//			DatabaseInfo_Trace(info);
-
 		/*
 		 * Verify integrity of databae information.
 		 */
 		if (Debug_database_command_print)
 			pg_rusage_init(&ru_start);
-
-//		DatabaseInfo_Check(info);
 
 		if (Debug_database_command_print)
 			elog(NOTICE, "check phase: %s",
@@ -1376,14 +1295,12 @@
 		 *
 		 * Note:  The index will not get inserts -- we'll rebuild afterwards.
 		 */
-<<<<<<< HEAD
 		gp_relation_node = 
 				DirectOpen_GpRelationNodeOpen(
 								dst_deftablespace, 
 								dboid);
-=======
+
 		RequestCheckpoint(CHECKPOINT_IMMEDIATE | CHECKPOINT_FORCE | CHECKPOINT_WAIT);
->>>>>>> d13f41d2
 
 		/*
 		 * Manually set the persistence information so it will get recorded in
@@ -1397,7 +1314,6 @@
 		{
 			DbInfoRel *dbInfoRel = &info->dbInfoRelArray[r];
 
-<<<<<<< HEAD
 			int g;
 			
 			for (g = 0; g < dbInfoRel->gpRelationNodesCount; g++)
@@ -1419,20 +1335,14 @@
 		}
 
 		DirectOpen_GpRelationNodeClose(gp_relation_node);
-	}
-
-	/*
-	 * Close pg_database, but keep lock till commit (this is important to
-	 * prevent any risk of deadlock failure while updating flat file)
-	 */
-	heap_close(pg_database_rel, NoLock);
-	caql_endscan(pcqCtx);
-
-	/*
-	 * Set flag to update flat database file at commit.
-	 */
-	database_file_update_needed();
-=======
+
+		/*
+		 * Close pg_database, but keep lock till commit (this is important to
+		 * prevent any risk of deadlock failure while updating flat file)
+		 */
+		heap_close(pg_database_rel, NoLock);
+		caql_endscan(pcqCtx);
+
 		/*
 		 * Set flag to update flat database file at commit.  Note: this also
 		 * forces synchronous commit, which minimizes the window between
@@ -1460,8 +1370,8 @@
 	UnlockSharedObject(DatabaseRelationId, fparms->src_dboid, 0, ShareLock);
 
 	/* Throw away any successfully copied subdirectories */
-	remove_dbtablespaces(fparms->dest_dboid);
->>>>>>> d13f41d2
+	// GPDB_83_MERGE_FIXME: We don't do this in GPDB. Why not?
+	//remove_dbtablespaces(fparms->dest_dboid);
 }
 
 
@@ -1475,19 +1385,6 @@
 	bool		db_istemplate = true;
 	Oid			defaultTablespace = InvalidOid;
 	Relation	pgdbrel;
-<<<<<<< HEAD
-
-	if (Gp_role != GP_ROLE_EXECUTE)
-	{
-		/*
-		 * Don't allow master tp call this in a transaction block.  Segments are ok as
-		 * distributed transaction participants. 
-		 */
-		PreventTransactionChain((void *) dbname, "DROP DATABASE");
-	}
-=======
-	HeapTuple	tup;
->>>>>>> d13f41d2
 
 	/*
 	 * Look up the target database's OID, and get exclusive lock on it. We
@@ -1641,18 +1538,12 @@
 	ForgetDatabaseFsyncRequests(InvalidOid, db_id);
 
 	/*
-<<<<<<< HEAD
-	 * Force a checkpoint to make sure the bgwriter to push all pages to disk.
-	 */
-	RequestCheckpoint(true, false);
-=======
 	 * Force a checkpoint to make sure the bgwriter has received the message
 	 * sent by ForgetDatabaseFsyncRequests. On Windows, this also ensures that
 	 * the bgwriter doesn't hold any open files, which would cause rmdir() to
 	 * fail.
 	 */
 	RequestCheckpoint(CHECKPOINT_IMMEDIATE | CHECKPOINT_FORCE | CHECKPOINT_WAIT);
->>>>>>> d13f41d2
 
 	/*
 	 * Collect information on the database's relations from pg_class and from scanning
@@ -1674,19 +1565,13 @@
 		info = DatabaseInfo_Collect(
 								db_id, 
 								defaultTablespace,
+								NULL,
 								/* collectGpRelationNodeInfo */ true,
 								/* collectAppendOnlyCatalogSegmentInfo */ false,
 								/* scanFileSystem */ true);
 
-//		if (Debug_database_command_print)
-//			DatabaseInfo_Trace(info);
-		
 		if (info->parentlessGpRelationNodesCount > 0)
 		{
-//			DatabaseInfo_Trace(info);
-
-//			pg_usleep(60 * 1000000L);
-			
 			elog(ERROR, "Found %d parentless gp_relation_node entries",
 				 info->parentlessGpRelationNodesCount);
 		}
@@ -1816,8 +1701,6 @@
 	Oid			db_id = InvalidOid;
 	HeapTuple	newtup;
 	Relation	rel;
-	cqContext	cqc;
-	cqContext  *pcqCtx;
 
 	/*
 	 * Look up the target database's OID, and get exclusive lock on it. We
@@ -1875,26 +1758,14 @@
 						oldname)));
 
 	/* rename */
-<<<<<<< HEAD
-
-	pcqCtx = caql_addrel(cqclr(&cqc), rel);
-	newtup = caql_getfirst(
-			pcqCtx,
-			cql("SELECT * FROM pg_database "
-				" WHERE oid = :1 "
-				" FOR UPDATE ",
-				ObjectIdGetDatum(db_id)));
-
-=======
 	newtup = SearchSysCacheCopy(DATABASEOID,
 								ObjectIdGetDatum(db_id),
 								0, 0, 0);
->>>>>>> d13f41d2
 	if (!HeapTupleIsValid(newtup))
 		elog(ERROR, "cache lookup failed for database %u", db_id);
 	namestrcpy(&(((Form_pg_database) GETSTRUCT(newtup))->datname), newname);
-
-	caql_update_current(pcqCtx, newtup); /* implicit update of index as well */
+	simple_heap_update(rel, &newtup->t_self, newtup);
+	CatalogUpdateIndexes(rel, newtup);
 
 	/* MPP-6929: metadata tracking */
 	if (Gp_role == GP_ROLE_DISPATCH)
@@ -1966,7 +1837,7 @@
 	ScanKeyInit(&scankey,
 				Anum_pg_database_datname,
 				BTEqualStrategyNumber, F_NAMEEQ,
-				NameGetDatum(stmt->dbname));
+				CStringGetDatum(stmt->dbname));
 	scan = systable_beginscan(rel, DatabaseNameIndexId, true,
 							  SnapshotNow, 1, &scankey);
 	tuple = systable_getnext(scan);
@@ -2042,9 +1913,9 @@
 	char	   *valuestr;
 	HeapTuple	tuple,
 		newtuple;
+	ScanKeyData scankey;
+	SysScanDesc scan;
 	Relation	rel;
-	cqContext	cqc;
-	cqContext  *pcqCtx;
 	Datum		repl_val[Natts_pg_database];
 	bool		repl_null[Natts_pg_database];
 	bool		repl_repl[Natts_pg_database];
@@ -2059,15 +1930,13 @@
 	 * connections.
 	 */
 	rel = heap_open(DatabaseRelationId, RowExclusiveLock);
-
-	pcqCtx = caql_addrel(cqclr(&cqc), rel);
-
-	tuple = caql_getfirst(
-			pcqCtx,
-			cql("SELECT * FROM pg_database" 
-				" WHERE datname = :1 FOR UPDATE", 
-				CStringGetDatum(stmt->dbname)));
-
+	ScanKeyInit(&scankey,
+				Anum_pg_database_datname,
+				BTEqualStrategyNumber, F_NAMEEQ,
+				CStringGetDatum(stmt->dbname));
+	scan = systable_beginscan(rel, DatabaseNameIndexId, true,
+							  SnapshotNow, 1, &scankey);
+	tuple = systable_getnext(scan);
 	if (!HeapTupleIsValid(tuple))
 		ereport(ERROR,
 				(errcode(ERRCODE_UNDEFINED_DATABASE),
@@ -2079,24 +1948,16 @@
 		aclcheck_error(ACLCHECK_NOT_OWNER, ACL_KIND_DATABASE,
 					   stmt->dbname);
 
-<<<<<<< HEAD
 	memset(repl_repl, false, sizeof(repl_repl));
 	repl_repl[Anum_pg_database_datconfig - 1] = true;
-=======
-	memset(repl_repl, ' ', sizeof(repl_repl));
-	repl_repl[Anum_pg_database_datconfig - 1] = 'r';
->>>>>>> d13f41d2
 
 	if (stmt->setstmt->kind == VAR_RESET_ALL)
 	{
-<<<<<<< HEAD
-		alter_subtype = "RESET ALL";
-
-=======
->>>>>>> d13f41d2
 		ArrayType  *new = NULL;
 		Datum		datum;
 		bool		isnull;
+
+		alter_subtype = "RESET ALL";
 
 		/*
 		 * in RESET ALL, request GUC to reset the settings array; if none
@@ -2110,20 +1971,12 @@
 		if (new)
 		{
 			repl_val[Anum_pg_database_datconfig - 1] = PointerGetDatum(new);
-<<<<<<< HEAD
+			repl_repl[Anum_pg_database_datconfig - 1] = true;
 			repl_null[Anum_pg_database_datconfig - 1] = false;
 		}
 		else
 		{
 			repl_null[Anum_pg_database_datconfig - 1] = true;
-=======
-			repl_repl[Anum_pg_database_datconfig - 1] = 'r';
-			repl_null[Anum_pg_database_datconfig - 1] = ' ';
-		}
-		else
-		{
-			repl_null[Anum_pg_database_datconfig - 1] = 'n';
->>>>>>> d13f41d2
 			repl_val[Anum_pg_database_datconfig - 1] = (Datum) 0;
 		}
 	}
@@ -2144,34 +1997,24 @@
 		if (valuestr)
 			a = GUCArrayAdd(a, stmt->setstmt->name, valuestr);
 		else
-<<<<<<< HEAD
 		{
 			alter_subtype = "RESET";
-			a = GUCArrayDelete(a, stmt->variable);
-		}
-=======
 			a = GUCArrayDelete(a, stmt->setstmt->name);
->>>>>>> d13f41d2
-
+		}
 		if (a)
 			repl_val[Anum_pg_database_datconfig - 1] = PointerGetDatum(a);
 		else
 			repl_null[Anum_pg_database_datconfig - 1] = true;
 	}
 
-<<<<<<< HEAD
-	newtuple = caql_modify_current(pcqCtx,
-								   repl_val, repl_null, repl_repl);
-	caql_update_current(pcqCtx, newtuple); 
-	/* and Update indexes (implicit) */
-=======
-	newtuple = heap_modifytuple(tuple, RelationGetDescr(rel),
-								repl_val, repl_null, repl_repl);
+	newtuple = heap_modify_tuple(tuple, RelationGetDescr(rel),
+								 repl_val, repl_null, repl_repl);
 	simple_heap_update(rel, &tuple->t_self, newtuple);
 
 	/* Update indexes */
 	CatalogUpdateIndexes(rel, newtuple);
->>>>>>> d13f41d2
+
+	systable_endscan(scan);
 
 	/* MPP-6929: metadata tracking */
 	if (Gp_role == GP_ROLE_DISPATCH)
@@ -2193,31 +2036,30 @@
 
 		appendStringInfo(&buffer, "ALTER DATABASE \"%s\" ", stmt->dbname);
 		
-		if (strcmp(stmt->variable, "all") == 0 && valuestr == NULL)
+		if (stmt->setstmt->kind ==  VAR_RESET_ALL)
 		{
 			appendStringInfo(&buffer, "RESET ALL");
 		}
 		else if (valuestr == NULL)
 		{
-			appendStringInfo(&buffer, "RESET \"%s\"", stmt->variable);
+			appendStringInfo(&buffer, "RESET \"%s\"", stmt->setstmt->name);
 		}
 		else
 		{
 			ListCell   *l;
-	
-			
-			appendStringInfo(&buffer, "SET \"%s\" TO ",stmt->variable);
-		
-
+			bool		first;
+
+			appendStringInfo(&buffer, "SET \"%s\" TO ",stmt->setstmt->name);
 		
 			/* Parse string into list of identifiers */
-
-			foreach(l, stmt->value)
+			first = true;
+			foreach(l, stmt->setstmt->args)
 			{
 				A_Const    *arg = (A_Const *) lfirst(l);
-				if (l != list_head(stmt->value))
+				if (!first)
 					appendStringInfo(&buffer, ",");
-				
+				first = false;
+
 				switch (nodeTag(&arg->val))
 				{
 					case T_Integer:
@@ -2507,19 +2349,11 @@
 {
 	bool		result = false;
 	HeapTuple	utup;
-	cqContext  *pcqCtx;
 
 	/* Superusers can always do everything */
 	if (superuser())
 		return true;
 
-<<<<<<< HEAD
-	pcqCtx = caql_beginscan(
-			NULL,
-			cql("SELECT * FROM pg_authid "
-				" WHERE oid = :1 ",
-				ObjectIdGetDatum(GetUserId())));
-=======
 	utup = SearchSysCache(AUTHOID,
 						  ObjectIdGetDatum(GetUserId()),
 						  0, 0, 0);
@@ -2537,6 +2371,13 @@
  * We don't know what tablespaces db_id is using, so iterate through all
  * tablespaces removing <tablespace>/db_id
  */
+/*
+ * GPDB_83_MERGE_FIXME: As noted in createdb_failure_callback() it's unclear
+ * why we in GPDB don't do remove_dbtablespaces(). Removing the code altogether
+ * makes for strange merge conflicts though so put back the code but blocked
+ * off with a preprocessor #if 0 until it has been investigated.
+ */
+#if 0
 static void
 remove_dbtablespaces(Oid db_id)
 {
@@ -2588,17 +2429,22 @@
 
 			xlrec.db_id = db_id;
 			xlrec.tablespace_id = dsttablespace;
->>>>>>> d13f41d2
-
-	utup = caql_getnext(pcqCtx);
-
-	if (HeapTupleIsValid(utup))
-		result = ((Form_pg_authid) GETSTRUCT(utup))->rolcreatedb;
-
-	caql_endscan(pcqCtx);
-
-	return result;
+
+			rdata[0].data = (char *) &xlrec;
+			rdata[0].len = sizeof(xl_dbase_drop_rec);
+			rdata[0].buffer = InvalidBuffer;
+			rdata[0].next = NULL;
+
+			(void) XLogInsert(RM_DBASE_ID, XLOG_DBASE_DROP, rdata);
+		}
+
+		pfree(dstpath);
+	}
+
+	heap_endscan(scan);
+	heap_close(rel, AccessShareLock);
 }
+#endif
 
 /*
  * Check for existing files that conflict with a proposed new DB OID;
@@ -2616,7 +2462,8 @@
 check_db_file_conflict(Oid db_id)
 {
 	bool		result = false;
-	cqContext  *pcqCtx;
+	Relation	rel;
+	HeapScanDesc scan;
 	HeapTuple	tuple;
 	Snapshot	snapshot;
 
@@ -2629,17 +2476,9 @@
 	 */
 	snapshot = CopySnapshot(GetLatestSnapshot());
 
-<<<<<<< HEAD
-	pcqCtx = caql_beginscan(
-			NULL,
-			cql("SELECT * FROM pg_tablespace ", NULL));
-
-	while (HeapTupleIsValid(tuple = caql_getnext(pcqCtx)))
-=======
 	rel = heap_open(TableSpaceRelationId, AccessShareLock);
 	scan = heap_beginscan(rel, snapshot, 0, NULL);
 	while ((tuple = heap_getnext(scan, ForwardScanDirection)) != NULL)
->>>>>>> d13f41d2
 	{
 		Oid			dsttablespace = HeapTupleGetOid(tuple);
 		char	   *dstpath;
@@ -2662,7 +2501,8 @@
 		pfree(dstpath);
 	}
 
-	caql_endscan(pcqCtx);
+	heap_endscan(scan);
+	heap_close(rel, AccessShareLock);
 	return result;
 }
 
@@ -2760,34 +2600,6 @@
 		 */
 		copydir(src_path, dst_path, false);
 	}
-<<<<<<< HEAD
-=======
-	else if (info == XLOG_DBASE_DROP)
-	{
-		xl_dbase_drop_rec *xlrec = (xl_dbase_drop_rec *) XLogRecGetData(record);
-		char	   *dst_path;
-
-		dst_path = GetDatabasePath(xlrec->db_id, xlrec->tablespace_id);
-
-		/* Drop pages for this database that are in the shared buffer cache */
-		DropDatabaseBuffers(xlrec->db_id);
-
-		/* Also, clean out any entries in the shared free space map */
-		FreeSpaceMapForgetDatabase(xlrec->db_id);
-
-		/* Also, clean out any fsync requests that might be pending in md.c */
-		ForgetDatabaseFsyncRequests(xlrec->db_id);
-
-		/* Clean out the xlog relcache too */
-		XLogDropDatabase(xlrec->db_id);
-
-		/* And remove the physical files */
-		if (!rmtree(dst_path, true))
-			ereport(WARNING,
-					(errmsg("some useless files may be left behind in old database directory \"%s\"",
-							dst_path)));
-	}
->>>>>>> d13f41d2
 	else
 		elog(PANIC, "dbase_redo: unknown op code %u", info);
 }
