/*-------------------------------------------------------------------------
 *
 * nodeSubplan.c
 *	  routines to support subselects
 *
 * Portions Copyright (c) 2005-2010, Greenplum inc
 * Portions Copyright (c) 2012-Present Pivotal Software, Inc.
 * Portions Copyright (c) 1996-2008, PostgreSQL Global Development Group
 * Portions Copyright (c) 1994, Regents of the University of California
 *
 * IDENTIFICATION
<<<<<<< HEAD
 *	  $PostgreSQL: pgsql/src/backend/executor/nodeSubplan.c,v 1.95 2008/10/04 21:56:53 tgl Exp $
=======
 *	  $PostgreSQL: pgsql/src/backend/executor/nodeSubplan.c,v 1.93 2008/05/12 00:00:49 alvherre Exp $
>>>>>>> 49f001d8
 *
 *-------------------------------------------------------------------------
 */
/*
 *	 INTERFACE ROUTINES
 *		ExecSubPlan  - process a subselect
 *		ExecInitSubPlan - initialize a subselect
 */
#include "postgres.h"

#include <math.h>

#include "executor/executor.h"
#include "executor/nodeSubplan.h"
#include "nodes/makefuncs.h"
#include "optimizer/clauses.h"
#include "utils/array.h"
#include "utils/lsyscache.h"
#include "utils/memutils.h"
#include "access/heapam.h"
#include "cdb/cdbexplain.h"             /* cdbexplain_recvExecStats */
#include "cdb/cdbvars.h"
#include "cdb/cdbdisp.h"
#include "cdb/cdbdisp_query.h"
#include "cdb/ml_ipc.h"

static Datum ExecSubPlan(SubPlanState *node,
						 ExprContext *econtext,
						 bool *isNull,
						 ExprDoneCond *isDone);
static Datum ExecAlternativeSubPlan(AlternativeSubPlanState *node,
									ExprContext *econtext,
									bool *isNull,
									ExprDoneCond *isDone);
static Datum ExecHashSubPlan(SubPlanState *node,
				ExprContext *econtext,
				bool *isNull);
static Datum ExecScanSubPlan(SubPlanState *node,
				ExprContext *econtext,
				bool *isNull);
static void buildSubPlanHash(SubPlanState *node, ExprContext *econtext);
static bool findPartialMatch(TupleHashTable hashtable, TupleTableSlot *slot,
				 FmgrInfo *eqfunctions);
static bool slotAllNulls(TupleTableSlot *slot);
static bool slotNoNulls(TupleTableSlot *slot);


/* ----------------------------------------------------------------
 *		ExecSubPlan
 * ----------------------------------------------------------------
 */
static Datum
ExecSubPlan(SubPlanState *node,
			ExprContext *econtext,
			bool *isNull,
			ExprDoneCond *isDone)
{
	SubPlan    *subplan = (SubPlan *) node->xprstate.expr;
	Datum		result;

	/* Set default values for result flags: non-null, not a set result */
	*isNull = false;
	if (isDone)
		*isDone = ExprSingleResult;

	/* Sanity checks */
	if (subplan->subLinkType == CTE_SUBLINK)
		elog(ERROR, "CTE subplans should not be executed via ExecSubPlan");
	if (subplan->setParam != NIL)
		elog(ERROR, "cannot set parent params from subquery");

	/* Remember that we're recursing into a sub-plan */
	node->planstate->state->currentSubplanLevel++;

	/* Select appropriate evaluation strategy */
	if (subplan->useHashTable)
		result = ExecHashSubPlan(node, econtext, isNull);
	else
		result = ExecScanSubPlan(node, econtext, isNull);

	node->planstate->state->currentSubplanLevel--;

	return result;
}

/*
 * ExecHashSubPlan: store subselect result in an in-memory hash table
 */
static Datum
ExecHashSubPlan(SubPlanState *node,
				ExprContext *econtext,
				bool *isNull)
{
	SubPlan    *subplan = (SubPlan *) node->xprstate.expr;
	PlanState  *planstate = node->planstate;
	TupleTableSlot *slot;

	/* Shouldn't have any direct correlation Vars */
	if (subplan->parParam != NIL || node->args != NIL)
		elog(ERROR, "hashed subplan with direct correlation not supported");

	/*
	 * If first time through or we need to rescan the subplan, build the hash
	 * table.
	 */
	if (node->hashtable == NULL || planstate->chgParam != NULL)
		buildSubPlanHash(node, econtext);

	/*
	 * The result for an empty subplan is always FALSE; no need to evaluate
	 * lefthand side.
	 */
	*isNull = false;
	if (!node->havehashrows && !node->havenullrows)
		return BoolGetDatum(false);

	/*
	 * Evaluate lefthand expressions and form a projection tuple. First we
	 * have to set the econtext to use (hack alert!).
	 */
	node->projLeft->pi_exprContext = econtext;
	slot = ExecProject(node->projLeft, NULL);

	/*
	 * Note: because we are typically called in a per-tuple context, we have
	 * to explicitly clear the projected tuple before returning. Otherwise,
	 * we'll have a double-free situation: the per-tuple context will probably
	 * be reset before we're called again, and then the tuple slot will think
	 * it still needs to free the tuple.
	 */

	/*
	 * If the LHS is all non-null, probe for an exact match in the main hash
	 * table.  If we find one, the result is TRUE. Otherwise, scan the
	 * partly-null table to see if there are any rows that aren't provably
	 * unequal to the LHS; if so, the result is UNKNOWN.  (We skip that part
	 * if we don't care about UNKNOWN.) Otherwise, the result is FALSE.
	 *
	 * Note: the reason we can avoid a full scan of the main hash table is
	 * that the combining operators are assumed never to yield NULL when both
	 * inputs are non-null.  If they were to do so, we might need to produce
	 * UNKNOWN instead of FALSE because of an UNKNOWN result in comparing the
	 * LHS to some main-table entry --- which is a comparison we will not even
	 * make, unless there's a chance match of hash keys.
	 */
	if (slotNoNulls(slot))
	{
		if (node->havehashrows &&
			FindTupleHashEntry(node->hashtable,
							   slot,
							   node->cur_eq_funcs,
							   node->lhs_hash_funcs) != NULL)
		{
			ExecClearTuple(slot);
			return BoolGetDatum(true);
		}
		if (node->havenullrows &&
			findPartialMatch(node->hashnulls, slot, node->cur_eq_funcs))
		{
			ExecClearTuple(slot);
			*isNull = true;
			return BoolGetDatum(false);
		}
		ExecClearTuple(slot);
		return BoolGetDatum(false);
	}

	/*
	 * When the LHS is partly or wholly NULL, we can never return TRUE. If we
	 * don't care about UNKNOWN, just return FALSE.  Otherwise, if the LHS is
	 * wholly NULL, immediately return UNKNOWN.  (Since the combining
	 * operators are strict, the result could only be FALSE if the sub-select
	 * were empty, but we already handled that case.) Otherwise, we must scan
	 * both the main and partly-null tables to see if there are any rows that
	 * aren't provably unequal to the LHS; if so, the result is UNKNOWN.
	 * Otherwise, the result is FALSE.
	 */
	if (node->hashnulls == NULL)
	{
		ExecClearTuple(slot);
		return BoolGetDatum(false);
	}
	if (slotAllNulls(slot))
	{
		ExecClearTuple(slot);
		*isNull = true;
		return BoolGetDatum(false);
	}
	/* Scan partly-null table first, since more likely to get a match */
	if (node->havenullrows &&
		findPartialMatch(node->hashnulls, slot, node->cur_eq_funcs))
	{
		ExecClearTuple(slot);
		*isNull = true;
		return BoolGetDatum(false);
	}
	if (node->havehashrows &&
		findPartialMatch(node->hashtable, slot, node->cur_eq_funcs))
	{
		ExecClearTuple(slot);
		*isNull = true;
		return BoolGetDatum(false);
	}
	ExecClearTuple(slot);
	return BoolGetDatum(false);
}

/*
 * ExecScanSubPlan: default case where we have to rescan subplan each time
 */
static Datum
ExecScanSubPlan(SubPlanState *node,
				ExprContext *econtext,
				bool *isNull)
{
	SubPlan    *subplan = (SubPlan *) node->xprstate.expr;
	PlanState  *planstate = node->planstate;
	SubLinkType subLinkType = subplan->subLinkType;
	MemoryContext oldcontext;
	TupleTableSlot *slot;
	Datum		result;
	bool		found = false;	/* TRUE if got at least one subplan tuple */
	ListCell   *pvar;
	ListCell   *l;
	ArrayBuildState *astate = NULL;

	/*
	 * We are probably in a short-lived expression-evaluation context. Switch
	 * to the per-query context for manipulating the child plan's chgParam,
	 * calling ExecProcNode on it, etc.
	 */
	oldcontext = MemoryContextSwitchTo(econtext->ecxt_per_query_memory);

	/*
	 * Set Params of this plan from parent plan correlation values. (Any
	 * calculation we have to do is done in the parent econtext, since the
	 * Param values don't need to have per-query lifetime.)
	 */
	Assert(list_length(subplan->parParam) == list_length(node->args));

	forboth(l, subplan->parParam, pvar, node->args)
	{
		int			paramid = lfirst_int(l);
		ParamExecData *prm = &(econtext->ecxt_param_exec_vals[paramid]);

		prm->value = ExecEvalExprSwitchContext((ExprState *) lfirst(pvar),
											   econtext,
											   &(prm->isnull),
											   NULL);
		planstate->chgParam = bms_add_member(planstate->chgParam, paramid);
	}

	/*
	 * Now that we've set up its parameters, we can reset the subplan.
	 */
	ExecReScan(planstate, NULL);

	/*
	 * For all sublink types except EXPR_SUBLINK and ARRAY_SUBLINK, the result
	 * is boolean as are the results of the combining operators. We combine
	 * results across tuples (if the subplan produces more than one) using OR
	 * semantics for ANY_SUBLINK or AND semantics for ALL_SUBLINK.
	 * (ROWCOMPARE_SUBLINK doesn't allow multiple tuples from the subplan.)
	 * NULL results from the combining operators are handled according to the
	 * usual SQL semantics for OR and AND.	The result for no input tuples is
	 * FALSE for ANY_SUBLINK, TRUE for {ALL_SUBLINK, NOT_EXISTS_SUBLINK}, NULL for
	 * ROWCOMPARE_SUBLINK.
	 *
	 * For EXPR_SUBLINK we require the subplan to produce no more than one
	 * tuple, else an error is raised.	If zero tuples are produced, we return
	 * NULL.  Assuming we get a tuple, we just use its first column (there can
	 * be only one non-junk column in this case).
	 *
	 * For ARRAY_SUBLINK we allow the subplan to produce any number of tuples,
	 * and form an array of the first column's values.  Note in particular
	 * that we produce a zero-element array if no tuples are produced (this is
	 * a change from pre-8.3 behavior of returning NULL).
	 */
	result = BoolGetDatum(subLinkType == ALL_SUBLINK || subLinkType == NOT_EXISTS_SUBLINK);
	*isNull = false;

	for (slot = ExecProcNode(planstate);
		 !TupIsNull(slot);
		 slot = ExecProcNode(planstate))
	{
		Datum		rowresult;
		bool		rownull;
		int			col;
		ListCell   *plst;

		if (subLinkType == EXISTS_SUBLINK || subLinkType == NOT_EXISTS_SUBLINK)
		{
			found = true;
			bool val = true;
			if (subLinkType == NOT_EXISTS_SUBLINK)
			{
				val = false;
			}
			result = BoolGetDatum(val);
			break;
		}

		if (subLinkType == EXPR_SUBLINK)
		{
			/* cannot allow multiple input tuples for EXPR sublink */
			if (found)
				ereport(ERROR,
						(errcode(ERRCODE_CARDINALITY_VIOLATION),
						 errmsg("more than one row returned by a subquery used as an expression")));
			found = true;

			/*
			 * We need to copy the subplan's tuple in case the result is of
			 * pass-by-ref type --- our return value will point into this
			 * copied tuple!  Can't use the subplan's instance of the tuple
			 * since it won't still be valid after next ExecProcNode() call.
			 * node->curTuple keeps track of the copied tuple for eventual
			 * freeing.
			 */
			MemoryContextSwitchTo(econtext->ecxt_per_query_memory);

			if (node->curTuple)
				pfree(node->curTuple);
			node->curTuple = ExecCopySlotMemTuple(slot);

			MemoryContextSwitchTo(econtext->ecxt_per_query_memory);

			result = memtuple_getattr(node->curTuple, slot->tts_mt_bind, 1, isNull);
			/* keep scanning subplan to make sure there's only one tuple */
			continue;
		}

		if (subLinkType == ARRAY_SUBLINK)
		{
			Datum		dvalue;
			bool		disnull;

			found = true;
			/* stash away current value */
			Assert(subplan->firstColType == slot->tts_tupleDescriptor->attrs[0]->atttypid);
			dvalue = slot_getattr(slot, 1, &disnull);
			astate = accumArrayResult(astate, dvalue, disnull,
									  subplan->firstColType, oldcontext);
			/* keep scanning subplan to collect all values */
			continue;
		}

		/* cannot allow multiple input tuples for ROWCOMPARE sublink either */
		if (subLinkType == ROWCOMPARE_SUBLINK && found)
			ereport(ERROR,
					(errcode(ERRCODE_CARDINALITY_VIOLATION),
					 errmsg("more than one row returned by a subquery used as an expression")));

		found = true;

		/*
		 * For ALL, ANY, and ROWCOMPARE sublinks, load up the Params
		 * representing the columns of the sub-select, and then evaluate the
		 * combining expression.
		 */
		col = 1;
		foreach(plst, subplan->paramIds)
		{
			int			paramid = lfirst_int(plst);
			ParamExecData *prmdata;

			prmdata = &(econtext->ecxt_param_exec_vals[paramid]);
			Assert(prmdata->execPlan == NULL);
			prmdata->value = slot_getattr(slot, col, &(prmdata->isnull));
			col++;
		}

		rowresult = ExecEvalExprSwitchContext(node->testexpr, econtext,
											  &rownull, NULL);

		if (subLinkType == ANY_SUBLINK)
		{
			/* combine across rows per OR semantics */
			if (rownull)
				*isNull = true;
			else if (DatumGetBool(rowresult))
			{
				result = BoolGetDatum(true);
				*isNull = false;
				break;			/* needn't look at any more rows */
			}
		}
		else if (subLinkType == ALL_SUBLINK)
		{
			/* combine across rows per AND semantics */
			if (rownull)
				*isNull = true;
			else if (!DatumGetBool(rowresult))
			{
				result = BoolGetDatum(false);
				*isNull = false;
				break;			/* needn't look at any more rows */
			}
		}
		else
		{
			/* must be ROWCOMPARE_SUBLINK */
			result = rowresult;
			*isNull = rownull;
		}
	}

	MemoryContextSwitchTo(oldcontext);

	if (subLinkType == ARRAY_SUBLINK)
	{
		/* We return the result in the caller's context */
		if (astate != NULL)
			result = makeArrayResult(astate, oldcontext);
		else
			result = PointerGetDatum(construct_empty_array(subplan->firstColType));
	}
	else if (!found)
	{
		/*
		 * deal with empty subplan result.	result/isNull were previously
		 * initialized correctly for all sublink types except EXPR and
		 * ROWCOMPARE; for those, return NULL.
		 */
		if (subLinkType == EXPR_SUBLINK ||
			subLinkType == ROWCOMPARE_SUBLINK)
		{
			result = (Datum) 0;
			*isNull = true;
		}
	}

	return result;
}

/*
 * buildSubPlanHash: load hash table by scanning subplan output.
 */
static void
buildSubPlanHash(SubPlanState *node, ExprContext *econtext)
{
	SubPlan    *subplan = (SubPlan *) node->xprstate.expr;
	PlanState  *planstate = node->planstate;
	int			ncols = list_length(subplan->paramIds);
	ExprContext *innerecontext = node->innerecontext;
	MemoryContext oldcontext;
	int			nbuckets;
	TupleTableSlot *slot;

	Assert(subplan->subLinkType == ANY_SUBLINK);

	/*
	 * If we already had any hash tables, destroy 'em; then create empty hash
	 * table(s).
	 *
	 * If we need to distinguish accurately between FALSE and UNKNOWN (i.e.,
	 * NULL) results of the IN operation, then we have to store subplan output
	 * rows that are partly or wholly NULL.  We store such rows in a separate
	 * hash table that we expect will be much smaller than the main table. (We
	 * can use hashing to eliminate partly-null rows that are not distinct. We
	 * keep them separate to minimize the cost of the inevitable full-table
	 * searches; see findPartialMatch.)
	 *
	 * If it's not necessary to distinguish FALSE and UNKNOWN, then we don't
	 * need to store subplan output rows that contain NULL.
	 */
	MemoryContextReset(node->hashtablecxt);
	node->hashtable = NULL;
	node->hashnulls = NULL;
	node->havehashrows = false;
	node->havenullrows = false;

	nbuckets = (int) ceil(planstate->plan->plan_rows);
	if (nbuckets < 1)
		nbuckets = 1;

	node->hashtable = BuildTupleHashTable(ncols,
										  node->keyColIdx,
										  node->tab_eq_funcs,
										  node->tab_hash_funcs,
										  nbuckets,
										  sizeof(TupleHashEntryData),
										  node->hashtablecxt,
										  node->hashtempcxt);

	if (!subplan->unknownEqFalse)
	{
		if (ncols == 1)
			nbuckets = 1;		/* there can only be one entry */
		else
		{
			nbuckets /= 16;
			if (nbuckets < 1)
				nbuckets = 1;
		}
		node->hashnulls = BuildTupleHashTable(ncols,
											  node->keyColIdx,
											  node->tab_eq_funcs,
											  node->tab_hash_funcs,
											  nbuckets,
											  sizeof(TupleHashEntryData),
											  node->hashtablecxt,
											  node->hashtempcxt);
	}

	/*
	 * We are probably in a short-lived expression-evaluation context. Switch
	 * to the per-query context for manipulating the child plan.
	 */
	oldcontext = MemoryContextSwitchTo(econtext->ecxt_per_query_memory);

	/*
	 * Reset subplan to start.
	 */
	ExecReScan(planstate, NULL);

	/*
	 * Scan the subplan and load the hash table(s).  Note that when there are
	 * duplicate rows coming out of the sub-select, only one copy is stored.
	 */
	for (slot = ExecProcNode(planstate);
		 !TupIsNull(slot);
		 slot = ExecProcNode(planstate))
	{
		int			col = 1;
		ListCell   *plst;
		bool		isnew;

		/*
		 * Load up the Params representing the raw sub-select outputs, then
		 * form the projection tuple to store in the hashtable.
		 */
		foreach(plst, subplan->paramIds)
		{
			int			paramid = lfirst_int(plst);
			ParamExecData *prmdata;

			prmdata = &(innerecontext->ecxt_param_exec_vals[paramid]);
			Assert(prmdata->execPlan == NULL);
			prmdata->value = slot_getattr(slot, col,
										  &(prmdata->isnull));
			col++;
		}
		slot = ExecProject(node->projRight, NULL);

		/*
		 * If result contains any nulls, store separately or not at all.
		 */
		if (slotNoNulls(slot))
		{
			(void) LookupTupleHashEntry(node->hashtable, slot, &isnew);
			node->havehashrows = true;
		}
		else if (node->hashnulls)
		{
			(void) LookupTupleHashEntry(node->hashnulls, slot, &isnew);
			node->havenullrows = true;
		}

		/*
		 * Reset innerecontext after each inner tuple to free any memory used
		 * during ExecProject.
		 */
		ResetExprContext(innerecontext);
	}

	/*
	 * Since the projected tuples are in the sub-query's context and not the
	 * main context, we'd better clear the tuple slot before there's any
	 * chance of a reset of the sub-query's context.  Else we will have the
	 * potential for a double free attempt.  (XXX possibly no longer needed,
	 * but can't hurt.)
	 */
	ExecClearTuple(node->projRight->pi_slot);

	MemoryContextSwitchTo(oldcontext);
}

/*
 * findPartialMatch: does the hashtable contain an entry that is not
 * provably distinct from the tuple?
 *
 * We have to scan the whole hashtable; we can't usefully use hashkeys
 * to guide probing, since we might get partial matches on tuples with
 * hashkeys quite unrelated to what we'd get from the given tuple.
 *
 * Caller must provide the equality functions to use, since in cross-type
 * cases these are different from the hashtable's internal functions.
 */
static bool
findPartialMatch(TupleHashTable hashtable, TupleTableSlot *slot,
				 FmgrInfo *eqfunctions)
{
	int			numCols = hashtable->numCols;
	AttrNumber *keyColIdx = hashtable->keyColIdx;
	TupleHashIterator hashiter;
	TupleHashEntry entry;

	InitTupleHashIterator(hashtable, &hashiter);
	while ((entry = ScanTupleHashTable(&hashiter)) != NULL)
	{
		ExecStoreMinimalTuple(entry->firstTuple, hashtable->tableslot, false);
		if (!execTuplesUnequal(slot, hashtable->tableslot,
							   numCols, keyColIdx,
							   eqfunctions,
							   hashtable->tempcxt))
		{
			TermTupleHashIterator(&hashiter);
			return true;
		}
	}
	/* No TermTupleHashIterator call needed here */
	return false;
}

/*
 * slotAllNulls: is the slot completely NULL?
 *
 * This does not test for dropped columns, which is OK because we only
 * use it on projected tuples.
 */
static bool
slotAllNulls(TupleTableSlot *slot)
{
	int			ncols = slot->tts_tupleDescriptor->natts;
	int			i;

	for (i = 1; i <= ncols; i++)
	{
		if (!slot_attisnull(slot, i))
			return false;
	}
	return true;
}

/*
 * slotNoNulls: is the slot entirely not NULL?
 *
 * This does not test for dropped columns, which is OK because we only
 * use it on projected tuples.
 */
static bool
slotNoNulls(TupleTableSlot *slot)
{
	int			ncols = slot->tts_tupleDescriptor->natts;
	int			i;

	for (i = 1; i <= ncols; i++)
	{
		if (slot_attisnull(slot, i))
			return false;
	}
	return true;
}

/* ----------------------------------------------------------------
 *		ExecInitSubPlan
 *
 * Create a SubPlanState for a SubPlan; this is the SubPlan-specific part
 * of ExecInitExpr().  We split it out so that it can be used for InitPlans
 * as well as regular SubPlans.  Note that we don't link the SubPlan into
 * the parent's subPlan list, because that shouldn't happen for InitPlans.
 * Instead, ExecInitExpr() does that one part.
 * ----------------------------------------------------------------
 */
SubPlanState *
ExecInitSubPlan(SubPlan *subplan, PlanState *parent)
{
	SubPlanState *sstate = makeNode(SubPlanState);
	EState	   *estate = parent->state;

	sstate->xprstate.evalfunc = (ExprStateEvalFunc) ExecSubPlan;
	sstate->xprstate.expr = (Expr *) subplan;

	/* Link the SubPlanState to already-initialized subplan */
	sstate->planstate = (PlanState *) list_nth(estate->es_subplanstates,
											   subplan->plan_id - 1);

	/* Initialize subexpressions */
	sstate->testexpr = ExecInitExpr((Expr *) subplan->testexpr, parent);
	sstate->args = (List *) ExecInitExpr((Expr *) subplan->args, parent);

	/*
	 * initialize my state
	 */
	sstate->curTuple = NULL;
	sstate->curArray = PointerGetDatum(NULL);
	sstate->projLeft = NULL;
	sstate->projRight = NULL;
	sstate->hashtable = NULL;
	sstate->hashnulls = NULL;
	sstate->hashtablecxt = NULL;
	sstate->hashtempcxt = NULL;
	sstate->innerecontext = NULL;
	sstate->keyColIdx = NULL;
	sstate->tab_hash_funcs = NULL;
	sstate->tab_eq_funcs = NULL;
	sstate->lhs_hash_funcs = NULL;
	sstate->cur_eq_funcs = NULL;

	/*
	 * If this plan is un-correlated or undirect correlated one and want to
	 * set params for parent plan then mark parameters as needing evaluation.
	 *
	 * A CTE subplan's output parameter is never to be evaluated in the normal
	 * way, so skip this in that case.
	 *
	 * Note that in the case of un-correlated subqueries we don't care about
	 * setting parent->chgParam here: indices take care about it, for others -
	 * it doesn't matter...
	 */
	if (subplan->setParam != NIL && subplan->subLinkType != CTE_SUBLINK)
	{
		ListCell   *lst;

		foreach(lst, subplan->setParam)
		{
			int			paramid = lfirst_int(lst);
			ParamExecData *prmExec = &(estate->es_param_exec_vals[paramid]);

			/**
			 * If we need to evaluate a parameter, save the planstate to do so.
			 */
			if ((Gp_role != GP_ROLE_EXECUTE || !subplan->is_initplan))
			{
				prmExec->execPlan = sstate;
			}
		}
	}

	/*
	 * If we are going to hash the subquery output, initialize relevant stuff.
	 * (We don't create the hashtable until needed, though.)
	 */
	if (subplan->useHashTable)
	{
		int			ncols,
					i;
		TupleDesc	tupDesc;
		TupleTableSlot *slot;
		List	   *oplist,
				   *lefttlist,
				   *righttlist,
				   *leftptlist,
				   *rightptlist;
		ListCell   *l;

		/* We need a memory context to hold the hash table(s) */
		sstate->hashtablecxt =
			AllocSetContextCreate(CurrentMemoryContext,
								  "Subplan HashTable Context",
								  ALLOCSET_DEFAULT_MINSIZE,
								  ALLOCSET_DEFAULT_INITSIZE,
								  ALLOCSET_DEFAULT_MAXSIZE);
		/* and a small one for the hash tables to use as temp storage */
		sstate->hashtempcxt =
			AllocSetContextCreate(CurrentMemoryContext,
								  "Subplan HashTable Temp Context",
								  ALLOCSET_SMALL_MINSIZE,
								  ALLOCSET_SMALL_INITSIZE,
								  ALLOCSET_SMALL_MAXSIZE);
		/* and a short-lived exprcontext for function evaluation */
		sstate->innerecontext = CreateExprContext(estate);
		/* Silly little array of column numbers 1..n */
		ncols = list_length(subplan->paramIds);
		sstate->keyColIdx = (AttrNumber *) palloc(ncols * sizeof(AttrNumber));
		for (i = 0; i < ncols; i++)
			sstate->keyColIdx[i] = i + 1;

		/*
		 * We use ExecProject to evaluate the lefthand and righthand
		 * expression lists and form tuples.  (You might think that we could
		 * use the sub-select's output tuples directly, but that is not the
		 * case if we had to insert any run-time coercions of the sub-select's
		 * output datatypes; anyway this avoids storing any resjunk columns
		 * that might be in the sub-select's output.) Run through the
		 * combining expressions to build tlists for the lefthand and
		 * righthand sides.  We need both the ExprState list (for ExecProject)
		 * and the underlying parse Exprs (for ExecTypeFromTL).
		 *
		 * We also extract the combining operators themselves to initialize
		 * the equality and hashing functions for the hash tables.
		 */
		if (IsA(sstate->testexpr->expr, OpExpr))
		{
			/* single combining operator */
			oplist = list_make1(sstate->testexpr);
		}
		else if (and_clause((Node *) sstate->testexpr->expr))
		{
			/* multiple combining operators */
			Assert(IsA(sstate->testexpr, BoolExprState));
			oplist = ((BoolExprState *) sstate->testexpr)->args;
		}
		else
		{
			/* shouldn't see anything else in a hashable subplan */
			elog(ERROR, "unrecognized testexpr type: %d",
				 (int) nodeTag(sstate->testexpr->expr));
			oplist = NIL;		/* keep compiler quiet */
		}
		Assert(list_length(oplist) == ncols);

		lefttlist = righttlist = NIL;
		leftptlist = rightptlist = NIL;
		sstate->tab_hash_funcs = (FmgrInfo *) palloc(ncols * sizeof(FmgrInfo));
		sstate->tab_eq_funcs = (FmgrInfo *) palloc(ncols * sizeof(FmgrInfo));
		sstate->lhs_hash_funcs = (FmgrInfo *) palloc(ncols * sizeof(FmgrInfo));
		sstate->cur_eq_funcs = (FmgrInfo *) palloc(ncols * sizeof(FmgrInfo));
		i = 1;
		foreach(l, oplist)
		{
			FuncExprState *fstate = (FuncExprState *) lfirst(l);
			OpExpr	   *opexpr = (OpExpr *) fstate->xprstate.expr;
			ExprState  *exstate;
			Expr	   *expr;
			TargetEntry *tle;
			GenericExprState *tlestate;
			Oid			rhs_eq_oper;
			Oid			left_hashfn;
			Oid			right_hashfn;

			Assert(IsA(fstate, FuncExprState));
			Assert(IsA(opexpr, OpExpr));
			Assert(list_length(fstate->args) == 2);

			/* Process lefthand argument */
			exstate = (ExprState *) linitial(fstate->args);
			expr = exstate->expr;
			tle = makeTargetEntry(expr,
								  i,
								  NULL,
								  false);
			tlestate = makeNode(GenericExprState);
			tlestate->xprstate.expr = (Expr *) tle;
			tlestate->xprstate.evalfunc = NULL;
			tlestate->arg = exstate;
			lefttlist = lappend(lefttlist, tlestate);
			leftptlist = lappend(leftptlist, tle);

			/* Process righthand argument */
			exstate = (ExprState *) lsecond(fstate->args);
			expr = exstate->expr;
			tle = makeTargetEntry(expr,
								  i,
								  NULL,
								  false);
			tlestate = makeNode(GenericExprState);
			tlestate->xprstate.expr = (Expr *) tle;
			tlestate->xprstate.evalfunc = NULL;
			tlestate->arg = exstate;
			righttlist = lappend(righttlist, tlestate);
			rightptlist = lappend(rightptlist, tle);

			/* Lookup the equality function (potentially cross-type) */
			fmgr_info(opexpr->opfuncid, &sstate->cur_eq_funcs[i - 1]);
			sstate->cur_eq_funcs[i - 1].fn_expr = (Node *) opexpr;

			/* Look up the equality function for the RHS type */
			if (!get_compatible_hash_operators(opexpr->opno,
											   NULL, &rhs_eq_oper))
				elog(ERROR, "could not find compatible hash operator for operator %u",
					 opexpr->opno);
			fmgr_info(get_opcode(rhs_eq_oper), &sstate->tab_eq_funcs[i - 1]);

			/* Lookup the associated hash functions */
			if (!get_op_hash_functions(opexpr->opno,
									   &left_hashfn, &right_hashfn))
				elog(ERROR, "could not find hash function for hash operator %u",
					 opexpr->opno);
			fmgr_info(left_hashfn, &sstate->lhs_hash_funcs[i - 1]);
			fmgr_info(right_hashfn, &sstate->tab_hash_funcs[i - 1]);

			i++;
		}

		/*
		 * Construct tupdescs, slots and projection nodes for left and right
		 * sides.  The lefthand expressions will be evaluated in the parent
		 * plan node's exprcontext, which we don't have access to here.
		 * Fortunately we can just pass NULL for now and fill it in later
		 * (hack alert!).  The righthand expressions will be evaluated in our
		 * own innerecontext.
		 */
		tupDesc = ExecTypeFromTL(leftptlist, false);
		slot = ExecInitExtraTupleSlot(estate);
		ExecSetSlotDescriptor(slot, tupDesc);
		sstate->projLeft = ExecBuildProjectionInfo(lefttlist,
												   NULL,
												   slot,
												   NULL);

		tupDesc = ExecTypeFromTL(rightptlist, false);
		slot = ExecInitExtraTupleSlot(estate);
		ExecSetSlotDescriptor(slot, tupDesc);
		sstate->projRight = ExecBuildProjectionInfo(righttlist,
													sstate->innerecontext,
													slot,
													NULL);
	}

	return sstate;
}

/* ----------------------------------------------------------------
 *		ExecSetParamPlan
 *
 *		Executes an InitPlan subplan and sets its output parameters.
 *
 * This is called from ExecEvalParam() when the value of a PARAM_EXEC
 * parameter is requested and the param's execPlan field is set (indicating
 * that the param has not yet been evaluated).	This allows lazy evaluation
 * of initplans: we don't run the subplan until/unless we need its output.
 * Note that this routine MUST clear the execPlan fields of the plan's
 * output parameters after evaluating them!
 * ----------------------------------------------------------------
 */

/*
 * Greenplum Database Changes:
 * In the case where this is running on the dispatcher, and it's a parallel dispatch
 * subplan, we need to dispatch the query to the qExecs as well, like in ExecutorRun.
 * except in this case we don't have to worry about insert statements.
 * In order to serialize the parameters (including PARAM_EXEC parameters that
 * are converted into PARAM_EXEC_REMOTE parameters, I had to add a parameter to this
 * function: ParamListInfo p.  This may be NULL in the non-dispatch case.
 */

void
ExecSetParamPlan(SubPlanState *node, ExprContext *econtext, QueryDesc *queryDesc)
{
	SubPlan    *subplan = (SubPlan *) node->xprstate.expr;
	PlanState  *planstate = node->planstate;
	SubLinkType subLinkType = subplan->subLinkType;
	MemoryContext oldcontext;
	TupleTableSlot *slot;
	ListCell   *l;
	bool		found = false;
	ArrayBuildState *astate = NULL;
	Size		savepeakspace = MemoryContextGetPeakSpace(planstate->state->es_query_cxt);

	bool		needDtxTwoPhase;
	bool		shouldDispatch = false;
	volatile bool shouldTeardownInterconnect = false;
	volatile bool explainRecvStats = false;

	if (Gp_role == GP_ROLE_DISPATCH &&
		planstate != NULL &&
		planstate->plan != NULL &&
		planstate->plan->dispatch == DISPATCH_PARALLEL)
		shouldDispatch = true;

	planstate->state->currentSubplanLevel++;

	/*
	 * Reset memory high-water mark so EXPLAIN ANALYZE can report each
	 * root slice's usage separately.
	 */
	MemoryContextSetPeakSpace(planstate->state->es_query_cxt, 0);

	/*
	 * Need a try/catch block here so that if an ereport is called from
	 * within ExecutePlan, we can clean up by calling CdbCheckDispatchResult.
	 * This cleans up the asynchronous commands running through the threads launched from
	 * CdbDispatchCommand.
	 */
PG_TRY();
{
	if (shouldDispatch)
	{			
		needDtxTwoPhase = isCurrentDtxTwoPhase();

		/*
		 * This call returns after launching the threads that send the
		 * command to the appropriate segdbs.  It does not wait for them
		 * to finish unless an error is detected before all are dispatched.
		 */
		CdbDispatchPlan(queryDesc, needDtxTwoPhase, true, queryDesc->estate->dispatcherState);

		/*
		 * Set up the interconnect for execution of the initplan root slice.
		 */
		shouldTeardownInterconnect = true;
		Assert(!(queryDesc->estate->interconnect_context));
		SetupInterconnect(queryDesc->estate);
		Assert((queryDesc->estate->interconnect_context));

		ExecUpdateTransportState(planstate, queryDesc->estate->interconnect_context);

		/*
		 * MPP-7504/MPP-7448: the pre-dispatch function evaluator
		 * may mess up our snapshot-sync mechanism. So we've
		 * called verify_shared_snapshot() down in the dispatcher.
		 */
		if (queryDesc->extended_query)
		{
			/*
			 * We rewind the segmateSync value since the InitPlan can
			 * share the same value with its parent plan. See MPP-4504.
			 */
			DtxContextInfo_RewindSegmateSync();
		}
	}

	if (subLinkType == ANY_SUBLINK ||
		subLinkType == ALL_SUBLINK)
		elog(ERROR, "ANY/ALL subselect unsupported as initplan");
	if (subLinkType == CTE_SUBLINK)
		elog(ERROR, "CTE subplans should not be executed via ExecSetParamPlan");

	/*
	 * Must switch to per-query memory context.
	 */
	oldcontext = MemoryContextSwitchTo(econtext->ecxt_per_query_memory);

	/*
	 * Run the plan.  (If it needs to be rescanned, the first ExecProcNode
	 * call will take care of that.)
	 */
	for (slot = ExecProcNode(planstate);
		 !TupIsNull(slot);
		 slot = ExecProcNode(planstate))
	{
		int			i = 1;

		if (subLinkType == EXISTS_SUBLINK || subLinkType == NOT_EXISTS_SUBLINK)
		{
			/* There can be only one setParam... */
			int			paramid = linitial_int(subplan->setParam);
			ParamExecData *prm = &(econtext->ecxt_param_exec_vals[paramid]);

			prm->execPlan = NULL;
			if (subLinkType == NOT_EXISTS_SUBLINK)
				prm->value = BoolGetDatum(false);
			else
			prm->value = BoolGetDatum(true);
			prm->isnull = false;
			found = true;

			if (shouldDispatch)
			{
				/* Tell MPP we're done with this plan. */
				ExecSquelchNode(planstate);
			}

			break;
		}

		if (subLinkType == ARRAY_SUBLINK)
		{
			Datum		dvalue;
			bool		disnull;

			found = true;
			/* stash away current value */
			Assert(subplan->firstColType == slot->tts_tupleDescriptor->attrs[0]->atttypid);
			dvalue = slot_getattr(slot, 1, &disnull);
			astate = accumArrayResult(astate, dvalue, disnull,
									  subplan->firstColType, oldcontext);
			/* keep scanning subplan to collect all values */
			continue;
		}

		if (found &&
			(subLinkType == EXPR_SUBLINK ||
			 subLinkType == ROWCOMPARE_SUBLINK))
			ereport(ERROR,
					(errcode(ERRCODE_CARDINALITY_VIOLATION),
					 errmsg("more than one row returned by a subquery used as an expression")));

		found = true;

		/*
		 * We need to copy the subplan's tuple into our own context, in case
		 * any of the params are pass-by-ref type --- the pointers stored in
		 * the param structs will point at this copied tuple! node->curTuple
		 * keeps track of the copied tuple for eventual freeing.
		 */
		if (node->curTuple)
			pfree(node->curTuple);
		node->curTuple = ExecCopySlotMemTuple(slot);

		/*
		 * Now set all the setParam params from the columns of the tuple
		 */
		foreach(l, subplan->setParam)
		{
			int			paramid = lfirst_int(l);
			ParamExecData *prm = &(econtext->ecxt_param_exec_vals[paramid]);

			prm->execPlan = NULL;
			prm->value = memtuple_getattr(node->curTuple, slot->tts_mt_bind, i, &(prm->isnull));
			i++;
		}
	}

	if (!found)
	{
		if (subLinkType == EXISTS_SUBLINK || subLinkType == NOT_EXISTS_SUBLINK)
		{
			/* There can be only one setParam... */
			int			paramid = linitial_int(subplan->setParam);
			ParamExecData *prm = &(econtext->ecxt_param_exec_vals[paramid]);

			prm->execPlan = NULL;
			if (subLinkType == NOT_EXISTS_SUBLINK)
				prm->value = BoolGetDatum(true);
			else
				prm->value = BoolGetDatum(false);
			prm->isnull = false;
		}
		else
		{
			foreach(l, subplan->setParam)
			{
				int			paramid = lfirst_int(l);
				ParamExecData *prm = &(econtext->ecxt_param_exec_vals[paramid]);

				prm->execPlan = NULL;
				prm->value = (Datum) 0;
				prm->isnull = true;
			}
		}
	}
	else if (subLinkType == ARRAY_SUBLINK)
	{
		/* There can be only one setParam... */
		int			paramid = linitial_int(subplan->setParam);
		ParamExecData *prm = &(econtext->ecxt_param_exec_vals[paramid]);

		Assert(astate != NULL);
		prm->execPlan = NULL;
		/* We build the result in query context so it won't disappear */
		prm->value = makeArrayResult(astate, econtext->ecxt_per_query_memory);
		prm->isnull = false;
	}

	/*
	 * If we dispatched to QEs, wait for completion and check for errors.
	 */
	if (shouldDispatch && 
		queryDesc && queryDesc->estate &&
		queryDesc->estate->dispatcherState &&
		queryDesc->estate->dispatcherState->primaryResults)
	{
		/* If EXPLAIN ANALYZE, collect execution stats from qExecs. */
		if (planstate->instrument)
		{
			/* Wait for all gangs to finish. */
			CdbCheckDispatchResult(queryDesc->estate->dispatcherState,
								   DISPATCH_WAIT_NONE);

			/* Jam stats into subplan's Instrumentation nodes. */
			explainRecvStats = true;
			cdbexplain_recvExecStats(planstate,
									 queryDesc->estate->dispatcherState->primaryResults,
									 LocallyExecutingSliceIndex(queryDesc->estate),
									 econtext->ecxt_estate->showstatctx);
		}

		/*
		 * Wait for all gangs to finish.  Check and free the results.
		 * If the dispatcher or any QE had an error, report it and
		 * exit to our error handler (below) via PG_THROW.
		 */
		cdbdisp_finishCommand(queryDesc->estate->dispatcherState);
	}

	/* teardown the sequence server */
	TeardownSequenceServer();

	/* Clean up the interconnect. */
	if (shouldTeardownInterconnect)
	{
		shouldTeardownInterconnect = false;

		TeardownInterconnect(queryDesc->estate->interconnect_context,
							 queryDesc->estate->motionlayer_context,
							 false, false); /* following success on QD */
		queryDesc->estate->interconnect_context = NULL;
	}
}
PG_CATCH();
{
	/* If EXPLAIN ANALYZE, collect local and distributed execution stats. */
	if (planstate->instrument)
	{
		cdbexplain_localExecStats(planstate, econtext->ecxt_estate->showstatctx);
		if (!explainRecvStats &&
			shouldDispatch)
		{
			Assert(queryDesc != NULL &&
				   queryDesc->estate != NULL);
			/* Wait for all gangs to finish.  Cancel slowpokes. */
			CdbCheckDispatchResult(queryDesc->estate->dispatcherState,
								   DISPATCH_WAIT_CANCEL);

			cdbexplain_recvExecStats(planstate,
									 queryDesc->estate->dispatcherState->primaryResults,
									 LocallyExecutingSliceIndex(queryDesc->estate),
									 econtext->ecxt_estate->showstatctx);
		}
	}

	/* Restore memory high-water mark for root slice of main query. */
	MemoryContextSetPeakSpace(planstate->state->es_query_cxt, savepeakspace);

	/*
	 * Request any commands still executing on qExecs to stop.
	 * Wait for them to finish and clean up the dispatching structures.
	 * Replace current error info with QE error info if more interesting.
	 */
	if (shouldDispatch && queryDesc && queryDesc->estate && queryDesc->estate->dispatcherState && queryDesc->estate->dispatcherState->primaryResults)
		CdbDispatchHandleError(queryDesc->estate->dispatcherState);
		
	/* teardown the sequence server */
	TeardownSequenceServer();
		
	/*
	 * Clean up the interconnect.
	 * CDB TODO: Is this needed following failure on QD?
	 */
	if (shouldTeardownInterconnect)
	{
		TeardownInterconnect(queryDesc->estate->interconnect_context,
							 queryDesc->estate->motionlayer_context,
							 true, false);
		queryDesc->estate->interconnect_context = NULL;
	}
	PG_RE_THROW();
}
PG_END_TRY();

	planstate->state->currentSubplanLevel--;

	/* If EXPLAIN ANALYZE, collect local execution stats. */
	if (planstate->instrument)
		cdbexplain_localExecStats(planstate, econtext->ecxt_estate->showstatctx);

	/* Restore memory high-water mark for root slice of main query. */
	MemoryContextSetPeakSpace(planstate->state->es_query_cxt, savepeakspace);

	MemoryContextSwitchTo(oldcontext);
}

/*
 * Mark an initplan as needing recalculation
 */
void
ExecReScanSetParamPlan(SubPlanState *node, PlanState *parent)
{
	PlanState  *planstate = node->planstate;
	SubPlan    *subplan = (SubPlan *) node->xprstate.expr;
	EState	   *estate = parent->state;
	ListCell   *l;

	/* sanity checks */
	if (subplan->parParam != NIL)
		elog(ERROR, "direct correlated subquery unsupported as initplan");
	if (subplan->setParam == NIL)
		elog(ERROR, "setParam list of initplan is empty");
	if (bms_is_empty(planstate->plan->extParam))
		elog(ERROR, "extParam set of initplan is empty");

	/*
	 * Don't actually re-scan: it'll happen inside ExecSetParamPlan if needed.
	 */

	/*
	 * Mark this subplan's output parameters as needing recalculation.
	 *
	 * CTE subplans are never executed via parameter recalculation; instead
	 * they get run when called by nodeCtescan.c.  So don't mark the output
	 * parameter of a CTE subplan as dirty, but do set the chgParam bit
	 * for it so that dependent plan nodes will get told to rescan.
	 */
	foreach(l, subplan->setParam)
	{
		int			paramid = lfirst_int(l);
		ParamExecData *prm = &(estate->es_param_exec_vals[paramid]);

		if (subplan->subLinkType != CTE_SUBLINK)
			prm->execPlan = node;

		parent->chgParam = bms_add_member(parent->chgParam, paramid);
	}
}

/*
 * ExecInitAlternativeSubPlan
 *
 * Initialize for execution of one of a set of alternative subplans.
 */
AlternativeSubPlanState *
ExecInitAlternativeSubPlan(AlternativeSubPlan *asplan, PlanState *parent)
{
	AlternativeSubPlanState *asstate = makeNode(AlternativeSubPlanState);
	double		num_calls;
	SubPlan	   *subplan1;
	SubPlan	   *subplan2;
	Cost		cost1;
	Cost		cost2;
	
	asstate->xprstate.evalfunc = (ExprStateEvalFunc) ExecAlternativeSubPlan;
	asstate->xprstate.expr = (Expr *) asplan;
	
	/*
	 * Initialize subplans.  (Can we get away with only initializing the
	 * one we're going to use?)
	 */
	asstate->subplans = (List *) ExecInitExpr((Expr *) asplan->subplans,
											  parent);
	
	/*
	 * Select the one to be used.  For this, we need an estimate of the
	 * number of executions of the subplan.  We use the number of output
	 * rows expected from the parent plan node.  This is a good estimate
	 * if we are in the parent's targetlist, and an underestimate (but
	 * probably not by more than a factor of 2) if we are in the qual.
	 */
	num_calls = parent->plan->plan_rows;
	
	/*
	 * The planner saved enough info so that we don't have to work very hard
	 * to estimate the total cost, given the number-of-calls estimate.
	 */
	Assert(list_length(asplan->subplans) == 2);
	subplan1 = (SubPlan *) linitial(asplan->subplans);
	subplan2 = (SubPlan *) lsecond(asplan->subplans);
	
	cost1 = subplan1->startup_cost + num_calls * subplan1->per_call_cost;
	cost2 = subplan2->startup_cost + num_calls * subplan2->per_call_cost;
	
	if (cost1 < cost2)
		asstate->active = 0;
	else
		asstate->active = 1;
	
	return asstate;
}

/*
 * ExecAlternativeSubPlan
 *
 * Execute one of a set of alternative subplans.
 *
 * Note: in future we might consider changing to different subplans on the
 * fly, in case the original rowcount estimate turns out to be way off.
 */
static Datum
ExecAlternativeSubPlan(AlternativeSubPlanState *node,
					   ExprContext *econtext,
					   bool *isNull,
					   ExprDoneCond *isDone)
{
	/* Just pass control to the active subplan */
	SubPlanState   *activesp = (SubPlanState *) list_nth(node->subplans,
														 node->active);
	
	Assert(IsA(activesp, SubPlanState));
	
	return ExecSubPlan(activesp,
					   econtext,
					   isNull,
					   isDone);
}<|MERGE_RESOLUTION|>--- conflicted
+++ resolved
@@ -9,11 +9,7 @@
  * Portions Copyright (c) 1994, Regents of the University of California
  *
  * IDENTIFICATION
-<<<<<<< HEAD
- *	  $PostgreSQL: pgsql/src/backend/executor/nodeSubplan.c,v 1.95 2008/10/04 21:56:53 tgl Exp $
-=======
  *	  $PostgreSQL: pgsql/src/backend/executor/nodeSubplan.c,v 1.93 2008/05/12 00:00:49 alvherre Exp $
->>>>>>> 49f001d8
  *
  *-------------------------------------------------------------------------
  */
