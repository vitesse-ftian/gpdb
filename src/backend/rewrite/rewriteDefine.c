--- conflicted
+++ resolved
@@ -3,12 +3,8 @@
  * rewriteDefine.c
  *	  routines for defining a rewrite rule
  *
-<<<<<<< HEAD
  * Portions Copyright (c) 2006-2009, Greenplum inc
  * Portions Copyright (c) 1996-2009, PostgreSQL Global Development Group
-=======
- * Portions Copyright (c) 1996-2008, PostgreSQL Global Development Group
->>>>>>> d13f41d2
  * Portions Copyright (c) 1994, Regents of the University of California
  *
  *
@@ -35,18 +31,15 @@
 #include "storage/smgr.h"
 #include "utils/acl.h"
 #include "utils/builtins.h"
+#include "utils/inval.h"
 #include "utils/lsyscache.h"
 #include "utils/rel.h"
 #include "utils/syscache.h"
-<<<<<<< HEAD
 #include "cdb/cdbvars.h"
 #include "cdb/cdbdisp_query.h"
 #include "cdb/cdbmirroredfilesysobj.h"
 #include "catalog/heap.h"
 #include "cdb/cdbpersistentfilesysobj.h"
-=======
-#include "utils/inval.h"
->>>>>>> d13f41d2
 
 
 static void checkRuleResultList(List *targetList, TupleDesc resultDesc,
@@ -68,8 +61,7 @@
 		   bool evinstead,
 		   Node *event_qual,
 		   List *action,
-		   bool replace,
-		   Oid ruleOid)
+		   bool replace)
 {
 	char	   *evqual = nodeToString(event_qual);
 	char	   *actiontree = nodeToString((Node *) action);
@@ -151,9 +143,6 @@
 	{
 		tup = caql_form_tuple(pcqCtx, values, nulls);
 
-		if (OidIsValid(ruleOid))
-			HeapTupleSetOid(tup, ruleOid);
-
 		rewriteObjectId = caql_insert(pcqCtx, tup);
 		/* and Update indexes (implicit) */
 	}
@@ -247,11 +236,7 @@
 				   List *action)
 {
 	Relation	event_relation;
-<<<<<<< HEAD
-	Oid			ev_relid;
-=======
 	Oid			ruleId;
->>>>>>> d13f41d2
 	int			event_attno;
 	ListCell   *l;
 	Query	   *query;
@@ -322,13 +307,9 @@
 		 */
 		query = (Query *) linitial(action);
 		if (!is_instead ||
-<<<<<<< HEAD
-			query->commandType != CMD_SELECT || query->intoClause != NULL)
-=======
 			query->commandType != CMD_SELECT ||
 			query->utilityStmt != NULL ||
 			query->intoClause != NULL)
->>>>>>> d13f41d2
 			ereport(ERROR,
 					(errcode(ERRCODE_FEATURE_NOT_SUPPORTED),
 				 errmsg("rules on SELECT must have action INSTEAD SELECT")));
@@ -480,19 +461,14 @@
 	/* discard rule if it's null action and not INSTEAD; it's a no-op */
 	if (action != NIL || is_instead)
 	{
-<<<<<<< HEAD
-		stmt->ruleOid = InsertRule(stmt->rulename,
-=======
 		ruleId = InsertRule(rulename,
->>>>>>> d13f41d2
 							event_type,
 							event_relid,
 							event_attno,
 							is_instead,
 							event_qual,
 							action,
-							replace,
-							stmt->ruleOid);
+							replace);
 
 		/*
 		 * Set pg_class 'relhasrules' field TRUE for event relation. If
