/*-------------------------------------------------------------------------
 *
 * parse_node.c
 *	  various routines that make nodes for querytrees
 *
 * Portions Copyright (c) 1996-2008, PostgreSQL Global Development Group
 * Portions Copyright (c) 1994, Regents of the University of California
 *
 *
 * IDENTIFICATION
 *	  $PostgreSQL: pgsql/src/backend/parser/parse_node.c,v 1.99 2008/01/01 19:45:51 momjian Exp $
 *
 *-------------------------------------------------------------------------
 */
#include "postgres.h"

<<<<<<< HEAD
#include "catalog/catquery.h"
=======
#include "access/heapam.h"
>>>>>>> d13f41d2
#include "catalog/pg_type.h"
#include "mb/pg_wchar.h"
#include "nodes/makefuncs.h"
#include "parser/parsetree.h"
#include "parser/parse_coerce.h"
#include "parser/parse_expr.h"
#include "parser/parse_relation.h"
#include "utils/builtins.h"
#include "utils/int8.h"
#include "utils/hsearch.h"
#include "utils/syscache.h"
#include "utils/varbit.h"

static void pcb_error_callback(void *arg);

/*
 * make_parsestate
 *		Allocate and initialize a new ParseState.
 *
 * Caller should eventually release the ParseState via free_parsestate().
 */
ParseState *
make_parsestate(ParseState *parentParseState)
{
	ParseState *pstate;

	pstate = palloc0(sizeof(ParseState));

	pstate->parentParseState = parentParseState;

	/* disable propagateSetopTypes by default */
	pstate->p_propagateSetopTypes = false;

	/* Fill in fields that don't start at null/false/zero */
	pstate->p_next_resno = 1;

	if (parentParseState)
	{
		pstate->p_sourcetext = parentParseState->p_sourcetext;
		pstate->p_variableparams = parentParseState->p_variableparams;
		if (parentParseState->p_propagateSetopTypes)
		{
			pstate->p_setopTypes = parentParseState->p_setopTypes;
			pstate->p_setopTypmods = parentParseState->p_setopTypmods;
		}
	}

	return pstate;
}

/*
 * free_parsestate
 *		Release a ParseState and any subsidiary resources.
 */
void
free_parsestate(ParseState *pstate)
{
<<<<<<< HEAD
	if (pstate->p_namecache)
		hash_destroy(pstate->p_namecache);

	pfree(pstate);
}

/*
 * parser_get_namecache()
 *
 * Returns the allocated object name hash table associated with the given parse
 * state.  This cache is used by parse routines that need to allocate multiple
 * ChooseRelationName() values that need to be distinct from each other.
 *
 * The cache is allocated by the first caller of this function.
 */
struct HTAB *
parser_get_namecache(ParseState *pstate)
{
	/*
	 * The cache is always stored in the TOP level parse state, so if this is
	 * a substate start by walking up the pstate tree.
	 */
	while (pstate->parentParseState != NULL)
		pstate = pstate->parentParseState;

	/* The first caller allocates the cache */
	if (!pstate->p_namecache)
	{
		HASHCTL  cacheInfo;
		int      cacheFlags;

		memset(&cacheInfo, 0, sizeof(cacheInfo));
		cacheInfo.keysize = NAMEDATALEN;
		cacheInfo.entrysize = NAMEDATALEN;
		cacheInfo.hcxt = CurrentMemoryContext;
		cacheFlags = HASH_ELEM | HASH_CONTEXT;

		pstate->p_namecache = hash_create("parse state object name cache",
										   256, &cacheInfo, cacheFlags);
	}

	/* Return the cache */
	return pstate->p_namecache;
}
=======
	/*
	 * Check that we did not produce too many resnos; at the very least we
	 * cannot allow more than 2^16, since that would exceed the range of a
	 * AttrNumber. It seems safest to use MaxTupleAttributeNumber.
	 */
	if (pstate->p_next_resno - 1 > MaxTupleAttributeNumber)
		ereport(ERROR,
				(errcode(ERRCODE_PROGRAM_LIMIT_EXCEEDED),
				 errmsg("target lists can have at most %d entries",
						MaxTupleAttributeNumber)));

	if (pstate->p_target_relation != NULL)
		heap_close(pstate->p_target_relation, NoLock);

	pfree(pstate);
}

>>>>>>> d13f41d2

/*
 * parser_errposition
 *		Report a parse-analysis-time cursor position, if possible.
 *
 * This is expected to be used within an ereport() call.  The return value
 * is a dummy (always 0, in fact).
 *
 * The locations stored in raw parsetrees are byte offsets into the source
 * string.	We have to convert them to 1-based character indexes for reporting
 * to clients.	(We do things this way to avoid unnecessary overhead in the
 * normal non-error case: computing character indexes would be much more
 * expensive than storing token offsets.)
 */
int
parser_errposition(ParseState *pstate, int location)
{
	int			pos;

	/* No-op if location was not provided */
	if (location < 0)
		return 0;
	/* Can't do anything if source text is not available */
	if (pstate == NULL || pstate->p_sourcetext == NULL)
		return 0;
	/* Convert offset to character number */
	pos = pg_mbstrlen_with_len(pstate->p_sourcetext, location) + 1;
	/* And pass it to the ereport mechanism */
	return errposition(pos);
}

/*
 * setup_parser_errposition_callback
 *		Arrange for non-parser errors to report an error position
 *
 * Sometimes the parser calls functions that aren't part of the parser
 * subsystem and can't reasonably be passed a ParseState; yet we would
 * like any errors thrown in those functions to be tagged with a parse
 * error location.  Use this function to set up an error context stack
 * entry that will accomplish that.  Usage pattern:
 *
 *		declare a local variable "ParseCallbackState pcbstate"
 *		...
 *		setup_parser_errposition_callback(&pcbstate, pstate, location);
 *		call function that might throw error;
 *		cancel_parser_errposition_callback(&pcbstate);
 */
void
setup_parser_errposition_callback(ParseCallbackState *pcbstate,
								  ParseState *pstate, int location)
{
	/* Setup error traceback support for ereport() */
	pcbstate->pstate = pstate;
	pcbstate->location = location;
	pcbstate->errcontext.callback = pcb_error_callback;
	pcbstate->errcontext.arg = (void *) pcbstate;
	pcbstate->errcontext.previous = error_context_stack;
	error_context_stack = &pcbstate->errcontext;
}

/*
 * Cancel a previously-set-up errposition callback.
 */
void
cancel_parser_errposition_callback(ParseCallbackState *pcbstate)
{
	/* Pop the error context stack */
	error_context_stack = pcbstate->errcontext.previous;
}

/*
 * Error context callback for inserting parser error location.
 *
 * Note that this will be called for *any* error occurring while the
 * callback is installed.  We avoid inserting an irrelevant error location
 * if the error is a query cancel --- are there any other important cases?
 */
static void
pcb_error_callback(void *arg)
{
	ParseCallbackState *pcbstate = (ParseCallbackState *) arg;

	if (geterrcode() != ERRCODE_QUERY_CANCELED)
		(void) parser_errposition(pcbstate->pstate, pcbstate->location);
}

/*
 * make_var
 *		Build a Var node for an attribute identified by RTE and attrno
 */
Var *
make_var(ParseState *pstate, RangeTblEntry *rte, int attrno, int location)
{
	Var		   *result;
	int			vnum,
				sublevels_up;
	Oid			vartypeid;
	int32		type_mod;

	vnum = RTERangeTablePosn(pstate, rte, &sublevels_up);
	get_rte_attribute_type(rte, attrno, &vartypeid, &type_mod);
	result = makeVar(vnum, attrno, vartypeid, type_mod, sublevels_up);
	result->location = location;
	return result;
}

/*
 * transformArrayType()
 *		Get the element type of an array type in preparation for subscripting
 */
Oid
transformArrayType(Oid arrayType)
{
	Oid			elementType;
	int			fetchCount;

	/* Get the type tuple for the array */
	elementType = caql_getoid_plus(
			NULL,
			&fetchCount,
			NULL,
			cql("SELECT typelem FROM pg_type "
				" WHERE oid = :1 ",
				ObjectIdGetDatum(arrayType)));

	if (!fetchCount)
		elog(ERROR, "cache lookup failed for type %u", arrayType);

	/* needn't check typisdefined since this will fail anyway */

	if (!OidIsValid(elementType))
		ereport(ERROR,
				(errcode(ERRCODE_DATATYPE_MISMATCH),
				 errmsg("cannot subscript type %s because it is not an array",
						format_type_be(arrayType))));

	return elementType;
}

/*
 * transformArraySubscripts()
 *		Transform array subscripting.  This is used for both
 *		array fetch and array assignment.
 *
 * In an array fetch, we are given a source array value and we produce an
 * expression that represents the result of extracting a single array element
 * or an array slice.
 *
 * In an array assignment, we are given a destination array value plus a
 * source value that is to be assigned to a single element or a slice of
 * that array.	We produce an expression that represents the new array value
 * with the source data inserted into the right part of the array.
 *
 * pstate		Parse state
 * arrayBase	Already-transformed expression for the array as a whole
 * arrayType	OID of array's datatype (should match type of arrayBase)
 * elementType	OID of array's element type (fetch with transformArrayType,
 *				or pass InvalidOid to do it here)
 * elementTypMod typmod to be applied to array elements (if storing) or of
 *				the source array (if fetching)
 * indirection	Untransformed list of subscripts (must not be NIL)
 * assignFrom	NULL for array fetch, else transformed expression for source.
 */
ArrayRef *
transformArraySubscripts(ParseState *pstate,
						 Node *arrayBase,
						 Oid arrayType,
						 Oid elementType,
						 int32 elementTypMod,
						 List *indirection,
						 Node *assignFrom)
{
	bool		isSlice = false;
	List	   *upperIndexpr = NIL;
	List	   *lowerIndexpr = NIL;
	ListCell   *idx;
	ArrayRef   *aref;

	/* Caller may or may not have bothered to determine elementType */
	if (!OidIsValid(elementType))
		elementType = transformArrayType(arrayType);

	/*
	 * A list containing only single subscripts refers to a single array
	 * element.  If any of the items are double subscripts (lower:upper), then
	 * the subscript expression means an array slice operation. In this case,
	 * we supply a default lower bound of 1 for any items that contain only a
	 * single subscript.  We have to prescan the indirection list to see if
	 * there are any double subscripts.
	 */
	foreach(idx, indirection)
	{
		A_Indices  *ai = (A_Indices *) lfirst(idx);

		if (ai->lidx != NULL)
		{
			isSlice = true;
			break;
		}
	}

	/*
	 * Transform the subscript expressions.
	 */
	foreach(idx, indirection)
	{
		A_Indices  *ai = (A_Indices *) lfirst(idx);
		Node	   *subexpr;

		Assert(IsA(ai, A_Indices));
		if (isSlice)
		{
			if (ai->lidx)
			{
				subexpr = transformExpr(pstate, ai->lidx);
				/* If it's not int4 already, try to coerce */
				subexpr = coerce_to_target_type(pstate,
												subexpr, exprType(subexpr),
												INT4OID, -1,
												COERCION_ASSIGNMENT,
												COERCE_IMPLICIT_CAST,
												-1);
				if (subexpr == NULL)
					ereport(ERROR,
							(errcode(ERRCODE_DATATYPE_MISMATCH),
						  errmsg("array subscript must have type integer")));
			}
			else
			{
				/* Make a constant 1 */
				subexpr = (Node *) makeConst(INT4OID,
											 -1,
											 sizeof(int32),
											 Int32GetDatum(1),
											 false,
											 true);		/* pass by value */
			}
			lowerIndexpr = lappend(lowerIndexpr, subexpr);
		}
		subexpr = transformExpr(pstate, ai->uidx);
		/* If it's not int4 already, try to coerce */
		subexpr = coerce_to_target_type(pstate,
										subexpr, exprType(subexpr),
										INT4OID, -1,
										COERCION_ASSIGNMENT,
										COERCE_IMPLICIT_CAST,
										-1);
		if (subexpr == NULL)
			ereport(ERROR,
					(errcode(ERRCODE_DATATYPE_MISMATCH),
					 errmsg("array subscript must have type integer")));
		upperIndexpr = lappend(upperIndexpr, subexpr);
	}

	/*
	 * If doing an array store, coerce the source value to the right type.
	 * (This should agree with the coercion done by transformAssignedExpr.)
	 */
	if (assignFrom != NULL)
	{
		Oid			typesource = exprType(assignFrom);
		Oid			typeneeded = isSlice ? arrayType : elementType;

		assignFrom = coerce_to_target_type(pstate,
										   assignFrom, typesource,
										   typeneeded, elementTypMod,
										   COERCION_ASSIGNMENT,
										   COERCE_IMPLICIT_CAST,
										   -1);
		if (assignFrom == NULL)
			ereport(ERROR,
					(errcode(ERRCODE_DATATYPE_MISMATCH),
					 errmsg("array assignment requires type %s"
							" but expression is of type %s",
							format_type_be(typeneeded),
							format_type_be(typesource)),
			   errhint("You will need to rewrite or cast the expression.")));
	}

	/*
	 * Ready to build the ArrayRef node.
	 */
	aref = makeNode(ArrayRef);
	aref->refarraytype = arrayType;
	aref->refelemtype = elementType;
	aref->reftypmod = elementTypMod;
	aref->refupperindexpr = upperIndexpr;
	aref->reflowerindexpr = lowerIndexpr;
	aref->refexpr = (Expr *) arrayBase;
	aref->refassgnexpr = (Expr *) assignFrom;

	return aref;
}

/*
 * make_const
 *
 *	Convert a Value node (as returned by the grammar) to a Const node
 *	of the "natural" type for the constant.  Note that this routine is
 *	only used when there is no explicit cast for the constant, so we
 *	have to guess what type is wanted.
 *
 *	For string literals we produce a constant of type UNKNOWN ---- whose
 *	representation is the same as cstring, but it indicates to later type
 *	resolution that we're not sure yet what type it should be considered.
 *	Explicit "NULL" constants are also typed as UNKNOWN.
 *
 *	For integers and floats we produce int4, int8, or numeric depending
 *	on the value of the number.  XXX We should produce int2 as well,
 *	but additional cleanup is needed before we can do that; there are
 *	too many examples that fail if we try.
 */
Const *
make_const(ParseState *pstate, Value *value, int location)
{
	Const	   *con;
	Datum		val;
	int64		val64;
	Oid			typeid;
	int			typelen;
	bool		typebyval;
	ParseCallbackState pcbstate;

	switch (nodeTag(value))
	{
		case T_Integer:
			val = Int32GetDatum(intVal(value));

			typeid = INT4OID;
			typelen = sizeof(int32);
			typebyval = true;
			break;

		case T_Float:
			/* could be an oversize integer as well as a float ... */
			if (scanint8(strVal(value), true, &val64))
			{
				/*
				 * It might actually fit in int32. Probably only INT_MIN can
				 * occur, but we'll code the test generally just to be sure.
				 */
				int32		val32 = (int32) val64;

				if (val64 == (int64) val32)
				{
					val = Int32GetDatum(val32);

					typeid = INT4OID;
					typelen = sizeof(int32);
					typebyval = true;
				}
				else
				{
					val = Int64GetDatum(val64);

					typeid = INT8OID;
					typelen = sizeof(int64);
					typebyval = true;	/* XXX might change someday */
				}
			}
			else
			{
				/* arrange to report location if numeric_in() fails */
				setup_parser_errposition_callback(&pcbstate, pstate, location);
				val = DirectFunctionCall3(numeric_in,
										  CStringGetDatum(strVal(value)),
										  ObjectIdGetDatum(InvalidOid),
										  Int32GetDatum(-1));
				cancel_parser_errposition_callback(&pcbstate);

				typeid = NUMERICOID;
				typelen = -1;	/* variable len */
				typebyval = false;
			}
			break;

		case T_String:

			/*
			 * We assume here that UNKNOWN's internal representation is the
			 * same as CSTRING
			 */
			val = CStringGetDatum(strVal(value));

			typeid = UNKNOWNOID;	/* will be coerced later */
			typelen = -2;		/* cstring-style varwidth type */
			typebyval = false;
			break;

		case T_BitString:

			/* arrange to report location if bit_in() fails */
			setup_parser_errposition_callback(&pcbstate, pstate, location);
			val = DirectFunctionCall3(bit_in,
									  CStringGetDatum(strVal(value)),
									  ObjectIdGetDatum(InvalidOid),
									  Int32GetDatum(-1));
			cancel_parser_errposition_callback(&pcbstate);
			typeid = BITOID;
			typelen = -1;
			typebyval = false;
			break;

		case T_Null:
			/* return a null const */
			con = makeConst(UNKNOWNOID,
							-1,
							-2,
							(Datum) 0,
							true,
							false);
			con->location = location;
			return con;

		default:
			elog(ERROR, "unrecognized node type: %d", (int) nodeTag(value));
			return NULL;		/* keep compiler quiet */
	}

	con = makeConst(typeid,
<<<<<<< HEAD
			        -1,
=======
					-1,			/* typmod -1 is OK for all cases */
>>>>>>> d13f41d2
					typelen,
					val,
					false,
					typebyval);
	con->location = location;

	return con;
}<|MERGE_RESOLUTION|>--- conflicted
+++ resolved
@@ -14,11 +14,8 @@
  */
 #include "postgres.h"
 
-<<<<<<< HEAD
 #include "catalog/catquery.h"
-=======
 #include "access/heapam.h"
->>>>>>> d13f41d2
 #include "catalog/pg_type.h"
 #include "mb/pg_wchar.h"
 #include "nodes/makefuncs.h"
@@ -76,52 +73,6 @@
 void
 free_parsestate(ParseState *pstate)
 {
-<<<<<<< HEAD
-	if (pstate->p_namecache)
-		hash_destroy(pstate->p_namecache);
-
-	pfree(pstate);
-}
-
-/*
- * parser_get_namecache()
- *
- * Returns the allocated object name hash table associated with the given parse
- * state.  This cache is used by parse routines that need to allocate multiple
- * ChooseRelationName() values that need to be distinct from each other.
- *
- * The cache is allocated by the first caller of this function.
- */
-struct HTAB *
-parser_get_namecache(ParseState *pstate)
-{
-	/*
-	 * The cache is always stored in the TOP level parse state, so if this is
-	 * a substate start by walking up the pstate tree.
-	 */
-	while (pstate->parentParseState != NULL)
-		pstate = pstate->parentParseState;
-
-	/* The first caller allocates the cache */
-	if (!pstate->p_namecache)
-	{
-		HASHCTL  cacheInfo;
-		int      cacheFlags;
-
-		memset(&cacheInfo, 0, sizeof(cacheInfo));
-		cacheInfo.keysize = NAMEDATALEN;
-		cacheInfo.entrysize = NAMEDATALEN;
-		cacheInfo.hcxt = CurrentMemoryContext;
-		cacheFlags = HASH_ELEM | HASH_CONTEXT;
-
-		pstate->p_namecache = hash_create("parse state object name cache",
-										   256, &cacheInfo, cacheFlags);
-	}
-
-	/* Return the cache */
-	return pstate->p_namecache;
-}
-=======
 	/*
 	 * Check that we did not produce too many resnos; at the very least we
 	 * cannot allow more than 2^16, since that would exceed the range of a
@@ -139,7 +90,44 @@
 	pfree(pstate);
 }
 
->>>>>>> d13f41d2
+/*
+ * parser_get_namecache()
+ *
+ * Returns the allocated object name hash table associated with the given parse
+ * state.  This cache is used by parse routines that need to allocate multiple
+ * ChooseRelationName() values that need to be distinct from each other.
+ *
+ * The cache is allocated by the first caller of this function.
+ */
+struct HTAB *
+parser_get_namecache(ParseState *pstate)
+{
+	/*
+	 * The cache is always stored in the TOP level parse state, so if this is
+	 * a substate start by walking up the pstate tree.
+	 */
+	while (pstate->parentParseState != NULL)
+		pstate = pstate->parentParseState;
+
+	/* The first caller allocates the cache */
+	if (!pstate->p_namecache)
+	{
+		HASHCTL  cacheInfo;
+		int      cacheFlags;
+
+		memset(&cacheInfo, 0, sizeof(cacheInfo));
+		cacheInfo.keysize = NAMEDATALEN;
+		cacheInfo.entrysize = NAMEDATALEN;
+		cacheInfo.hcxt = CurrentMemoryContext;
+		cacheFlags = HASH_ELEM | HASH_CONTEXT;
+
+		pstate->p_namecache = hash_create("parse state object name cache",
+										   256, &cacheInfo, cacheFlags);
+	}
+
+	/* Return the cache */
+	return pstate->p_namecache;
+}
 
 /*
  * parser_errposition
@@ -560,11 +548,7 @@
 	}
 
 	con = makeConst(typeid,
-<<<<<<< HEAD
-			        -1,
-=======
 					-1,			/* typmod -1 is OK for all cases */
->>>>>>> d13f41d2
 					typelen,
 					val,
 					false,
