--- conflicted
+++ resolved
@@ -1948,7 +1948,6 @@
 }
 
 static void
-<<<<<<< HEAD
 _outCdbMotionPath(StringInfo str, CdbMotionPath *node)
 {
     WRITE_NODE_TYPE("MOTIONPATH");
@@ -1982,16 +1981,6 @@
 	WRITE_INT_FIELD(share.nextPlanId);
 }
 #endif /* COMPILING_BINARY_FUNCS */
-=======
-_outPlannerGlobal(StringInfo str, PlannerGlobal *node)
-{
-	WRITE_NODE_TYPE("PLANNERGLOBAL");
-
-	/* NB: this isn't a complete set of fields */
-	WRITE_NODE_FIELD(paramlist);
-	WRITE_INT_FIELD(next_plan_id);
-}
->>>>>>> 71b0cf2f
 
 static void
 _outPlannerInfo(StringInfo str, PlannerInfo *node)
@@ -4557,12 +4546,9 @@
 			case T_HashPath:
 				_outHashPath(str, obj);
 				break;
-<<<<<<< HEAD
             case T_CdbMotionPath:
                 _outCdbMotionPath(str, obj);
                 break;
-=======
->>>>>>> 71b0cf2f
 			case T_PlannerGlobal:
 				_outPlannerGlobal(str, obj);
 				break;
