--- conflicted
+++ resolved
@@ -3,22 +3,14 @@
  * outfuncs.c
  *	  Output functions for Postgres tree nodes.
  *
-<<<<<<< HEAD
  * Portions Copyright (c) 2005-2010, Greenplum inc
  * Portions Copyright (c) 2012-Present Pivotal Software, Inc.
- * Portions Copyright (c) 1996-2008, PostgreSQL Global Development Group
-=======
  * Portions Copyright (c) 1996-2009, PostgreSQL Global Development Group
->>>>>>> b0a6ad70
  * Portions Copyright (c) 1994, Regents of the University of California
  *
  *
  * IDENTIFICATION
-<<<<<<< HEAD
- *	  $PostgreSQL: pgsql/src/backend/nodes/outfuncs.c,v 1.346 2008/12/01 21:06:12 tgl Exp $
-=======
  *	  $PostgreSQL: pgsql/src/backend/nodes/outfuncs.c,v 1.349 2009/01/01 17:23:43 momjian Exp $
->>>>>>> b0a6ad70
  *
  * NOTES
  *	  Every node type that can appear in stored rules' parsetrees *must*
@@ -879,7 +871,6 @@
 	for (i = 0; i < node->ordNumCols; i++)
 		appendStringInfo(str, " %u", node->ordOperators[i]);
 
-<<<<<<< HEAD
 	WRITE_INT_FIELD(firstOrderCol);
 	WRITE_OID_FIELD(firstOrderCmpOperator);
 	WRITE_BOOL_FIELD(firstOrderNullsFirst);
@@ -887,9 +878,6 @@
 	WRITE_INT_FIELD(frameOptions);
 	WRITE_NODE_FIELD(startOffset);
 	WRITE_NODE_FIELD(endOffset);
-=======
-	WRITE_INT_FIELD(frameOptions);
->>>>>>> b0a6ad70
 }
 #endif /* COMPILING_BINARY_FUNCS */
 
@@ -2577,19 +2565,9 @@
 {
 	WRITE_NODE_TYPE("CREATEROLESTMT");
 
-<<<<<<< HEAD
 	WRITE_ENUM_FIELD(stmt_type, RoleStmtType);
 	WRITE_STRING_FIELD(role);
 	WRITE_NODE_FIELD(options);
-=======
-	WRITE_STRING_FIELD(name);
-	WRITE_STRING_FIELD(refname);
-	WRITE_NODE_FIELD(partitionClause);
-	WRITE_NODE_FIELD(orderClause);
-	WRITE_INT_FIELD(frameOptions);
-	WRITE_UINT_FIELD(winref);
-	WRITE_BOOL_FIELD(copiedOrder);
->>>>>>> b0a6ad70
 }
 
 static void
@@ -3953,11 +3931,8 @@
 	WRITE_NODE_FIELD(partitionClause);
 	WRITE_NODE_FIELD(orderClause);
 	WRITE_INT_FIELD(frameOptions);
-<<<<<<< HEAD
 	WRITE_NODE_FIELD(startOffset);
 	WRITE_NODE_FIELD(endOffset);
-=======
->>>>>>> b0a6ad70
 	WRITE_LOCATION_FIELD(location);
 }
 
