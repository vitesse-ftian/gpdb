/*-------------------------------------------------------------------------
 *
 * tidbitmap.c
 *	  PostgreSQL tuple-id (TID) bitmap package
 *
 * This module provides bitmap data structures that are spiritually
 * similar to Bitmapsets, but are specially adapted to store sets of
 * tuple identifiers (TIDs), or ItemPointers.  In particular, the division
 * of an ItemPointer into BlockNumber and OffsetNumber is catered for.
 * Also, since we wish to be able to store very large tuple sets in
 * memory with this data structure, we support "lossy" storage, in which
 * we no longer remember individual tuple offsets on a page but only the
 * fact that a particular page needs to be visited.
 *
 * The "lossy" storage uses one bit per disk page, so at the standard 8K
 * BLCKSZ, we can represent all pages in 64Gb of disk space in about 1Mb
 * of memory.  People pushing around tables of that size should have a
 * couple of Mb to spare, so we don't worry about providing a second level
 * of lossiness.  In theory we could fall back to page ranges at some
 * point, but for now that seems useless complexity.
 *
 * We also support the notion of candidate matches, or rechecking.  This
 * means we know that a search need visit only some tuples on a page,
 * but we are not certain that all of those tuples are real matches.
 * So the eventual heap scan must recheck the quals for these tuples only,
 * rather than rechecking the quals for all tuples on the page as in the
 * lossy-bitmap case.  Rechecking can be specified when TIDs are inserted
 * into a bitmap, and it can also happen internally when we AND a lossy
 * and a non-lossy page.
 *
 *
 * Copyright (c) 2003-2008, PostgreSQL Global Development Group
 *
 * IDENTIFICATION
 *	  $PostgreSQL: pgsql/src/backend/nodes/tidbitmap.c,v 1.15 2008/04/10 22:25:25 tgl Exp $
 *
 *-------------------------------------------------------------------------
 */
#include "postgres.h"

#include <limits.h>

#include "access/htup.h"
#include "access/bitmap.h"		/* XXX: remove once pull_stream is generic */
#include "executor/instrument.h"	/* Instrumentation */
#include "nodes/bitmapset.h"
#include "nodes/tidbitmap.h"
#include "storage/bufpage.h"
#include "utils/hsearch.h"

#define WORDNUM(x)	((x) / TBM_BITS_PER_BITMAPWORD)
#define BITNUM(x)	((x) % TBM_BITS_PER_BITMAPWORD)

<<<<<<< HEAD
static bool tbm_iterate_page(PagetableEntry *page, TBMIterateResult *output);
static bool tbm_iterate_hash(HashBitmap *tbm, TBMIterateResult *output);
static PagetableEntry *tbm_next_page(HashBitmap *tbm, bool *more);
=======
/* We use BITS_PER_BITMAPWORD and typedef bitmapword from nodes/bitmapset.h */

#define WORDNUM(x)	((x) / BITS_PER_BITMAPWORD)
#define BITNUM(x)	((x) % BITS_PER_BITMAPWORD)

/* number of active words for an exact page: */
#define WORDS_PER_PAGE	((MAX_TUPLES_PER_PAGE - 1) / BITS_PER_BITMAPWORD + 1)
/* number of active words for a lossy chunk: */
#define WORDS_PER_CHUNK  ((PAGES_PER_CHUNK - 1) / BITS_PER_BITMAPWORD + 1)

/*
 * The hashtable entries are represented by this data structure.  For
 * an exact page, blockno is the page number and bit k of the bitmap
 * represents tuple offset k+1.  For a lossy chunk, blockno is the first
 * page in the chunk (this must be a multiple of PAGES_PER_CHUNK) and
 * bit k represents page blockno+k.  Note that it is not possible to
 * have exact storage for the first page of a chunk if we are using
 * lossy storage for any page in the chunk's range, since the same
 * hashtable entry has to serve both purposes.
 *
 * recheck is used only on exact pages --- it indicates that although
 * only the stated tuples need be checked, the full index qual condition
 * must be checked for each (ie, these are candidate matches).
 */
typedef struct PagetableEntry
{
	BlockNumber blockno;		/* page number (hashtable key) */
	bool		ischunk;		/* T = lossy storage, F = exact */
	bool		recheck;		/* should the tuples be rechecked? */
	bitmapword	words[Max(WORDS_PER_PAGE, WORDS_PER_CHUNK)];
} PagetableEntry;
>>>>>>> 4e82a954

/*
 * dynahash.c is optimized for relatively large, long-lived hash tables.
 * This is not ideal for TIDBitMap, particularly when we are using a bitmap
 * scan on the inside of a nestloop join: a bitmap may well live only long
 * enough to accumulate one entry in such cases.  We therefore avoid creating
 * an actual hashtable until we need two pagetable entries.  When just one
 * pagetable entry is needed, we store it in a fixed field of TIDBitMap.
 * (NOTE: we don't get rid of the hashtable if the bitmap later shrinks down
 * to zero or one page again.  So, status can be TBM_HASH even when nentries
 * is zero or one.)
 */
typedef enum
{
	HASHBM_EMPTY,				/* no hashtable, nentries == 0 */
	HASHBM_ONE_PAGE,			/* entry1 contains the single entry */
	HASHBM_HASH					/* pagetable is valid, entry1 is not */
} TBMStatus;

/*
 * Here is the representation for a whole HashBitmap.
 */
struct HashBitmap
{
	NodeTag		type;			/* to make it a valid Node */
	MemoryContext mcxt;			/* memory context containing me */
	TBMStatus	status;			/* see codes above */
	HTAB	   *pagetable;		/* hash table of PagetableEntry's */
	int			nentries;		/* number of entries in pagetable */
	int			nentries_hwm;	/* high-water mark for number of entries */
	int			maxentries;		/* limit on same to meet maxbytes */
	int			npages;			/* number of exact entries in pagetable */
	int			nchunks;		/* number of lossy entries in pagetable */
	bool		iterating;		/* tbm_begin_iterate called? */
	PagetableEntry entry1;		/* used when status == HASHBM_ONE_PAGE */
	/* the remaining fields are used while producing sorted output: */
	PagetableEntry **spages;	/* sorted exact-page list, or NULL */
	PagetableEntry **schunks;	/* sorted lossy-chunk list, or NULL */
	int			spageptr;		/* next spages index */
	int			schunkptr;		/* next schunks index */
	int			schunkbit;		/* next bit to check in current schunk */

	/* CDB: Statistics for EXPLAIN ANALYZE */
	struct Instrumentation *instrument;
	Size		bytesperentry;
};

/* A struct to hide away HashBitmap state for a streaming bitmap */
typedef struct HashStreamOpaque
{
	HashBitmap *tbm;  /* HashStreamOpaque will not take the ownership of freeing HashBitmap */
	PagetableEntry *entry;
}	HashStreamOpaque;

/* Local function prototypes */
static void tbm_union_page(HashBitmap *a, const PagetableEntry *bpage);
static bool tbm_intersect_page(HashBitmap *a, PagetableEntry *apage,
				   const HashBitmap *b);
static const PagetableEntry *tbm_find_pageentry(const HashBitmap *tbm,
				   BlockNumber pageno);

static PagetableEntry *tbm_get_pageentry(HashBitmap *tbm, BlockNumber pageno);
static bool tbm_page_is_lossy(const HashBitmap *tbm, BlockNumber pageno);
static void tbm_mark_page_lossy(HashBitmap *tbm, BlockNumber pageno);
static void tbm_lossify(HashBitmap *tbm);
static int	tbm_comparator(const void *left, const void *right);
static bool tbm_stream_block(StreamNode * self, PagetableEntry *e);
static void tbm_stream_free(StreamNode * self);
static void tbm_stream_set_instrument(StreamNode * self, struct Instrumentation *instr);
static void tbm_stream_upd_instrument(StreamNode * self);

/*
 * tbm_create - create an initially-empty bitmap
 *
 * The bitmap will live in the memory context that is CurrentMemoryContext
 * at the time of this call.  It will be limited to (approximately) maxbytes
 * total memory consumption.
 */
HashBitmap *
tbm_create(long maxbytes)
{
	HashBitmap *tbm;
	long		nbuckets;

	/*
	 * Ensure that we don't have heap tuple offsets going beyond (INT16_MAX +
	 * 1) or 32768. The executor iterates only over the first 32K tuples for
	 * lossy bitmap pages [MPP-24326].
	 */
	COMPILE_ASSERT(MaxHeapTuplesPerPage <= (INT16_MAX + 1));

	/*
	 * Create the HashBitmap struct.
	 */
	tbm = (HashBitmap *) palloc0(sizeof(HashBitmap));

	tbm->type = T_HashBitmap;	/* Set NodeTag */
	tbm->mcxt = CurrentMemoryContext;
	tbm->status = HASHBM_EMPTY;
	tbm->instrument = NULL;

	/*
	 * Estimate number of hashtable entries we can have within maxbytes. This
	 * estimates the hash overhead at MAXALIGN(sizeof(HASHELEMENT)) plus a
	 * pointer per hash entry, which is crude but good enough for our purpose.
	 * Also count an extra Pointer per entry for the arrays created during
	 * iteration readout.
	 */
	tbm->bytesperentry =
		(MAXALIGN(sizeof(HASHELEMENT)) + MAXALIGN(sizeof(PagetableEntry))
		 + sizeof(Pointer) + sizeof(Pointer));
	nbuckets = maxbytes / tbm->bytesperentry;
	nbuckets = Min(nbuckets, INT_MAX - 1);		/* safety limit */
	nbuckets = Max(nbuckets, 16);		/* sanity limit */
	tbm->maxentries = (int) nbuckets;

	return tbm;
}

/*
 * Actually create the hashtable.  Since this is a moderately expensive
 * proposition, we don't do it until we have to.
 */
static void
tbm_create_pagetable(HashBitmap *tbm)
{
	HASHCTL		hash_ctl;

	Assert(tbm->status != HASHBM_HASH);
	Assert(tbm->pagetable == NULL);

	/* Create the hashtable proper */
	MemSet(&hash_ctl, 0, sizeof(hash_ctl));
	hash_ctl.keysize = sizeof(BlockNumber);
	hash_ctl.entrysize = sizeof(PagetableEntry);
	hash_ctl.hash = tag_hash;
	hash_ctl.hcxt = tbm->mcxt;
	tbm->pagetable = hash_create("HashBitmap",
								 128,	/* start small and extend */
								 &hash_ctl,
								 HASH_ELEM | HASH_FUNCTION | HASH_CONTEXT);

	/* If entry1 is valid, push it into the hashtable */
	if (tbm->status == HASHBM_ONE_PAGE)
	{
		PagetableEntry *page;
		bool		found;

		page = (PagetableEntry *) hash_search(tbm->pagetable,
											  (void *) &tbm->entry1.blockno,
											  HASH_ENTER, &found);
		Assert(!found);
		memcpy(page, &tbm->entry1, sizeof(PagetableEntry));
	}

	tbm->status = HASHBM_HASH;
}

/*
 * tbm_free - free a HashBitmap
 */
void
tbm_free(HashBitmap *tbm)
{
	if (tbm->instrument)
		tbm_bitmap_upd_instrument((Node *) tbm);
	if (tbm->pagetable)
		hash_destroy(tbm->pagetable);
	if (tbm->spages)
		pfree(tbm->spages);
	if (tbm->schunks)
		pfree(tbm->schunks);
	pfree(tbm);
}


/*
 * tbm_upd_instrument - Update the Instrumentation attached to a HashBitmap.
 */
static void
tbm_upd_instrument(HashBitmap *tbm)
{
	Instrumentation *instr = tbm->instrument;
	Size		workmemused;

	if (!instr)
		return;

	/* Update page table high-water mark. */
	tbm->nentries_hwm = Max(tbm->nentries_hwm, tbm->nentries);

	/* How much of our work_mem quota was actually used? */
	workmemused = tbm->nentries_hwm * tbm->bytesperentry;
	instr->workmemused = Max(instr->workmemused, workmemused);
}	/* tbm_upd_instrument */


/*
 * tbm_set_instrument
 *	Attach caller's Instrumentation object to a HashBitmap, unless the
 *	HashBitmap already has one.  We want the statistics to be associated
 *	with the plan node which originally created the bitmap, rather than a
 *	downstream consumer of the bitmap.
 */
static void
tbm_set_instrument(HashBitmap *tbm, struct Instrumentation *instr)
{
	if (instr == NULL ||
		tbm->instrument == NULL)
	{
		tbm->instrument = instr;
		tbm_upd_instrument(tbm);
	}
}	/* tbm_set_instrument */


/*
<<<<<<< HEAD
 * tbm_add_tuples - add some tuple IDs to a HashBitmap
 */
void
tbm_add_tuples(HashBitmap *tbm, const ItemPointer tids, int ntids)
=======
 * tbm_add_tuples - add some tuple IDs to a TIDBitmap
 *
 * If recheck is true, then the recheck flag will be set in the
 * TBMIterateResult when any of these tuples are reported out.
 */
void
tbm_add_tuples(TIDBitmap *tbm, const ItemPointer tids, int ntids,
			   bool recheck)
>>>>>>> 4e82a954
{
	int			i;

	Assert(!tbm->iterating);
	for (i = 0; i < ntids; i++)
	{
		BlockNumber blk = ItemPointerGetBlockNumber(tids + i);
		OffsetNumber off = ItemPointerGetOffsetNumber(tids + i);
		PagetableEntry *page;
		int			wordnum,
					bitnum;

		/* safety check to ensure we don't overrun bit array bounds */

		/* UNDONE: Turn this off until we convert this module to AO TIDs. */
#if 0
		if (off < 1 || off > MAX_TUPLES_PER_PAGE)
			elog(ERROR, "tuple offset out of range: %u", off);
#endif

		if (tbm_page_is_lossy(tbm, blk))
			continue;			/* whole page is already marked */

		page = tbm_get_pageentry(tbm, blk);

		if (page->ischunk)
		{
			/* The page is a lossy chunk header, set bit for itself */
			wordnum = bitnum = 0;
		}
		else
		{
			/* Page is exact, so set bit for individual tuple */
			wordnum = WORDNUM(off - 1);
			bitnum = BITNUM(off - 1);
		}
<<<<<<< HEAD
		page->words[wordnum] |= ((tbm_bitmapword) 1 << bitnum);
=======
		page->words[wordnum] |= ((bitmapword) 1 << bitnum);
		page->recheck |= recheck;
>>>>>>> 4e82a954

		if (tbm->nentries > tbm->maxentries)
			tbm_lossify(tbm);
	}
}

/*
 * tbm_union - set union
 *
 * a is modified in-place, b is not changed
 */
void
tbm_union(HashBitmap *a, const HashBitmap *b)
{
	Assert(!a->iterating);
	/* Nothing to do if b is empty */
	if (b->nentries == 0)
		return;
	/* Scan through chunks and pages in b, merge into a */
	if (b->status == HASHBM_ONE_PAGE)
		tbm_union_page(a, &b->entry1);
	else
	{
		HASH_SEQ_STATUS status;
		PagetableEntry *bpage;

		Assert(b->status == HASHBM_HASH);
		hash_seq_init(&status, b->pagetable);
		while ((bpage = (PagetableEntry *) hash_seq_search(&status)) != NULL)
			tbm_union_page(a, bpage);
	}
}

/* Process one page of b during a union op */
static void
tbm_union_page(HashBitmap *a, const PagetableEntry *bpage)
{
	PagetableEntry *apage;
	int			wordnum;

	if (bpage->ischunk)
	{
		/* Scan b's chunk, mark each indicated page lossy in a */
		for (wordnum = 0; wordnum < WORDS_PER_PAGE; wordnum++)
		{
			tbm_bitmapword w = bpage->words[wordnum];

			if (w != 0)
			{
				BlockNumber pg;

				pg = bpage->blockno + (wordnum * TBM_BITS_PER_BITMAPWORD);
				while (w != 0)
				{
					if (w & 1)
						tbm_mark_page_lossy(a, pg);
					pg++;
					w >>= 1;
				}
			}
		}
	}
	else if (tbm_page_is_lossy(a, bpage->blockno))
	{
		/* page is already lossy in a, nothing to do */
		return;
	}
	else
	{
		apage = tbm_get_pageentry(a, bpage->blockno);
		if (apage->ischunk)
		{
			/* The page is a lossy chunk header, set bit for itself */
			apage->words[0] |= ((tbm_bitmapword) 1 << 0);
		}
		else
		{
			/* Both pages are exact, merge at the bit level */
			for (wordnum = 0; wordnum < WORDS_PER_PAGE; wordnum++)
				apage->words[wordnum] |= bpage->words[wordnum];
			apage->recheck |= bpage->recheck;
		}
	}

	if (a->nentries > a->maxentries)
		tbm_lossify(a);
}

/*
 * tbm_intersect - set intersection
 *
 * a is modified in-place, b is not changed
 */
void
tbm_intersect(HashBitmap *a, const HashBitmap *b)
{
	Assert(!a->iterating);
	/* Nothing to do if a is empty */
	if (a->nentries == 0)
		return;

	a->nentries_hwm = Max(a->nentries_hwm, a->nentries);

	/* Scan through chunks and pages in a, try to match to b */
	if (a->status == HASHBM_ONE_PAGE)
	{
		if (tbm_intersect_page(a, &a->entry1, b))
		{
			/* Page is now empty, remove it from a */
			Assert(!a->entry1.ischunk);
			a->npages--;
			a->nentries--;
			Assert(a->nentries == 0);
			a->status = HASHBM_EMPTY;
		}
	}
	else
	{
		HASH_SEQ_STATUS status;
		PagetableEntry *apage;

		Assert(a->status == HASHBM_HASH);
		hash_seq_init(&status, a->pagetable);
		while ((apage = (PagetableEntry *) hash_seq_search(&status)) != NULL)
		{
			if (tbm_intersect_page(a, apage, b))
			{
				/* Page or chunk is now empty, remove it from a */
				if (apage->ischunk)
					a->nchunks--;
				else
					a->npages--;
				a->nentries--;
				if (hash_search(a->pagetable,
								(void *) &apage->blockno,
								HASH_REMOVE, NULL) == NULL)
					elog(ERROR, "hash table corrupted");
			}
		}
	}
}

/*
 * Process one page of a during an intersection op
 *
 * Returns TRUE if apage is now empty and should be deleted from a
 */
static bool
tbm_intersect_page(HashBitmap *a, PagetableEntry *apage, const HashBitmap *b)
{
	const PagetableEntry *bpage;
	int			wordnum;

	if (apage->ischunk)
	{
		/* Scan each bit in chunk, try to clear */
		bool		candelete = true;

		for (wordnum = 0; wordnum < WORDS_PER_PAGE; wordnum++)
		{
			tbm_bitmapword w = apage->words[wordnum];

			if (w != 0)
			{
				tbm_bitmapword neww = w;
				BlockNumber pg;
				int			bitnum;

				pg = apage->blockno + (wordnum * TBM_BITS_PER_BITMAPWORD);
				bitnum = 0;
				while (w != 0)
				{
					if (w & 1)
					{
						if (!tbm_page_is_lossy(b, pg) &&
							tbm_find_pageentry(b, pg) == NULL)
						{
							/* Page is not in b at all, lose lossy bit */
							neww &= ~((tbm_bitmapword) 1 << bitnum);
						}
					}
					pg++;
					bitnum++;
					w >>= 1;
				}
				apage->words[wordnum] = neww;
				if (neww != 0)
					candelete = false;
			}
		}
		return candelete;
	}
	else if (tbm_page_is_lossy(b, apage->blockno))
	{
		/*
		 * Some of the tuples in 'a' might not satisfy the quals for 'b',
		 * but because the page 'b' is lossy, we don't know which ones. 
		 * Therefore we mark 'a' as requiring rechecks, to indicate that
		 * at most those tuples set in 'a' are matches.
		 */
		apage->recheck = true;
		return false;
	}
	else
	{
		bool		candelete = true;

		bpage = tbm_find_pageentry(b, apage->blockno);
		if (bpage != NULL)
		{
			/* Both pages are exact, merge at the bit level */
			Assert(!bpage->ischunk);
			for (wordnum = 0; wordnum < WORDS_PER_PAGE; wordnum++)
			{
				apage->words[wordnum] &= bpage->words[wordnum];
				if (apage->words[wordnum] != 0)
					candelete = false;
			}
			apage->recheck |= bpage->recheck;
		}
		/* If there is no matching b page, we can just delete the a page */
		return candelete;
	}
}

/*
 * tbm_is_empty - is a HashBitmap completely empty?
 */
bool
tbm_is_empty(const HashBitmap *tbm)
{
	return (tbm->nentries == 0);
}

/*
 * tbm_begin_iterate - prepare to iterate through a HashBitmap
 *
 * NB: after this is called, it is no longer allowed to modify the contents
 * of the bitmap.  However, you can call this multiple times to scan the
 * contents repeatedly.
 */
void
tbm_begin_iterate(HashBitmap *tbm)
{
	HASH_SEQ_STATUS status;
	PagetableEntry *page;
	int			npages;
	int			nchunks;

	tbm->iterating = true;

	/*
	 * Reset iteration pointers.
	 */
	tbm->spageptr = 0;
	tbm->schunkptr = 0;
	tbm->schunkbit = 0;

	/*
	 * Nothing else to do if no entries, nor if we don't have a hashtable.
	 */
	if (tbm->nentries == 0 || tbm->status != HASHBM_HASH)
		return;

	/*
	 * Create and fill the sorted page lists if we didn't already.
	 */
	if (!tbm->spages && tbm->npages > 0)
		tbm->spages = (PagetableEntry **)
			MemoryContextAlloc(tbm->mcxt,
							   tbm->npages * sizeof(PagetableEntry *));
	if (!tbm->schunks && tbm->nchunks > 0)
		tbm->schunks = (PagetableEntry **)
			MemoryContextAlloc(tbm->mcxt,
							   tbm->nchunks * sizeof(PagetableEntry *));

	hash_seq_init(&status, tbm->pagetable);
	npages = nchunks = 0;
	while ((page = (PagetableEntry *) hash_seq_search(&status)) != NULL)
	{
		if (page->ischunk)
			tbm->schunks[nchunks++] = page;
		else
			tbm->spages[npages++] = page;
	}
	Assert(npages == tbm->npages);
	Assert(nchunks == tbm->nchunks);
	if (npages > 1)
		qsort(tbm->spages, npages, sizeof(PagetableEntry *), tbm_comparator);
	if (nchunks > 1)
		qsort(tbm->schunks, nchunks, sizeof(PagetableEntry *), tbm_comparator);
}

/*
 * tbm_iterate - scan through next page of a HashBitmap or a StreamBitmap.
 */
bool
tbm_iterate(Node *tbm, TBMIterateResult *output)
{
	Assert(IsA(tbm, HashBitmap) || IsA(tbm, StreamBitmap));

	switch (tbm->type)
	{
		case T_HashBitmap:
			{
				HashBitmap *hashBitmap = (HashBitmap *) tbm;

				if (!hashBitmap->iterating)
					tbm_begin_iterate(hashBitmap);

				return tbm_iterate_hash(hashBitmap, output);
			}
		case T_StreamBitmap:
			{
				StreamBitmap *streamBitmap = (StreamBitmap *) tbm;
				bool		status;
				StreamNode *s;

				s = streamBitmap->streamNode;

				status = bitmap_stream_iterate((void *) s, &(streamBitmap->entry));

				/* XXX: perhaps we should only do this if status == true ? */
				tbm_iterate_page(&(streamBitmap->entry), output);

				return status;
			}
		default:
			elog(ERROR, "unrecoganized node type");
	}

	return false;
}

/*
 * tbm_iterate_page - get a TBMIterateResult from a given PagetableEntry.
 */
static bool
tbm_iterate_page(PagetableEntry *page, TBMIterateResult *output)
{
	int			ntuples;
	int			wordnum;

	if (page->ischunk)
	{
		ntuples = -1;
	}

	else
	{
		/* scan bitmap to extract individual offset numbers */
		ntuples = 0;
		for (wordnum = 0; wordnum < WORDS_PER_PAGE; wordnum++)
		{
			tbm_bitmapword w = page->words[wordnum];

			if (w != 0)
			{
				int			off = wordnum * TBM_BITS_PER_BITMAPWORD + 1;

				while (w != 0)
				{
					if (w & 1)
						output->offsets[ntuples++] = (OffsetNumber) off;
					off++;
					w >>= 1;
				}
			}
		}
	}

	output->blockno = page->blockno;
	output->ntuples = ntuples;

	return true;
}

/*
 * tbm_iterate_hash - scan through next page of a HashBitmap
 *
 * Gets a TBMIterateResult representing one page, or NULL if there are
 * no more pages to scan.  Pages are guaranteed to be delivered in numerical
 * order.  If result->ntuples < 0, then the bitmap is "lossy" and failed to
 * remember the exact tuples to look at on this page --- the caller must
 * examine all tuples on the page and check if they meet the intended
<<<<<<< HEAD
 * condition.
 *
 * If 'output' is NULL, simple advance the HashBitmap by one.
=======
 * condition.  If result->recheck is true, only the indicated tuples need
 * be examined, but the condition must be rechecked anyway.  (For ease of
 * testing, recheck is always set true when ntuples < 0.)
>>>>>>> 4e82a954
 */
static bool
tbm_iterate_hash(HashBitmap *tbm, TBMIterateResult *output)
{
	PagetableEntry *e;
	bool		more;

	e = tbm_next_page(tbm, &more);
	if (more && e)
	{
		tbm_iterate_page(e, output);
		return true;
	}
	return false;
}

/*
 * tbm_next_page - actually traverse the HashBitmap
 *
 * Store the next block of matches in nextpage.
 */

static PagetableEntry *
tbm_next_page(HashBitmap *tbm, bool *more)
{
	Assert(tbm->iterating);

	*more = true;

	/*
	 * If lossy chunk pages remain, make sure we've advanced schunkptr/
	 * schunkbit to the next set bit.
	 */
	while (tbm->schunkptr < tbm->nchunks)
	{
		PagetableEntry *chunk = tbm->schunks[tbm->schunkptr];
		int			schunkbit = tbm->schunkbit;

		while (schunkbit < PAGES_PER_CHUNK)
		{
			int			wordnum = WORDNUM(schunkbit);
			int			bitnum = BITNUM(schunkbit);

			if ((chunk->words[wordnum] & ((tbm_bitmapword) 1 << bitnum)) != 0)
				break;
			schunkbit++;
		}
		if (schunkbit < PAGES_PER_CHUNK)
		{
			tbm->schunkbit = schunkbit;
			break;
		}
		/* advance to next chunk */
		tbm->schunkptr++;
		tbm->schunkbit = 0;
	}

	/*
	 * If both chunk and per-page data remain, must output the numerically
	 * earlier page.
	 */
	if (tbm->schunkptr < tbm->nchunks)
	{
		PagetableEntry *chunk = tbm->schunks[tbm->schunkptr];
		PagetableEntry *nextpage;
		BlockNumber chunk_blockno;

		chunk_blockno = chunk->blockno + tbm->schunkbit;
		if (tbm->spageptr >= tbm->npages ||
			chunk_blockno < tbm->spages[tbm->spageptr]->blockno)
		{
			/* Return a lossy page indicator from the chunk */
<<<<<<< HEAD
			nextpage = (PagetableEntry *) palloc(sizeof(PagetableEntry));
			nextpage->ischunk = true;
			nextpage->blockno = chunk_blockno;
=======
			output->blockno = chunk_blockno;
			output->ntuples = -1;
			output->recheck = true;
>>>>>>> 4e82a954
			tbm->schunkbit++;
			return nextpage;
		}
	}

	if (tbm->spageptr < tbm->npages)
	{
		PagetableEntry *e;

		/* In ONE_PAGE state, we don't allocate an spages[] array */
		if (tbm->status == HASHBM_ONE_PAGE)
			e = &tbm->entry1;
		else
			e = tbm->spages[tbm->spageptr];

<<<<<<< HEAD
=======
				while (w != 0)
				{
					if (w & 1)
						output->offsets[ntuples++] = (OffsetNumber) off;
					off++;
					w >>= 1;
				}
			}
		}
		output->blockno = page->blockno;
		output->ntuples = ntuples;
		output->recheck = page->recheck;
>>>>>>> 4e82a954
		tbm->spageptr++;
		return e;
	}

	/* Nothing more in the bitmap */
	*more = false;
	return NULL;
}

/*
 * tbm_find_pageentry - find a PagetableEntry for the pageno
 *
 * Returns NULL if there is no non-lossy entry for the pageno.
 */
static const PagetableEntry *
tbm_find_pageentry(const HashBitmap *tbm, BlockNumber pageno)
{
	const PagetableEntry *page;

	if (tbm->nentries == 0)		/* in case pagetable doesn't exist */
		return NULL;

	if (tbm->status == HASHBM_ONE_PAGE)
	{
		page = &tbm->entry1;
		if (page->blockno != pageno)
			return NULL;
		Assert(!page->ischunk);
		return page;
	}

	page = (PagetableEntry *) hash_search(tbm->pagetable,
										  (void *) &pageno,
										  HASH_FIND, NULL);
	if (page == NULL)
		return NULL;
	if (page->ischunk)
		return NULL;			/* don't want a lossy chunk header */
	return page;
}

/*
 * tbm_get_pageentry - find or create a PagetableEntry for the pageno
 *
 * If new, the entry is marked as an exact (non-chunk) entry.
 *
 * This may cause the table to exceed the desired memory size.	It is
 * up to the caller to call tbm_lossify() at the next safe point if so.
 */
static PagetableEntry *
tbm_get_pageentry(HashBitmap *tbm, BlockNumber pageno)
{
	PagetableEntry *page;
	bool		found;

	if (tbm->status == HASHBM_EMPTY)
	{
		/* Use the fixed slot */
		page = &tbm->entry1;
		found = false;
		tbm->status = HASHBM_ONE_PAGE;
	}
	else
	{
		if (tbm->status == HASHBM_ONE_PAGE)
		{
			page = &tbm->entry1;
			if (page->blockno == pageno)
				return page;
			/* Time to switch from one page to a hashtable */
			tbm_create_pagetable(tbm);
		}

		/* Look up or create an entry */
		page = (PagetableEntry *) hash_search(tbm->pagetable,
											  (void *) &pageno,
											  HASH_ENTER, &found);
	}

	/* Initialize it if not present before */
	if (!found)
	{
		MemSet(page, 0, sizeof(PagetableEntry));
		page->blockno = pageno;
		/* must count it too */
		tbm->nentries++;
		tbm->npages++;
	}

	return page;
}

/*
 * tbm_page_is_lossy - is the page marked as lossily stored?
 */
static bool
tbm_page_is_lossy(const HashBitmap *tbm, BlockNumber pageno)
{
	PagetableEntry *page;
	BlockNumber chunk_pageno;
	int			bitno;

	/* we can skip the lookup if there are no lossy chunks */
	if (tbm->nchunks == 0)
		return false;
	Assert(tbm->status == HASHBM_HASH);

	bitno = pageno % PAGES_PER_CHUNK;
	chunk_pageno = pageno - bitno;
	page = (PagetableEntry *) hash_search(tbm->pagetable,
										  (void *) &chunk_pageno,
										  HASH_FIND, NULL);
	if (page != NULL && page->ischunk)
	{
		int			wordnum = WORDNUM(bitno);
		int			bitnum = BITNUM(bitno);

		if ((page->words[wordnum] & ((tbm_bitmapword) 1 << bitnum)) != 0)
			return true;
	}
	return false;
}

/*
 * tbm_mark_page_lossy - mark the page number as lossily stored
 *
 * This may cause the table to exceed the desired memory size.	It is
 * up to the caller to call tbm_lossify() at the next safe point if so.
 */
static void
tbm_mark_page_lossy(HashBitmap *tbm, BlockNumber pageno)
{
	PagetableEntry *page;
	bool		found;
	BlockNumber chunk_pageno;
	int			bitno;
	int			wordnum;
	int			bitnum;

	/* We force the bitmap into hashtable mode whenever it's lossy */
	if (tbm->status != HASHBM_HASH)
		tbm_create_pagetable(tbm);

	bitno = pageno % PAGES_PER_CHUNK;
	chunk_pageno = pageno - bitno;

	/*
	 * Remove any extant non-lossy entry for the page.	If the page is its own
	 * chunk header, however, we skip this and handle the case below.
	 */
	if (bitno != 0)
	{
		if (hash_search(tbm->pagetable,
						(void *) &pageno,
						HASH_REMOVE, NULL) != NULL)
		{
			/* It was present, so adjust counts */
			tbm->nentries_hwm = Max(tbm->nentries_hwm, tbm->nentries);
			tbm->nentries--;
			tbm->npages--;		/* assume it must have been non-lossy */
		}
	}

	/* Look up or create entry for chunk-header page */
	page = (PagetableEntry *) hash_search(tbm->pagetable,
										  (void *) &chunk_pageno,
										  HASH_ENTER, &found);

	/* Initialize it if not present before */
	if (!found)
	{
		MemSet(page, 0, sizeof(PagetableEntry));
		page->blockno = chunk_pageno;
		page->ischunk = true;
		/* must count it too */
		tbm->nentries++;
		tbm->nchunks++;
	}
	else if (!page->ischunk)
	{
		/* chunk header page was formerly non-lossy, make it lossy */
		MemSet(page, 0, sizeof(PagetableEntry));
		page->blockno = chunk_pageno;
		page->ischunk = true;
		/* we assume it had some tuple bit(s) set, so mark it lossy */
		page->words[0] = ((tbm_bitmapword) 1 << 0);
		/* adjust counts */
		tbm->nchunks++;
		tbm->npages--;
	}

	/* Now set the original target page's bit */
	wordnum = WORDNUM(bitno);
	bitnum = BITNUM(bitno);
	page->words[wordnum] |= ((tbm_bitmapword) 1 << bitnum);
}

/*
 * tbm_lossify - lose some information to get back under the memory limit
 */
static void
tbm_lossify(HashBitmap *tbm)
{
	HASH_SEQ_STATUS status;
	PagetableEntry *page;

	/*
	 * XXX Really stupid implementation: this just lossifies pages in
	 * essentially random order.  We should be paying some attention to the
	 * number of bits set in each page, instead.
	 *
	 * Since we are called as soon as nentries exceeds maxentries, we should
	 * push nentries down to significantly less than maxentries, or else we'll
	 * just end up doing this again very soon.  We shoot for maxentries/2.
	 */
	Assert(!tbm->iterating);
	Assert(tbm->status == HASHBM_HASH);

	hash_seq_init(&status, tbm->pagetable);
	while ((page = (PagetableEntry *) hash_seq_search(&status)) != NULL)
	{
		if (page->ischunk)
			continue;			/* already a chunk header */

		/*
		 * If the page would become a chunk header, we won't save anything by
		 * converting it to lossy, so skip it.
		 */
		if ((page->blockno % PAGES_PER_CHUNK) == 0)
			continue;

		/* This does the dirty work ... */
		tbm_mark_page_lossy(tbm, page->blockno);

		if (tbm->nentries <= tbm->maxentries)
		{
			/* we have done enough */
			hash_seq_term(&status);
			break;
		}

		/*
		 * Note: tbm_mark_page_lossy may have inserted a lossy chunk into the
		 * hashtable.  We can continue the same seq_search scan since we do
		 * not care whether we visit lossy chunks or not.
		 */
	}

	/*
	 * With a big bitmap and small work_mem, it's possible that we cannot
	 * get under maxentries.  Again, if that happens, we'd end up uselessly
	 * calling tbm_lossify over and over.  To prevent this from becoming a
	 * performance sink, force maxentries up to at least double the current
	 * number of entries.  (In essence, we're admitting inability to fit
	 * within work_mem when we do this.)  Note that this test will not fire
	 * if we broke out of the loop early; and if we didn't, the current
	 * number of entries is simply not reducible any further.
	 */
	if (tbm->nentries > tbm->maxentries / 2)
		tbm->maxentries = Min(tbm->nentries, (INT_MAX - 1) / 2) * 2;
}

/*
 * qsort comparator to handle PagetableEntry pointers.
 */
static int
tbm_comparator(const void *left, const void *right)
{
	BlockNumber l = (*((const PagetableEntry **) left))->blockno;
	BlockNumber r = (*((const PagetableEntry **) right))->blockno;

	if (l < r)
		return -1;
	else if (l > r)
		return 1;
	return 0;
}

/*
 * functions related to streaming
 */

static void
opstream_free(StreamNode *self)
{
	ListCell   *cell;

	foreach(cell, self->input)
	{
		StreamNode *inp = (StreamNode *) lfirst(cell);

		if (inp->free)
			inp->free(inp);
	}
	list_free(self->input);
	pfree(self);
}

static void
opstream_set_instrument(StreamNode *self, struct Instrumentation *instr)
{
	ListCell   *cell;

	foreach(cell, self->input)
	{
		StreamNode *inp = (StreamNode *) lfirst(cell);

		if (inp->set_instrument)
			inp->set_instrument(inp, instr);
	}
}

static void
opstream_upd_instrument(StreamNode *self)
{
	ListCell   *cell;

	foreach(cell, self->input)
	{
		StreamNode *inp = (StreamNode *) lfirst(cell);

		if (inp->upd_instrument)
			inp->upd_instrument(inp);
	}
}

static OpStream *
make_opstream(StreamType kind, StreamNode *n1, StreamNode *n2)
{
	OpStream   *op;

	Assert(kind == BMS_OR || kind == BMS_AND);
	Assert(PointerIsValid(n1));

	op = (OpStream *) palloc0(sizeof(OpStream));
	op->type = kind;
	op->pull = bitmap_stream_iterate;
	op->nextblock = 0;
	op->input = list_make2(n1, n2);
	op->free = opstream_free;
	op->set_instrument = opstream_set_instrument;
	op->upd_instrument = opstream_upd_instrument;
	return (void *) op;
}

/*
 * stream_move_node - move a streamnode from StreamBitMap (source)'s streamnode
 * to given StreamBitMap(destination). Also transfer the ownership of source streamnode by
 * resetting to NULL.
 */
void
stream_move_node(StreamBitmap *destination, StreamBitmap *source, StreamType kind)
{
	Assert(NULL != destination);
	Assert(NULL != source);
	stream_add_node(destination,
			source->streamNode, kind);
	/* destination owns the streamNode and hence resetting it to NULL for source->streamNode. */
	source->streamNode = NULL;
}


/*
 * stream_add_node() - add a new node to a bitmap stream
 * node is a base node -- i.e., an index/external
 * kind is one of BMS_INDEX, BMS_OR or BMS_AND
 */

void
stream_add_node(StreamBitmap *sbm, StreamNode *node, StreamType kind)
{
	/* CDB: Tell node where to put its statistics for EXPLAIN ANALYZE. */
	if (node->set_instrument)
		node->set_instrument(node, sbm->instrument);

	/* initialised */
	if (sbm->streamNode)
	{
		StreamNode *n = sbm->streamNode;

		/* StreamNode is already an index, transform to OpStream */
		if ((n->type == BMS_AND && kind == BMS_AND) ||
			(n->type == BMS_OR && kind == BMS_OR))
		{
			OpStream   *o = (OpStream *) n;

			o->input = lappend(o->input, node);
		}
		else if ((n->type == BMS_AND && kind != BMS_AND) ||
				 (n->type == BMS_OR && kind != BMS_OR) ||
				 (n->type == BMS_INDEX))
		{
			sbm->streamNode = make_opstream(kind, sbm->streamNode, node);
		}
		else
			elog(ERROR, "unknown stream type %i", (int) n->type);
	}
	else
	{
		if (kind == BMS_INDEX)
			sbm->streamNode = node;
		else
			sbm->streamNode = make_opstream(kind, node, NULL);
	}
}

/*
 * tbm_create_stream_node() - turn a HashBitmap into a stream
 */

StreamNode *
tbm_create_stream_node(HashBitmap *tbm)
{
	IndexStream *is;
	HashStreamOpaque *op;

	is = (IndexStream *) palloc0(sizeof(IndexStream));
	op = (HashStreamOpaque *) palloc(sizeof(HashStreamOpaque));

	is->type = BMS_INDEX;
	is->nextblock = 0;
	is->pull = tbm_stream_block;
	is->free = tbm_stream_free;
	is->set_instrument = tbm_stream_set_instrument;
	is->upd_instrument = tbm_stream_upd_instrument;

	op->tbm = tbm;
	op->entry = NULL;

	is->opaque = (void *) op;

	return is;
}

/*
 * tbm_stream_block() - Fetch the next block from HashBitmap stream
 *
 * Notice that the IndexStream passed in as opaque will tell us the
 * desired block to stream. If the block requrested is greater than or equal
 * to the block we've cached inside the HashStreamOpaque, return that.
 */

static bool
tbm_stream_block(StreamNode *self, PagetableEntry *e)
{
	IndexStream *is = self;
	HashStreamOpaque *op = (HashStreamOpaque *) is->opaque;
	HashBitmap *tbm = op->tbm;
	PagetableEntry *next = op->entry;
	bool		more;

	/* have we already got an entry? */
	if (next && is->nextblock <= next->blockno)
	{
		memcpy(e, next, sizeof(PagetableEntry));
		return true;
	}

	if (!tbm->iterating)
		tbm_begin_iterate(tbm);

	/* we need a new entry */
	op->entry = tbm_next_page(tbm, &more);
	if (more)
	{
		Assert(op->entry);
		memcpy(e, op->entry, sizeof(PagetableEntry));
	}
	is->nextblock++;
	return more;
}

static void
tbm_stream_free(StreamNode *self)
{
	HashStreamOpaque *op = (HashStreamOpaque *) self->opaque;
	/*
	 * op->tbm is actually a reference to node->bitmap from BitmapIndexScanState
	 * BitmapIndexScanState would have freed the op->tbm already so we shouldn't
	 * access now.
	 */
	pfree(op);
	pfree(self);
}

static void
tbm_stream_set_instrument(StreamNode *self, struct Instrumentation *instr)
{
	tbm_set_instrument(((HashStreamOpaque *) self->opaque)->tbm, instr);
}

static void
tbm_stream_upd_instrument(StreamNode *self)
{
	tbm_upd_instrument(((HashStreamOpaque *) self->opaque)->tbm);
}


/*
 * bitmap_stream_iterate()
 *
 * This is a generic iterator for bitmap streams. The function doesn't
 * know anything about the streams it is actually iterating.
 *
 * Returns false when no more results can be obtained, otherwise true.
 */

bool
bitmap_stream_iterate(StreamNode *n, PagetableEntry *e)
{
	bool		res = false;

	MemSet(e, 0, sizeof(PagetableEntry));

	if (n->type == BMS_INDEX)
	{
		IndexStream *is = (IndexStream *) n;

		res = is->pull((void *) is, e);
	}
	else if (n->type == BMS_OR || n->type == BMS_AND)
	{
		/*
		 * There are two ways we can do this: either, we could maintain our
		 * own top level BatchWords structure and pull blocks out of that OR
		 * we could maintain batch words for each sub map and union/intersect
		 * those together to get the resulting page entries.
		 *
		 * Now, BatchWords are specific to bitmap indexes so we'd have to
		 * translate HashBitmaps. All the infrastructure is available to
		 * translate bitmap indexes into the HashBitmap mechanism so we'll do
		 * that for now.
		 */
		ListCell   *map;
		OpStream   *op = (OpStream *) n;
		BlockNumber minblockno;
		ListCell   *cell;
		int			wordnum;
		List	   *matches;
		bool		empty;


		/*
		 * First, iterate through each input bitmap stream and save the block
		 * which is returned. HashBitmaps are designed such that they do not
		 * return blocks with no matches -- that is, say a HashBitmap has
		 * matches for block 1, 4 and 5 it store matches only for those
		 * blocks. Therefore, we may have one stream return a match for block
		 * 10, another for block 15 and another yet for block 10 again. In
		 * this case, we cannot include block 15 in the union/intersection
		 * because it represents matches on some page later in the scan. We'll
		 * get around to it in good time.
		 *
		 * In this case, if we're doing a union, we perform the operation
		 * without reference to block 15. If we're performing an intersection
		 * we cannot perform it on block 10 because we didn't get any matches
		 * for block 10 for one of the streams: the intersection with fail.
		 * So, we set the desired block (op->nextblock) to block 15 and loop
		 * around to the `restart' label.
		 */
restart:
		e->blockno = InvalidBlockNumber;
		empty = false;
		matches = NIL;
		minblockno = InvalidBlockNumber;
		Assert(PointerIsValid(op->input));
		foreach(map, op->input)
		{
			StreamNode *in = (StreamNode *) lfirst(map);
			PagetableEntry *new;
			bool		r;

			new = (PagetableEntry *) palloc(sizeof(PagetableEntry));

			/* set the desired block */
			in->nextblock = op->nextblock;
			r = in->pull((void *) in, new);

			/*
			 * Let to caller know we got a result from some input bitmap. This
			 * doesn't hold true if we're doing an intersection, and that is
			 * handled below
			 */
			res = res || r;

			/* only include a match if the pull function tells us to */
			if (r)
			{
				if (minblockno == InvalidBlockNumber)
					minblockno = new->blockno;
				else if (n->type == BMS_OR)
					minblockno = Min(minblockno, new->blockno);
				else
					minblockno = Max(minblockno, new->blockno);
				matches = lappend(matches, (void *) new);
			}
			else
			{
				pfree(new);

				if (n->type == BMS_AND)
				{
					/*
					 * No more results for this stream and since we're doing
					 * an intersection we wont get any valid results from now
					 * on, so tell our caller that
					 */
					op->nextblock = minblockno + 1;		/* seems safe */
					return false;
				}
				else if (n->type == BMS_OR)
					continue;
			}
		}

		/*
		 * Now we iterate through the actual matches and perform the desired
		 * operation on those from the same minimum block
		 */
		foreach(cell, matches)
		{
			PagetableEntry *tmp = (PagetableEntry *) lfirst(cell);

			if (tmp->blockno == minblockno)
			{
				if (e->blockno == InvalidBlockNumber)
				{
					memcpy(e, tmp, sizeof(PagetableEntry));
					continue;
				}

				/* already initialised, so OR together */
				if (tmp->ischunk == true)
				{
					/*
					 * Okay, new entry is lossy so match our output as lossy
					 */
					e->ischunk = true;
					/* XXX: we can just return now... I think :) */
					op->nextblock = minblockno + 1;
					list_free_deep(matches);
					return res;
				}
				/* union/intersect existing output and new matches */
				for (wordnum = 0; wordnum < WORDS_PER_PAGE; wordnum++)
				{
					if (n->type == BMS_OR)
						e->words[wordnum] |= tmp->words[wordnum];
					else
						e->words[wordnum] &= tmp->words[wordnum];
				}
			}
			else if (n->type == BMS_AND)
			{
				/*
				 * One of our input maps didn't return a block for the desired
				 * block number so, we loop around again.
				 *
				 * Notice that we don't set the next block as minblockno + 1.
				 * We don't know if the other streams will find a match for
				 * minblockno, so we cannot skip past it yet.
				 */

				op->nextblock = minblockno;
				empty = true;
				break;
			}
		}
		if (empty)
		{
			/* start again */
			empty = false;
			MemSet(e->words, 0, sizeof(tbm_bitmapword) * WORDS_PER_PAGE);
			list_free_deep(matches);
			goto restart;
		}
		else
			list_free_deep(matches);
		if (res)
			op->nextblock = minblockno + 1;
	}
	return res;
}


/*
 * --------- These functions accept either HashBitmap or StreamBitmap ---------
 */


/*
 * tbm_bitmap_free - free a HashBitmap or StreamBitmap
 */
void
tbm_bitmap_free(Node *bm)
{
	if (bm == NULL)
		return;

	switch (bm->type)
	{
		case T_HashBitmap:
			tbm_free((HashBitmap *) bm);
			break;
		case T_StreamBitmap:
			{
				StreamBitmap *sbm = (StreamBitmap *) bm;
				StreamNode *sn = sbm->streamNode;

				sbm->streamNode = NULL;
				if (sn &&
					sn->free)
					sn->free(sn);

				pfree(sbm);

				break;
			}
		default:
			Assert(0);
	}
}	/* tbm_bitmap_free */


/*
 * tbm_bitmap_set_instrument - attach caller's Instrumentation object to bitmap
 */
void
tbm_bitmap_set_instrument(Node *bm, struct Instrumentation *instr)
{
	if (bm == NULL)
		return;

	switch (bm->type)
	{
		case T_HashBitmap:
			tbm_set_instrument((HashBitmap *) bm, instr);
			break;
		case T_StreamBitmap:
			{
				StreamBitmap *sbm = (StreamBitmap *) bm;

				if (sbm->streamNode &&
					sbm->streamNode->set_instrument)
					sbm->streamNode->set_instrument(sbm->streamNode, instr);
				break;
			}
		default:
			Assert(0);
	}
}	/* tbm_bitmap_set_instrument */


/*
 * tbm_bitmap_upd_instrument - update stats in caller's Instrumentation object
 *
 * Some callers don't bother to tbm_free() their bitmaps, but let the storage
 * be reclaimed when the MemoryContext is reset.  Such callers should use this
 * function to make sure the statistics are transferred to the Instrumentation
 * object before the bitmap goes away.
 */
void
tbm_bitmap_upd_instrument(Node *bm)
{
	if (bm == NULL)
		return;

	switch (bm->type)
	{
		case T_HashBitmap:
			tbm_upd_instrument((HashBitmap *) bm);
			break;
		case T_StreamBitmap:
			{
				StreamBitmap *sbm = (StreamBitmap *) bm;

				if (sbm->streamNode &&
					sbm->streamNode->upd_instrument)
					sbm->streamNode->upd_instrument(sbm->streamNode);
				break;
			}
		default:
			Assert(0);
	}
}	/* tbm_bitmap_upd_instrument */

void
tbm_convert_appendonly_tid_out(ItemPointer psudeoHeapTid, AOTupleId *aoTid)
{
	/* UNDONE: For now, just copy. */
	memcpy(aoTid, psudeoHeapTid, SizeOfIptrData);
}<|MERGE_RESOLUTION|>--- conflicted
+++ resolved
@@ -19,20 +19,11 @@
  * of lossiness.  In theory we could fall back to page ranges at some
  * point, but for now that seems useless complexity.
  *
- * We also support the notion of candidate matches, or rechecking.  This
- * means we know that a search need visit only some tuples on a page,
- * but we are not certain that all of those tuples are real matches.
- * So the eventual heap scan must recheck the quals for these tuples only,
- * rather than rechecking the quals for all tuples on the page as in the
- * lossy-bitmap case.  Rechecking can be specified when TIDs are inserted
- * into a bitmap, and it can also happen internally when we AND a lossy
- * and a non-lossy page.
- *
  *
  * Copyright (c) 2003-2008, PostgreSQL Global Development Group
  *
  * IDENTIFICATION
- *	  $PostgreSQL: pgsql/src/backend/nodes/tidbitmap.c,v 1.15 2008/04/10 22:25:25 tgl Exp $
+ *	  $PostgreSQL: pgsql/src/backend/nodes/tidbitmap.c,v 1.14 2008/01/01 19:45:50 momjian Exp $
  *
  *-------------------------------------------------------------------------
  */
@@ -51,43 +42,9 @@
 #define WORDNUM(x)	((x) / TBM_BITS_PER_BITMAPWORD)
 #define BITNUM(x)	((x) % TBM_BITS_PER_BITMAPWORD)
 
-<<<<<<< HEAD
 static bool tbm_iterate_page(PagetableEntry *page, TBMIterateResult *output);
 static bool tbm_iterate_hash(HashBitmap *tbm, TBMIterateResult *output);
 static PagetableEntry *tbm_next_page(HashBitmap *tbm, bool *more);
-=======
-/* We use BITS_PER_BITMAPWORD and typedef bitmapword from nodes/bitmapset.h */
-
-#define WORDNUM(x)	((x) / BITS_PER_BITMAPWORD)
-#define BITNUM(x)	((x) % BITS_PER_BITMAPWORD)
-
-/* number of active words for an exact page: */
-#define WORDS_PER_PAGE	((MAX_TUPLES_PER_PAGE - 1) / BITS_PER_BITMAPWORD + 1)
-/* number of active words for a lossy chunk: */
-#define WORDS_PER_CHUNK  ((PAGES_PER_CHUNK - 1) / BITS_PER_BITMAPWORD + 1)
-
-/*
- * The hashtable entries are represented by this data structure.  For
- * an exact page, blockno is the page number and bit k of the bitmap
- * represents tuple offset k+1.  For a lossy chunk, blockno is the first
- * page in the chunk (this must be a multiple of PAGES_PER_CHUNK) and
- * bit k represents page blockno+k.  Note that it is not possible to
- * have exact storage for the first page of a chunk if we are using
- * lossy storage for any page in the chunk's range, since the same
- * hashtable entry has to serve both purposes.
- *
- * recheck is used only on exact pages --- it indicates that although
- * only the stated tuples need be checked, the full index qual condition
- * must be checked for each (ie, these are candidate matches).
- */
-typedef struct PagetableEntry
-{
-	BlockNumber blockno;		/* page number (hashtable key) */
-	bool		ischunk;		/* T = lossy storage, F = exact */
-	bool		recheck;		/* should the tuples be rechecked? */
-	bitmapword	words[Max(WORDS_PER_PAGE, WORDS_PER_CHUNK)];
-} PagetableEntry;
->>>>>>> 4e82a954
 
 /*
  * dynahash.c is optimized for relatively large, long-lived hash tables.
@@ -305,21 +262,11 @@
 
 
 /*
-<<<<<<< HEAD
  * tbm_add_tuples - add some tuple IDs to a HashBitmap
  */
 void
-tbm_add_tuples(HashBitmap *tbm, const ItemPointer tids, int ntids)
-=======
- * tbm_add_tuples - add some tuple IDs to a TIDBitmap
- *
- * If recheck is true, then the recheck flag will be set in the
- * TBMIterateResult when any of these tuples are reported out.
- */
-void
-tbm_add_tuples(TIDBitmap *tbm, const ItemPointer tids, int ntids,
+tbm_add_tuples(HashBitmap *tbm, const ItemPointer tids, int ntids,
 			   bool recheck)
->>>>>>> 4e82a954
 {
 	int			i;
 
@@ -356,12 +303,8 @@
 			wordnum = WORDNUM(off - 1);
 			bitnum = BITNUM(off - 1);
 		}
-<<<<<<< HEAD
 		page->words[wordnum] |= ((tbm_bitmapword) 1 << bitnum);
-=======
-		page->words[wordnum] |= ((bitmapword) 1 << bitnum);
 		page->recheck |= recheck;
->>>>>>> 4e82a954
 
 		if (tbm->nentries > tbm->maxentries)
 			tbm_lossify(tbm);
@@ -442,7 +385,6 @@
 			/* Both pages are exact, merge at the bit level */
 			for (wordnum = 0; wordnum < WORDS_PER_PAGE; wordnum++)
 				apage->words[wordnum] |= bpage->words[wordnum];
-			apage->recheck |= bpage->recheck;
 		}
 	}
 
@@ -557,10 +499,10 @@
 	else if (tbm_page_is_lossy(b, apage->blockno))
 	{
 		/*
-		 * Some of the tuples in 'a' might not satisfy the quals for 'b',
-		 * but because the page 'b' is lossy, we don't know which ones. 
-		 * Therefore we mark 'a' as requiring rechecks, to indicate that
-		 * at most those tuples set in 'a' are matches.
+		 * Some of the tuples in 'a' might not satisfy the quals for 'b', but
+		 * because the page 'b' is lossy, we don't know which ones. Therefore
+		 * we mark 'a' as requiring rechecks, to indicate that at most those
+		 * tuples set in 'a' are matches.
 		 */
 		apage->recheck = true;
 		return false;
@@ -747,15 +689,9 @@
  * order.  If result->ntuples < 0, then the bitmap is "lossy" and failed to
  * remember the exact tuples to look at on this page --- the caller must
  * examine all tuples on the page and check if they meet the intended
-<<<<<<< HEAD
  * condition.
  *
  * If 'output' is NULL, simple advance the HashBitmap by one.
-=======
- * condition.  If result->recheck is true, only the indicated tuples need
- * be examined, but the condition must be rechecked anyway.  (For ease of
- * testing, recheck is always set true when ntuples < 0.)
->>>>>>> 4e82a954
  */
 static bool
 tbm_iterate_hash(HashBitmap *tbm, TBMIterateResult *output)
@@ -828,15 +764,10 @@
 			chunk_blockno < tbm->spages[tbm->spageptr]->blockno)
 		{
 			/* Return a lossy page indicator from the chunk */
-<<<<<<< HEAD
 			nextpage = (PagetableEntry *) palloc(sizeof(PagetableEntry));
 			nextpage->ischunk = true;
 			nextpage->blockno = chunk_blockno;
-=======
-			output->blockno = chunk_blockno;
-			output->ntuples = -1;
-			output->recheck = true;
->>>>>>> 4e82a954
+			nextpage->recheck = true;
 			tbm->schunkbit++;
 			return nextpage;
 		}
@@ -852,21 +783,6 @@
 		else
 			e = tbm->spages[tbm->spageptr];
 
-<<<<<<< HEAD
-=======
-				while (w != 0)
-				{
-					if (w & 1)
-						output->offsets[ntuples++] = (OffsetNumber) off;
-					off++;
-					w >>= 1;
-				}
-			}
-		}
-		output->blockno = page->blockno;
-		output->ntuples = ntuples;
-		output->recheck = page->recheck;
->>>>>>> 4e82a954
 		tbm->spageptr++;
 		return e;
 	}
