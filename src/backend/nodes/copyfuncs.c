--- conflicted
+++ resolved
@@ -64,7 +64,6 @@
 		memcpy(newnode->fldname, from->fldname, _size); \
 	} while (0)
 
-<<<<<<< HEAD
 #define COPY_BINARY_FIELD(fldname, sz) \
 	do { \
 		Size _size = (sz); \
@@ -81,8 +80,6 @@
 		} \
 	} while (0)
 
-=======
->>>>>>> 38e93482
 /* Copy a parse location field (for Copy, this is same as scalar case) */
 #define COPY_LOCATION_FIELD(fldname) \
 	(newnode->fldname = from->fldname)
@@ -342,27 +339,7 @@
 	 * copy remainder of node
 	 */
 	COPY_SCALAR_FIELD(wtParam);
-
-	return newnode;
-}
-
-/*
- * _copyRecursiveUnion
- */
-static RecursiveUnion *
-_copyRecursiveUnion(RecursiveUnion *from)
-{
-	RecursiveUnion	   *newnode = makeNode(RecursiveUnion);
-
-	/*
-	 * copy node superclass fields
-	 */
-	CopyPlanFields((Plan *) from, (Plan *) newnode);
-
-	/*
-	 * copy remainder of node
-	 */
-	COPY_SCALAR_FIELD(wtParam);
+#if 0 /* GPDB_84_MERGE_FIXME: see FIXME in the typedef */
 	COPY_SCALAR_FIELD(numCols);
 	if (from->numCols > 0)
 	{
@@ -370,6 +347,7 @@
 		COPY_POINTER_FIELD(dupOperators, from->numCols * sizeof(Oid));
 	}
 	COPY_SCALAR_FIELD(numGroups);
+#endif
 
 	return newnode;
 }
@@ -1171,7 +1149,6 @@
 	return newnode;
 }
 
-<<<<<<< HEAD
 /*
  * _copyMotion
  */
@@ -1319,8 +1296,6 @@
 	return newnode;
 }
 
-=======
->>>>>>> 38e93482
 /* ****************************************************************
  *					   primnodes.h copy functions
  * ****************************************************************
@@ -1471,7 +1446,6 @@
 	COPY_NODE_FIELD(args);
 	COPY_NODE_FIELD(aggorder);
 	COPY_SCALAR_FIELD(aggdistinct);
-<<<<<<< HEAD
 	COPY_NODE_FIELD(aggfilter);
 	COPY_SCALAR_FIELD(aggstar);
 	COPY_SCALAR_FIELD(aggstage);
@@ -1514,8 +1488,6 @@
 	COPY_SCALAR_FIELD(windistinct);
 	COPY_SCALAR_FIELD(winindex);
 	COPY_SCALAR_FIELD(winstage);
-=======
->>>>>>> 38e93482
 	COPY_LOCATION_FIELD(location);
 
 	return newnode;
@@ -1553,11 +1525,8 @@
 	COPY_SCALAR_FIELD(funcretset);
 	COPY_SCALAR_FIELD(funcformat);
 	COPY_NODE_FIELD(args);
+	COPY_SCALAR_FIELD(is_tablefunc);
 	COPY_LOCATION_FIELD(location);
-<<<<<<< HEAD
-	COPY_SCALAR_FIELD(is_tablefunc);
-=======
->>>>>>> 38e93482
 
 	return newnode;
 }
@@ -1670,10 +1639,7 @@
 	COPY_NODE_FIELD(setParam);
 	COPY_NODE_FIELD(parParam);
 	COPY_NODE_FIELD(args);
-<<<<<<< HEAD
 	COPY_NODE_FIELD(extParam);
-=======
->>>>>>> 38e93482
 	COPY_SCALAR_FIELD(startup_cost);
 	COPY_SCALAR_FIELD(per_call_cost);
 
@@ -1867,10 +1833,7 @@
 	COPY_NODE_FIELD(args);
 	COPY_SCALAR_FIELD(row_typeid);
 	COPY_SCALAR_FIELD(row_format);
-<<<<<<< HEAD
-=======
 	COPY_NODE_FIELD(colnames);
->>>>>>> 38e93482
 	COPY_LOCATION_FIELD(location);
 
 	return newnode;
@@ -2222,7 +2185,6 @@
 }
 
 /*
-<<<<<<< HEAD
  * _copyPlaceHolderVar
  */
 static PlaceHolderVar *
@@ -2234,25 +2196,11 @@
 	COPY_BITMAPSET_FIELD(phrels);
 	COPY_SCALAR_FIELD(phid);
 	COPY_SCALAR_FIELD(phlevelsup);
-=======
- * _copyFlattenedSubLink
- */
-static FlattenedSubLink *
-_copyFlattenedSubLink(FlattenedSubLink *from)
-{
-	FlattenedSubLink *newnode = makeNode(FlattenedSubLink);
-
-	COPY_SCALAR_FIELD(jointype);
-	COPY_BITMAPSET_FIELD(lefthand);
-	COPY_BITMAPSET_FIELD(righthand);
-	COPY_NODE_FIELD(quals);
->>>>>>> 38e93482
-
-	return newnode;
-}
-
-/*
-<<<<<<< HEAD
+
+	return newnode;
+}
+
+/*
  * _copySpecialJoinInfo
  */
 static SpecialJoinInfo *
@@ -2260,31 +2208,6 @@
 {
 	SpecialJoinInfo *newnode = makeNode(SpecialJoinInfo);
 
-=======
- * _copyPlaceHolderVar
- */
-static PlaceHolderVar *
-_copyPlaceHolderVar(PlaceHolderVar *from)
-{
-	PlaceHolderVar *newnode = makeNode(PlaceHolderVar);
-
-	COPY_NODE_FIELD(phexpr);
-	COPY_BITMAPSET_FIELD(phrels);
-	COPY_SCALAR_FIELD(phid);
-	COPY_SCALAR_FIELD(phlevelsup);
-
-	return newnode;
-}
-
-/*
- * _copySpecialJoinInfo
- */
-static SpecialJoinInfo *
-_copySpecialJoinInfo(SpecialJoinInfo *from)
-{
-	SpecialJoinInfo *newnode = makeNode(SpecialJoinInfo);
-
->>>>>>> 38e93482
 	COPY_BITMAPSET_FIELD(min_lefthand);
 	COPY_BITMAPSET_FIELD(min_righthand);
 	COPY_BITMAPSET_FIELD(syn_lefthand);
@@ -2293,13 +2216,10 @@
 	COPY_SCALAR_FIELD(lhs_strict);
 	COPY_SCALAR_FIELD(delay_upper_joins);
 	COPY_NODE_FIELD(join_quals);
-<<<<<<< HEAD
 	COPY_SCALAR_FIELD(try_join_unique);	/* CDB */
 	COPY_SCALAR_FIELD(consider_dedup);	/* CDB */
 	COPY_NODE_FIELD(semi_operators);
 	COPY_NODE_FIELD(semi_rhs_exprs);
-=======
->>>>>>> 38e93482
 
 	return newnode;
 }
@@ -2334,10 +2254,7 @@
 	COPY_NODE_FIELD(ph_var);
 	COPY_BITMAPSET_FIELD(ph_eval_at);
 	COPY_BITMAPSET_FIELD(ph_needed);
-<<<<<<< HEAD
 	COPY_BITMAPSET_FIELD(ph_may_need);
-=======
->>>>>>> 38e93482
 	COPY_SCALAR_FIELD(ph_width);
 
 	return newnode;
@@ -2539,36 +2456,6 @@
 	return newnode;
 }
 
-static WithClause *
-_copyWithClause(WithClause *from)
-{
-	WithClause *newnode = makeNode(WithClause);
-
-	COPY_NODE_FIELD(ctes);
-	COPY_SCALAR_FIELD(recursive);
-	COPY_LOCATION_FIELD(location);
-
-	return newnode;
-}
-
-static CommonTableExpr *
-_copyCommonTableExpr(CommonTableExpr *from)
-{
-	CommonTableExpr *newnode = makeNode(CommonTableExpr);
-
-	COPY_STRING_FIELD(ctename);
-	COPY_NODE_FIELD(aliascolnames);
-	COPY_NODE_FIELD(ctequery);
-	COPY_LOCATION_FIELD(location);
-	COPY_SCALAR_FIELD(cterecursive);
-	COPY_SCALAR_FIELD(cterefcount);
-	COPY_NODE_FIELD(ctecolnames);
-	COPY_NODE_FIELD(ctecoltypes);
-	COPY_NODE_FIELD(ctecoltypmods);
-
-	return newnode;
-}
-
 static A_Expr *
 _copyAExpr(A_Expr *from)
 {
@@ -2648,11 +2535,8 @@
 	COPY_SCALAR_FIELD(agg_star);
 	COPY_SCALAR_FIELD(agg_distinct);
 	COPY_SCALAR_FIELD(func_variadic);
-<<<<<<< HEAD
 	COPY_NODE_FIELD(over);
 	COPY_LOCATION_FIELD(location);
-=======
-	COPY_LOCATION_FIELD(location);
 
 	return newnode;
 }
@@ -2661,7 +2545,6 @@
 _copyAStar(A_Star *from)
 {
 	A_Star  *newnode = makeNode(A_Star);
->>>>>>> 38e93482
 
 	return newnode;
 }
@@ -2738,7 +2621,6 @@
 	COPY_SCALAR_FIELD(sortby_dir);
 	COPY_SCALAR_FIELD(sortby_nulls);
 	COPY_NODE_FIELD(useOp);
-<<<<<<< HEAD
 	COPY_NODE_FIELD(node);
 	COPY_LOCATION_FIELD(location);
 
@@ -2757,8 +2639,6 @@
 	COPY_SCALAR_FIELD(frameOptions);
 	COPY_NODE_FIELD(startOffset);
 	COPY_NODE_FIELD(endOffset);
-=======
->>>>>>> 38e93482
 	COPY_LOCATION_FIELD(location);
 
 	return newnode;
@@ -2793,11 +2673,7 @@
 	TypeCast   *newnode = makeNode(TypeCast);
 
 	COPY_NODE_FIELD(arg);
-<<<<<<< HEAD
 	COPY_NODE_FIELD(typeName);
-=======
-	COPY_NODE_FIELD(typename);
->>>>>>> 38e93482
 	COPY_LOCATION_FIELD(location);
 
 	return newnode;
@@ -2907,7 +2783,6 @@
 
 	COPY_SCALAR_FIELD(xmloption);
 	COPY_NODE_FIELD(expr);
-<<<<<<< HEAD
 	COPY_NODE_FIELD(typeName);
 	COPY_LOCATION_FIELD(location);
 
@@ -2989,10 +2864,6 @@
 	PartListNullTestExpr *newnode = makeNode(PartListNullTestExpr);
 	COPY_SCALAR_FIELD(level);
 	COPY_SCALAR_FIELD(nulltesttype);
-=======
-	COPY_NODE_FIELD(typename);
-	COPY_LOCATION_FIELD(location);
->>>>>>> 38e93482
 
 	return newnode;
 }
@@ -3012,13 +2883,10 @@
 	COPY_SCALAR_FIELD(hasWindowFuncs);
 	COPY_SCALAR_FIELD(hasSubLinks);
 	COPY_SCALAR_FIELD(hasDistinctOn);
-<<<<<<< HEAD
+	COPY_SCALAR_FIELD(hasRecursive);
 	COPY_SCALAR_FIELD(hasDynamicFunctions);
 	COPY_SCALAR_FIELD(hasFuncsWithExecRestrictions);
-=======
-	COPY_SCALAR_FIELD(hasRecursive);
 	COPY_NODE_FIELD(cteList);
->>>>>>> 38e93482
 	COPY_NODE_FIELD(rtable);
 	COPY_NODE_FIELD(jointree);
 	COPY_NODE_FIELD(targetList);
@@ -3030,8 +2898,6 @@
 	COPY_NODE_FIELD(sortClause);
 	COPY_NODE_FIELD(scatterClause);
 	COPY_SCALAR_FIELD(isTableValueSelect);
-	COPY_NODE_FIELD(cteList);
-	COPY_SCALAR_FIELD(hasRecursive);
 	COPY_NODE_FIELD(limitOffset);
 	COPY_NODE_FIELD(limitCount);
 	COPY_NODE_FIELD(rowMarks);
@@ -3098,15 +2964,11 @@
 	COPY_NODE_FIELD(whereClause);
 	COPY_NODE_FIELD(groupClause);
 	COPY_NODE_FIELD(havingClause);
-<<<<<<< HEAD
 	COPY_NODE_FIELD(windowClause);
-=======
 	COPY_NODE_FIELD(withClause);
->>>>>>> 38e93482
 	COPY_NODE_FIELD(valuesLists);
 	COPY_NODE_FIELD(sortClause);
 	COPY_NODE_FIELD(scatterClause);
-	COPY_NODE_FIELD(withClause);
 	COPY_NODE_FIELD(limitOffset);
 	COPY_NODE_FIELD(limitCount);
 	COPY_NODE_FIELD(lockingClause);
@@ -4916,12 +4778,9 @@
 		case T_RecursiveUnion:
 			retval = _copyRecursiveUnion(from);
 			break;
-<<<<<<< HEAD
 		case T_Sequence:
 			retval = _copySequence(from);
 			break;
-=======
->>>>>>> 38e93482
 		case T_BitmapAnd:
 			retval = _copyBitmapAnd(from);
 			break;
@@ -5033,7 +4892,6 @@
 		case T_PlanInvalItem:
 			retval = _copyPlanInvalItem(from);
 			break;
-<<<<<<< HEAD
 		case T_Motion:
 			retval = _copyMotion(from);
 			break;
@@ -5052,8 +4910,6 @@
 		case T_PartitionSelector:
 			retval = _copyPartitionSelector(from);
 			break;
-=======
->>>>>>> 38e93482
 
 			/*
 			 * PRIMITIVE NODES
@@ -5206,12 +5062,6 @@
 		case T_RestrictInfo:
 			retval = _copyRestrictInfo(from);
 			break;
-<<<<<<< HEAD
-=======
-		case T_FlattenedSubLink:
-			retval = _copyFlattenedSubLink(from);
-			break;
->>>>>>> 38e93482
 		case T_PlaceHolderVar:
 			retval = _copyPlaceHolderVar(from);
 			break;
