/*-------------------------------------------------------------------------
 *
 * ts_utils.c
 *		various support functions
 *
 * Portions Copyright (c) 1996-2008, PostgreSQL Global Development Group
 *
 *
 * IDENTIFICATION
<<<<<<< HEAD
 *	  $PostgreSQL: pgsql/src/backend/tsearch/ts_utils.c,v 1.9.2.2 2008/06/19 16:52:31 tgl Exp $
=======
 *	  $PostgreSQL: pgsql/src/backend/tsearch/ts_utils.c,v 1.12 2008/06/19 16:52:24 tgl Exp $
>>>>>>> 49f001d8
 *
 *-------------------------------------------------------------------------
 */

#include "postgres.h"

#include <ctype.h>

#include "miscadmin.h"
#include "tsearch/ts_locale.h"
#include "tsearch/ts_public.h"
#include "tsearch/ts_utils.h"
#include "utils/builtins.h"


/*
 * Given the base name and extension of a tsearch config file, return
 * its full path name.	The base name is assumed to be user-supplied,
 * and is checked to prevent pathname attacks.	The extension is assumed
 * to be safe.
 *
 * The result is a palloc'd string.
 */
char *
get_tsearch_config_filename(const char *basename,
							const char *extension)
{
	char		sharepath[MAXPGPATH];
	char	   *result;

	/*
	 * We limit the basename to contain a-z, 0-9, and underscores.	This may
	 * be overly restrictive, but we don't want to allow access to anything
	 * outside the tsearch_data directory, so for instance '/' *must* be
	 * rejected, and on some platforms '\' and ':' are risky as well. Allowing
	 * uppercase might result in incompatible behavior between case-sensitive
	 * and case-insensitive filesystems, and non-ASCII characters create other
	 * interesting risks, so on the whole a tight policy seems best.
	 */
	if (strspn(basename, "abcdefghijklmnopqrstuvwxyz0123456789_") != strlen(basename))
		ereport(ERROR,
				(errcode(ERRCODE_INVALID_PARAMETER_VALUE),
				 errmsg("invalid text search configuration file name \"%s\"",
						basename)));

	get_share_path(my_exec_path, sharepath);
	result = palloc(MAXPGPATH);
	snprintf(result, MAXPGPATH, "%s/tsearch_data/%s.%s",
			 sharepath, basename, extension);

	return result;
}

static int
comparestr(const void *a, const void *b)
{
	return strcmp(*(char **) a, *(char **) b);
}

/*
 * Reads a stop-word file. Each word is run through 'wordop'
 * function, if given.	wordop may either modify the input in-place,
 * or palloc a new version.
 */
void
readstoplist(const char *fname, StopList *s, char *(*wordop) (const char *))
{
	char	  **stop = NULL;

	s->len = 0;
	if (fname && *fname)
	{
		char	   *filename = get_tsearch_config_filename(fname, "stop");
		tsearch_readline_state trst;
		char	   *line;
		int			reallen = 0;

		if (!tsearch_readline_begin(&trst, filename))
			ereport(ERROR,
					(errcode(ERRCODE_CONFIG_FILE_ERROR),
					 errmsg("could not open stop-word file \"%s\": %m",
							filename)));

		while ((line = tsearch_readline(&trst)) != NULL)
		{
			char	   *pbuf = line;

			/* Trim trailing space */
			while (*pbuf && !t_isspace(pbuf))
				pbuf += pg_mblen(pbuf);
			*pbuf = '\0';

			/* Skip empty lines */
			if (*line == '\0')
			{
				pfree(line);
				continue;
			}

			if (s->len >= reallen)
			{
				if (reallen == 0)
				{
					reallen = 64;
					stop = (char **) palloc(sizeof(char *) * reallen);
				}
				else
				{
					reallen *= 2;
					stop = (char **) repalloc((void *) stop,
											  sizeof(char *) * reallen);
				}
			}

			if (wordop)
			{
				stop[s->len] = wordop(line);
				if (stop[s->len] != line)
					pfree(line);
			}
			else
				stop[s->len] = line;

			(s->len)++;
		}

		tsearch_readline_end(&trst);
		pfree(filename);
	}

	s->stop = stop;

	/* Sort to allow binary searching */
	if (s->stop && s->len > 0)
		qsort(s->stop, s->len, sizeof(char *), comparestr);
}

bool
searchstoplist(StopList *s, char *key)
{
	return (s->stop && s->len > 0 &&
			bsearch(&key, s->stop, s->len,
					sizeof(char *), comparestr)) ? true : false;
}<|MERGE_RESOLUTION|>--- conflicted
+++ resolved
@@ -7,11 +7,7 @@
  *
  *
  * IDENTIFICATION
-<<<<<<< HEAD
- *	  $PostgreSQL: pgsql/src/backend/tsearch/ts_utils.c,v 1.9.2.2 2008/06/19 16:52:31 tgl Exp $
-=======
  *	  $PostgreSQL: pgsql/src/backend/tsearch/ts_utils.c,v 1.12 2008/06/19 16:52:24 tgl Exp $
->>>>>>> 49f001d8
  *
  *-------------------------------------------------------------------------
  */
